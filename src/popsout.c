--- conflicted
+++ resolved
@@ -75,19 +75,6 @@
     else
       nTrans[0] = md[i].part[0].ntrans;
 
-<<<<<<< HEAD
-    fwrite(&m[i].nlev,  sizeof(int),               1,fp);
-    fwrite(&m[i].nline, sizeof(int),               1,fp);
-    fwrite(&m[i].npart, sizeof(int),               1,fp);
-    fwrite(nTrans,      sizeof(int)*m[i].npart,    1,fp);
-    fwrite(m[i].lal,    sizeof(int)*m[i].nline,    1,fp);
-    fwrite(m[i].lau,    sizeof(int)*m[i].nline,    1,fp);
-    fwrite(m[i].aeinst, sizeof(double)*m[i].nline, 1,fp);
-    fwrite(m[i].freq,   sizeof(double)*m[i].nline, 1,fp);
-    fwrite(m[i].beinstl,sizeof(double)*m[i].nline, 1,fp);
-    fwrite(m[i].beinstu,sizeof(double)*m[i].nline, 1,fp);
-    fwrite(m[i].local_cmb, sizeof(double)*m[i].nline,1,fp);
-=======
     fwrite(&md[i].nlev,  sizeof(int),                1,fp);
     fwrite(&md[i].nline, sizeof(int),                1,fp);
     fwrite(&md[i].npart, sizeof(int),                1,fp);
@@ -101,29 +88,16 @@
     fwrite(dummy2[i], sizeof(double)*md[i].nline,1,fp);
     fwrite(&dummy, sizeof(double),1,fp);
     fwrite(&dummy, sizeof(double),1,fp);
->>>>>>> 3ea67edc
   }
 
   for(i=0;i<par->ncell;i++){
-<<<<<<< HEAD
-    fwrite(&g[i].id,   sizeof(int),      1, fp);
-    fwrite(&g[i].x,  3*sizeof(double),   1, fp);
-    fwrite(&g[i].vel,3*sizeof(double),   1, fp);
-    fwrite(&g[i].sink, sizeof(int),      1, fp);
-    for(j=0;j<par->nSpecies;j++)
-      fwrite(&g[i].mol[j].nmol,  sizeof(double),           1, fp);
-    fwrite(&g[i].dopb_turb, sizeof g[i].dopb_turb, 1, fp);
-=======
     fwrite(&gp[i].id,   sizeof(int),      1, fp);
     fwrite(&gp[i].x,  DIM*sizeof(double),   1, fp);
     fwrite(&gp[i].vel,DIM*sizeof(double),   1, fp);
     fwrite(&gp[i].sink, sizeof(int),      1, fp);
-
->>>>>>> 3ea67edc
-    for(j=0;j<par->nSpecies;j++){
-      fwrite(&gp[i].mol[j].nmol,  sizeof(double), 1, fp);
-    }
-    fwrite(&gp[i].dopb, sizeof gp[i].dopb, 1, fp);
+    for(j=0;j<par->nSpecies;j++)
+      fwrite(&gp[i].mol[j].nmol,  sizeof(double),           1, fp);
+    fwrite(&gp[i].dopb_turb, sizeof gp[i].dopb_turb, 1, fp);
     for(j=0;j<par->nSpecies;j++){
       fwrite(gp[i].mol[j].pops,  sizeof(double)*md[j].nlev, 1, fp);
       fwrite(dummyMol[j].knu,   sizeof(double)*md[j].nline,1, fp);
