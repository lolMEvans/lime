/*
 *  sourcefunc.c
 *  This file is part of LIME, the versatile line modeling engine
 *
 *  Copyright (C) 2006-2014 Christian Brinch
 *  Copyright (C) 2015 The LIME development team
 *
TODO:
  - Merge sourceFunc_*_raytrace() and sourceFunc_*() after changes to the way grid data is stored makes this possible.
 */

#include "lime.h"

void
sourceFunc(double *snu, double *dtau, double ds, molData *m,double vfac,struct grid *g,int pos,int ispec, int iline, int doline){
  double jnu, alpha;
  
  /* Emission */
  /* Continuum part:	j_nu = T_dust * kappa_nu */
  jnu	 = g[pos].mol[ispec].dust[iline]*g[pos].mol[ispec].knu[iline];
  
  /* Line part:		j_nu = v*consts*1/b*rho*n_i*A_ij */
  if(doline) jnu	+= vfac*HPIP*g[pos].mol[ispec].binv*g[pos].mol[ispec].nmol*g[pos].mol[ispec].pops[m[ispec].lau[iline]]*m[ispec].aeinst[iline];
  
  
  
  /* Absorption */
  /* Continuum part: Dust opacity */
  alpha  = g[pos].mol[ispec].knu[iline];
  
  
  /* Line part: alpha_nu = v*const*1/b*rho*(n_j*B_ij-n_i*B_ji) */
  if(doline)\
    alpha += vfac*HPIP*g[pos].mol[ispec].binv*g[pos].mol[ispec].nmol\
    *(g[pos].mol[ispec].pops[m[ispec].lal[iline]]*m[ispec].beinstl[iline]\
    - g[pos].mol[ispec].pops[m[ispec].lau[iline]]*m[ispec].beinstu[iline]);
  
  
  /* Calculate source function and tau */
  *snu=0.;
  *dtau=0.;
  if(fabs(alpha)>0.){
    *snu=(jnu/alpha)*m[ispec].norminv;
    *dtau= alpha*ds;
  }
  return;
}


/*....................................................................*/
void
<<<<<<< HEAD
sourceFunc_line(double *jnu, double *alpha, molData *md, double vfac, struct grid *gp, int pos, int ispec, int iline){
  
  /* Line part:		j_nu = v*consts*1/b*rho*n_i*A_ij */
  *jnu   += vfac*HPIP*gp[pos].mol[ispec].binv*gp[pos].nmol[ispec]*gp[pos].mol[ispec].pops[md[ispec].lau[iline]]*md[ispec].aeinst[iline];
  
  /* Line part: alpha_nu = v*const*1/b*rho*(n_j*B_ij-n_i*B_ji) */
  *alpha += vfac*HPIP*gp[pos].mol[ispec].binv*gp[pos].nmol[ispec]*(gp[pos].mol[ispec].pops[md[ispec].lal[iline]]*md[ispec].beinstl[iline]
                                                                  -gp[pos].mol[ispec].pops[md[ispec].lau[iline]]*md[ispec].beinstu[iline]);
  
=======
sourceFunc_line(const molData md, const double vfac, const struct populations gm\
  , const int lineI, double *jnu, double *alpha){

  /* Line part:		j_nu = v*consts*1/b*rho*n_i*A_ij */
  *jnu   += vfac*HPIP*gm.binv*gm.nmol*gm.pops[md.lau[lineI]]*md.aeinst[lineI];

  /* Line part: alpha_nu = v*const*1/b*rho*(n_j*B_ij-n_i*B_ji) */
  *alpha += vfac*HPIP*gm.binv*gm.nmol*(gm.pops[md.lal[lineI]]*md.beinstl[lineI]
                                      -gm.pops[md.lau[lineI]]*md.beinstu[lineI]);

>>>>>>> e9956e8d
  return;
}

/*....................................................................*/
void
<<<<<<< HEAD
sourceFunc_cont(double *jnu, double *alpha, struct grid *gp, int pos, int ispec, int iline){
  
  /* Emission */
  /* Continuum part:	j_nu = T_dust * kappa_nu */
  *jnu   += gp[pos].mol[ispec].dust[iline]*gp[pos].mol[ispec].knu[iline];
  
  /* Absorption */
  /* Continuum part: Dust opacity */
  *alpha += gp[pos].mol[ispec].knu[iline];
  
  return;
}

void sourceFunc_pol(double *snu, double *alpha, struct grid *gp, int pos, int ispec, int iline, double (*rotMat)[3]){
=======
sourceFunc_line_raytrace(const molData md, const double vfac\
  , const struct pop2 gm, const int lineI, double *jnu, double *alpha){

  /* Line part:		j_nu = v*consts*1/b*rho*n_i*A_ij */
  *jnu   += vfac*HPIP*gm.specNumDens[md.lau[lineI]]*md.aeinst[lineI];

  /* Line part: alpha_nu = v*const*1/b*rho*(n_j*B_ij-n_i*B_ji) */
  *alpha += vfac*HPIP*(gm.specNumDens[md.lal[lineI]]*md.beinstl[lineI]
                      -gm.specNumDens[md.lau[lineI]]*md.beinstu[lineI]);

  return;
}

/*....................................................................*/
void
sourceFunc_cont(const struct populations gm, const int lineI, double *jnu\
  , double *alpha){

  /* Emission */
  /* Continuum part:	j_nu = T_dust * kappa_nu */
  *jnu   += gm.dust[lineI]*gm.knu[lineI];

  /* Absorption */
  /* Continuum part: Dust opacity */
  *alpha += gm.knu[lineI];

  return;
}

/*....................................................................*/
void
sourceFunc_cont_raytrace(const struct pop2 gm, const int lineI, double *jnu\
  , double *alpha){

  /* Emission */
  /* Continuum part:	j_nu = T_dust * kappa_nu */
  *jnu   += gm.dust[lineI]*gm.knu[lineI];

  /* Absorption */
  /* Continuum part: Dust opacity */
  *alpha += gm.knu[lineI];

  return;
}

/*....................................................................*/
void
sourceFunc_pol(double B[3], const struct pop2 gm, int iline\
  , double (*rotMat)[3], double *snu, double *alpha){
>>>>>>> e9956e8d
  /*
The theory behind this was originally drawn from

  Padovani, M. et al, A&A 543, A16 (2012)

and references therein. However, as pointed out in Ade, P. A. R. et al, A&A 576, A105 (2015), Padovani's expression for sigma2 is too small by a factor of 2. This correction has been propagated here.
  */

  double jnu, trigFuncs[3];
<<<<<<< HEAD
  
  stokesangles(gp[pos].x[0], gp[pos].x[1], gp[pos].x[2], rotMat, trigFuncs);
  
  /* Emission */
  /* Continuum part:	j_nu = rho_dust * kappa_nu */
  jnu = gp[pos].mol[ispec].dust[iline]*gp[pos].mol[ispec].knu[iline];
=======

  stokesangles(B, rotMat, trigFuncs);

  /* Emission */
  /* Continuum part:	j_nu = rho_dust * kappa_nu */
  jnu = gm.dust[iline]*gm.knu[iline];
>>>>>>> e9956e8d
  snu[0] = jnu*(1.0 - maxp*(trigFuncs[0] - 2.0/3.0));
  snu[1] = jnu*maxp*trigFuncs[1]*trigFuncs[0];
  snu[2] = jnu*maxp*trigFuncs[2]*trigFuncs[0];
  
  /* Absorption */
  /* Continuum part: Dust opacity */
<<<<<<< HEAD
  *alpha = gp[pos].mol[ispec].knu[iline];
=======
  *alpha = gm.knu[iline];
>>>>>>> e9956e8d
}
<|MERGE_RESOLUTION|>--- conflicted
+++ resolved
@@ -49,49 +49,21 @@
 
 /*....................................................................*/
 void
-<<<<<<< HEAD
-sourceFunc_line(double *jnu, double *alpha, molData *md, double vfac, struct grid *gp, int pos, int ispec, int iline){
-  
-  /* Line part:		j_nu = v*consts*1/b*rho*n_i*A_ij */
-  *jnu   += vfac*HPIP*gp[pos].mol[ispec].binv*gp[pos].nmol[ispec]*gp[pos].mol[ispec].pops[md[ispec].lau[iline]]*md[ispec].aeinst[iline];
-  
-  /* Line part: alpha_nu = v*const*1/b*rho*(n_j*B_ij-n_i*B_ji) */
-  *alpha += vfac*HPIP*gp[pos].mol[ispec].binv*gp[pos].nmol[ispec]*(gp[pos].mol[ispec].pops[md[ispec].lal[iline]]*md[ispec].beinstl[iline]
-                                                                  -gp[pos].mol[ispec].pops[md[ispec].lau[iline]]*md[ispec].beinstu[iline]);
-  
-=======
-sourceFunc_line(const molData md, const double vfac, const struct populations gm\
+sourceFunc_line(const molData md, const double vfac, const struct populations mol\
   , const int lineI, double *jnu, double *alpha){
 
   /* Line part:		j_nu = v*consts*1/b*rho*n_i*A_ij */
-  *jnu   += vfac*HPIP*gm.binv*gm.nmol*gm.pops[md.lau[lineI]]*md.aeinst[lineI];
+  *jnu   += vfac*HPIP*mol.binv*mol.nmol*mol.pops[md.lau[lineI]]*md.aeinst[lineI];
 
   /* Line part: alpha_nu = v*const*1/b*rho*(n_j*B_ij-n_i*B_ji) */
-  *alpha += vfac*HPIP*gm.binv*gm.nmol*(gm.pops[md.lal[lineI]]*md.beinstl[lineI]
-                                      -gm.pops[md.lau[lineI]]*md.beinstu[lineI]);
+  *alpha += vfac*HPIP*mol.binv*mol.nmol*(mol.pops[md.lal[lineI]]*md.beinstl[lineI]
+                                        -mol.pops[md.lau[lineI]]*md.beinstu[lineI]);
 
->>>>>>> e9956e8d
   return;
 }
 
 /*....................................................................*/
 void
-<<<<<<< HEAD
-sourceFunc_cont(double *jnu, double *alpha, struct grid *gp, int pos, int ispec, int iline){
-  
-  /* Emission */
-  /* Continuum part:	j_nu = T_dust * kappa_nu */
-  *jnu   += gp[pos].mol[ispec].dust[iline]*gp[pos].mol[ispec].knu[iline];
-  
-  /* Absorption */
-  /* Continuum part: Dust opacity */
-  *alpha += gp[pos].mol[ispec].knu[iline];
-  
-  return;
-}
-
-void sourceFunc_pol(double *snu, double *alpha, struct grid *gp, int pos, int ispec, int iline, double (*rotMat)[3]){
-=======
 sourceFunc_line_raytrace(const molData md, const double vfac\
   , const struct pop2 gm, const int lineI, double *jnu, double *alpha){
 
@@ -107,16 +79,16 @@
 
 /*....................................................................*/
 void
-sourceFunc_cont(const struct populations gm, const int lineI, double *jnu\
+sourceFunc_cont(const struct populations mol, const int lineI, double *jnu\
   , double *alpha){
 
   /* Emission */
   /* Continuum part:	j_nu = T_dust * kappa_nu */
-  *jnu   += gm.dust[lineI]*gm.knu[lineI];
+  *jnu   += mol.dust[lineI]*mol.knu[lineI];
 
   /* Absorption */
   /* Continuum part: Dust opacity */
-  *alpha += gm.knu[lineI];
+  *alpha += mol.knu[lineI];
 
   return;
 }
@@ -141,7 +113,6 @@
 void
 sourceFunc_pol(double B[3], const struct pop2 gm, int iline\
   , double (*rotMat)[3], double *snu, double *alpha){
->>>>>>> e9956e8d
   /*
 The theory behind this was originally drawn from
 
@@ -151,30 +122,17 @@
   */
 
   double jnu, trigFuncs[3];
-<<<<<<< HEAD
-  
-  stokesangles(gp[pos].x[0], gp[pos].x[1], gp[pos].x[2], rotMat, trigFuncs);
-  
-  /* Emission */
-  /* Continuum part:	j_nu = rho_dust * kappa_nu */
-  jnu = gp[pos].mol[ispec].dust[iline]*gp[pos].mol[ispec].knu[iline];
-=======
 
   stokesangles(B, rotMat, trigFuncs);
 
   /* Emission */
   /* Continuum part:	j_nu = rho_dust * kappa_nu */
   jnu = gm.dust[iline]*gm.knu[iline];
->>>>>>> e9956e8d
   snu[0] = jnu*(1.0 - maxp*(trigFuncs[0] - 2.0/3.0));
   snu[1] = jnu*maxp*trigFuncs[1]*trigFuncs[0];
   snu[2] = jnu*maxp*trigFuncs[2]*trigFuncs[0];
   
   /* Absorption */
   /* Continuum part: Dust opacity */
-<<<<<<< HEAD
-  *alpha = gp[pos].mol[ispec].knu[iline];
-=======
   *alpha = gm.knu[iline];
->>>>>>> e9956e8d
 }
