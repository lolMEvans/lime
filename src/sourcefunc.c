/*
 *  sourcefunc.c
 *  This file is part of LIME, the versatile line modeling engine
 *
 *  Copyright (C) 2006-2014 Christian Brinch
 *  Copyright (C) 2015-2016 The LIME development team
 *
 */

#include "lime.h"


/*....................................................................*/
<<<<<<< HEAD
void
sourceFunc_line(const molData md, const double vfac, const struct populations mol\
  , const int lineI, double *jnu, double *alpha){

  /* Line part:		j_nu = v*consts*1/b*rho*n_i*A_ij */
  *jnu   += vfac*HPIP*mol.binv*mol.nmol*mol.pops[md.lau[lineI]]*md.aeinst[lineI];

  /* Line part: alpha_nu = v*const*1/b*rho*(n_j*B_ij-n_i*B_ji) */
  *alpha += vfac*HPIP*mol.binv*mol.nmol*(mol.pops[md.lal[lineI]]*md.beinstl[lineI]
                                        -mol.pops[md.lau[lineI]]*md.beinstu[lineI]);

  return;
}

/*....................................................................*/
void
sourceFunc_line_raytrace(const molData md, const double vfac\
  , const struct pop2 gm, const int lineI, double *jnu, double *alpha){

  /* Line part:		j_nu = v*consts*1/b*rho*n_i*A_ij */
  *jnu   += vfac*HPIP*gm.specNumDens[md.lau[lineI]]*md.aeinst[lineI];

  /* Line part: alpha_nu = v*const*1/b*rho*(n_j*B_ij-n_i*B_ji) */
  *alpha += vfac*HPIP*(gm.specNumDens[md.lal[lineI]]*md.beinstl[lineI]
                      -gm.specNumDens[md.lau[lineI]]*md.beinstu[lineI]);

  return;
}

/*....................................................................*/
void
sourceFunc_cont(const struct populations mol, const int lineI, double *jnu\
  , double *alpha){

  /* Emission */
  /* Continuum part:	j_nu = T_dust * kappa_nu */
  *jnu   += mol.dust[lineI]*mol.knu[lineI];

  /* Absorption */
  /* Continuum part: Dust opacity */
  *alpha += mol.knu[lineI];
=======
void sourceFunc_line(const molData *md, const double vfac, const struct populations *mol\
  , const int lineI, double *jnu, double *alpha){

  /* Line part:		j_nu = v*consts*1/b*rho*n_i*A_ij */
  *jnu   += vfac*HPIP*mol->specNumDens[md->lau[lineI]]*md->aeinst[lineI];

  /* Line part: alpha_nu = v*const*1/b*rho*(n_j*B_ij-n_i*B_ji) */
  *alpha += vfac*HPIP*(mol->specNumDens[md->lal[lineI]]*md->beinstl[lineI]
                      -mol->specNumDens[md->lau[lineI]]*md->beinstu[lineI]);
>>>>>>> 5230c0b0

  return;
}

/*....................................................................*/
void sourceFunc_cont(const struct continuumLine cont, double *jnu\
  , double *alpha){

  /* Emission */
  /* Continuum part:	j_nu = T_dust * kappa_nu */
  *jnu   += cont.dust*cont.knu;

  /* Absorption */
  /* Continuum part: Dust opacity */
  *alpha += cont.knu;

  return;
}

/*....................................................................*/
void sourceFunc_pol(double B[3], const struct continuumLine cont\
  , double (*rotMat)[3], double *snu, double *alpha){
  /*
The theory behind this was originally drawn from

  Padovani, M. et al, A&A 543, A16 (2012)

and references therein. However, as pointed out in Ade, P. A. R. et al, A&A 576, A105 (2015), Padovani's expression for sigma2 is too small by a factor of 2. This correction has been propagated here.
  */

  double jnu, trigFuncs[3];

  stokesangles(B, rotMat, trigFuncs);

  /* Emission */
  /* Continuum part:	j_nu = rho_dust * kappa_nu */
  jnu = cont.dust*cont.knu;
  snu[0] = jnu*(1.0 - maxp*(trigFuncs[0] - (2.0/3.0)));
  snu[1] = jnu*maxp*trigFuncs[1]*trigFuncs[0];
  snu[2] = jnu*maxp*trigFuncs[2]*trigFuncs[0];
  
  /* Absorption */
  /* Continuum part: Dust opacity */
  *alpha = cont.knu;
}

<|MERGE_RESOLUTION|>--- conflicted
+++ resolved
@@ -11,49 +11,6 @@
 
 
 /*....................................................................*/
-<<<<<<< HEAD
-void
-sourceFunc_line(const molData md, const double vfac, const struct populations mol\
-  , const int lineI, double *jnu, double *alpha){
-
-  /* Line part:		j_nu = v*consts*1/b*rho*n_i*A_ij */
-  *jnu   += vfac*HPIP*mol.binv*mol.nmol*mol.pops[md.lau[lineI]]*md.aeinst[lineI];
-
-  /* Line part: alpha_nu = v*const*1/b*rho*(n_j*B_ij-n_i*B_ji) */
-  *alpha += vfac*HPIP*mol.binv*mol.nmol*(mol.pops[md.lal[lineI]]*md.beinstl[lineI]
-                                        -mol.pops[md.lau[lineI]]*md.beinstu[lineI]);
-
-  return;
-}
-
-/*....................................................................*/
-void
-sourceFunc_line_raytrace(const molData md, const double vfac\
-  , const struct pop2 gm, const int lineI, double *jnu, double *alpha){
-
-  /* Line part:		j_nu = v*consts*1/b*rho*n_i*A_ij */
-  *jnu   += vfac*HPIP*gm.specNumDens[md.lau[lineI]]*md.aeinst[lineI];
-
-  /* Line part: alpha_nu = v*const*1/b*rho*(n_j*B_ij-n_i*B_ji) */
-  *alpha += vfac*HPIP*(gm.specNumDens[md.lal[lineI]]*md.beinstl[lineI]
-                      -gm.specNumDens[md.lau[lineI]]*md.beinstu[lineI]);
-
-  return;
-}
-
-/*....................................................................*/
-void
-sourceFunc_cont(const struct populations mol, const int lineI, double *jnu\
-  , double *alpha){
-
-  /* Emission */
-  /* Continuum part:	j_nu = T_dust * kappa_nu */
-  *jnu   += mol.dust[lineI]*mol.knu[lineI];
-
-  /* Absorption */
-  /* Continuum part: Dust opacity */
-  *alpha += mol.knu[lineI];
-=======
 void sourceFunc_line(const molData *md, const double vfac, const struct populations *mol\
   , const int lineI, double *jnu, double *alpha){
 
@@ -63,7 +20,6 @@
   /* Line part: alpha_nu = v*const*1/b*rho*(n_j*B_ij-n_i*B_ji) */
   *alpha += vfac*HPIP*(mol->specNumDens[md->lal[lineI]]*md->beinstl[lineI]
                       -mol->specNumDens[md->lau[lineI]]*md->beinstu[lineI]);
->>>>>>> 5230c0b0
 
   return;
 }
