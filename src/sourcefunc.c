--- conflicted
+++ resolved
@@ -30,8 +30,10 @@
   
   
   /* Line part: alpha_nu = v*const*1/b*rho*(n_j*B_ij-n_i*B_ji) */
-  if(doline) alpha += vfac*HPIP*g[pos].mol[ispec].binv*g[pos].mol[ispec].nmol*(g[pos].mol[ispec].pops[m[ispec].lal[iline]]*m[ispec].beinstl[iline]
-                                                                          -g[pos].mol[ispec].pops[m[ispec].lau[iline]]*m[ispec].beinstu[iline]);
+  if(doline)\
+    alpha += vfac*HPIP*g[pos].mol[ispec].binv*g[pos].mol[ispec].nmol\
+    *(g[pos].mol[ispec].pops[m[ispec].lal[iline]]*m[ispec].beinstl[iline]\
+    - g[pos].mol[ispec].pops[m[ispec].lau[iline]]*m[ispec].beinstu[iline]);
   
   
   /* Calculate source function and tau */
@@ -91,7 +93,6 @@
   return;
 }
 
-<<<<<<< HEAD
 /*....................................................................*/
 void
 sourceFunc_cont_raytrace(const struct pop2 gm, const int lineI, double *jnu\
@@ -110,41 +111,8 @@
 
 /*....................................................................*/
 void
-sourceFunc_pol(const double ds, const double B[3], const molData md, const struct pop2 gm\
-  , const int lineI, const double incl, double *snu, double *dtau){
-
-  double dSigma, dSigma2, dI, dQ, dU, alpha;
-  double trigFuncs[3];
-
-  stokesangles(B, incl, trigFuncs);
-
-  /* Emission */
-  /* Continuum part:	j_nu = rho_dust * kappa_nu */
-  dSigma  = gm.dust[lineI]*gm.knu[lineI];
-  dSigma2 = maxp*gm.dust[lineI]*gm.knu[lineI]*(0.5*trigFuncs[2]*trigFuncs[2]-1./3.);
-  dI      = dSigma - dSigma2;
-  dQ      = maxp*gm.dust[lineI]*gm.knu[lineI]*(2.*trigFuncs[0]*trigFuncs[0]-1.)*trigFuncs[2]*trigFuncs[2];
-  dU      = maxp*gm.dust[lineI]*gm.knu[lineI]*(2.*trigFuncs[0]*trigFuncs[1]*trigFuncs[2]*trigFuncs[2]);
-
-  /* Absorption */
-  /* Continuum part: Dust opacity */
-  alpha  = gm.knu[lineI];
-
-  /* Calculate source function and tau */
-  snu[0] = 0.0;
-  snu[1] = 0.0;
-  snu[2] = 0.0;
-  *dtau=0.;
-  if(fabs(alpha)>0.){
-    snu[0]= (dI/alpha)*md.norminv;
-    snu[1]=-(dQ/alpha)*md.norminv;
-    snu[2]=-(dU/alpha)*md.norminv;
-
-    *dtau = alpha*ds;
-  }
-  return;
-=======
-void sourceFunc_pol(double *snu, double *alpha, struct grid *g, int pos, int ispec, int iline, double (*rotMat)[3]){
+sourceFunc_pol(double B[3], const struct pop2 gm, int iline\
+  , double (*rotMat)[3], double *snu, double *alpha){
   /*
 The theory behind this was originally drawn from
 
@@ -152,20 +120,19 @@
 
 and references therein. However, as pointed out in Ade, P. A. R. et al, A&A 576, A105 (2015), Padovani's expression for sigma2 is too small by a factor of 2. This correction has been propagated here.
   */
+
   double jnu, trigFuncs[3];
-  
-  stokesangles(g[pos].x[0], g[pos].x[1], g[pos].x[2], rotMat, trigFuncs);
-  
+
+  stokesangles(B, rotMat, trigFuncs);
+
   /* Emission */
   /* Continuum part:	j_nu = rho_dust * kappa_nu */
-  jnu = g[pos].mol[ispec].dust[iline]*g[pos].mol[ispec].knu[iline];
+  jnu = gm.dust[iline]*gm.knu[iline];
   snu[0] = jnu*(1.0 - maxp*(trigFuncs[0] - 2.0/3.0));
   snu[1] = jnu*maxp*trigFuncs[1]*trigFuncs[0];
   snu[2] = jnu*maxp*trigFuncs[2]*trigFuncs[0];
   
   /* Absorption */
   /* Continuum part: Dust opacity */
-  *alpha = g[pos].mol[ispec].knu[iline];
->>>>>>> 9eaa2836
+  *alpha = gm.knu[iline];
 }
-
