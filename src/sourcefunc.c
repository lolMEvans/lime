/*
 *  sourcefunc.c
 *  This file is part of LIME, the versatile line modeling engine
 *
 *  Copyright (C) 2006-2014 Christian Brinch
 *  Copyright (C) 2015 The LIME development team
 *
 */

#include "lime.h"

void
sourceFunc(double *snu, double *dtau, double ds, molData *m,double vfac,struct grid *g,int pos,int ispec, int iline, int doline){
  double jnu, alpha;
  
  /* Emission */
  /* Continuum part:	j_nu = T_dust * kappa_nu */
  jnu	 = g[pos].mol[ispec].dust[iline]*g[pos].mol[ispec].knu[iline];
  
  /* Line part:		j_nu = v*consts*1/b*rho*n_i*A_ij */
  if(doline) jnu	+= vfac*HPIP*g[pos].mol[ispec].binv*g[pos].nmol[ispec]*g[pos].mol[ispec].pops[m[ispec].lau[iline]]*m[ispec].aeinst[iline];
  
  
  
  /* Absorption */
  /* Continuum part: Dust opacity */
  alpha  = g[pos].mol[ispec].knu[iline];
  
  
  /* Line part: alpha_nu = v*const*1/b*rho*(n_j*B_ij-n_i*B_ji) */
  if(doline) alpha += vfac*HPIP*g[pos].mol[ispec].binv*g[pos].nmol[ispec]*(g[pos].mol[ispec].pops[m[ispec].lal[iline]]*m[ispec].beinstl[iline]
                                                                          -g[pos].mol[ispec].pops[m[ispec].lau[iline]]*m[ispec].beinstu[iline]);
  
  
  /* Calculate source function and tau */
  *snu=0.;
  *dtau=0.;
  if(fabs(alpha)>0.){
    *snu=(jnu/alpha)*m[ispec].norminv;
    *dtau= alpha*ds;
  }
  return;
}


void
sourceFunc_line(double *jnu, double *alpha, molData *md, double vfac, struct grid *gp, int pos, int ispec, int iline){
  
  /* Line part:		j_nu = v*consts*1/b*rho*n_i*A_ij */
  *jnu   += vfac*HPIP*gp[pos].mol[ispec].binv*gp[pos].nmol[ispec]*gp[pos].mol[ispec].pops[md[ispec].lau[iline]]*md[ispec].aeinst[iline];
  
  /* Line part: alpha_nu = v*const*1/b*rho*(n_j*B_ij-n_i*B_ji) */
  *alpha += vfac*HPIP*gp[pos].mol[ispec].binv*gp[pos].nmol[ispec]*(gp[pos].mol[ispec].pops[md[ispec].lal[iline]]*md[ispec].beinstl[iline]
                                                                  -gp[pos].mol[ispec].pops[md[ispec].lau[iline]]*md[ispec].beinstu[iline]);
  
  return;
}

void
sourceFunc_cont(double *jnu, double *alpha, struct grid *gp, int pos, int ispec, int iline){
  
  /* Emission */
  /* Continuum part:	j_nu = T_dust * kappa_nu */
  *jnu   += gp[pos].mol[ispec].dust[iline]*gp[pos].mol[ispec].knu[iline];
  
  /* Absorption */
  /* Continuum part: Dust opacity */
  *alpha += gp[pos].mol[ispec].knu[iline];
  
  return;
}

<<<<<<< HEAD
void
sourceFunc_pol(double *snu, double *dtau, double ds, molData *m, double vfac, struct grid *gp, int pos, int ispec, int iline, double incl){
  double dSigma, dSigma2, dI, dQ, dU, alpha;
  double angle[3];
  
  stokesangles(gp[pos].x[0],gp[pos].x[1],gp[pos].x[2],incl,angle);
  
  /* Emission */
  /* Continuum part:	j_nu = rho_dust * kappa_nu */
  dSigma  = gp[pos].mol[ispec].dust[iline]*gp[pos].mol[ispec].knu[iline];
  dSigma2 = maxp*gp[pos].mol[ispec].dust[iline]*gp[pos].mol[ispec].knu[iline]*(0.5*angle[2]*angle[2]-1./3.);
  dI      = dSigma - dSigma2;
  dQ      = maxp*gp[pos].mol[ispec].dust[iline]*gp[pos].mol[ispec].knu[iline]*(2.*angle[0]*angle[0]-1.)*angle[2]*angle[2];
  dU      = maxp*gp[pos].mol[ispec].dust[iline]*gp[pos].mol[ispec].knu[iline]*(2.*angle[0]*angle[1]*angle[2]*angle[2]);
  
  /* Absorption */
  /* Continuum part: Dust opacity */
  alpha  = gp[pos].mol[ispec].knu[iline];
  
  /* Calculate source function and tau */
  *snu=0.;
  *dtau=0.;
  if(fabs(alpha)>0.){
    snu[0]=(dI/alpha)*m[ispec].norminv;
    snu[1]=-(dQ/alpha)*m[ispec].norminv;
    snu[2]=-(dU/alpha)*m[ispec].norminv;
    
    *dtau= alpha*ds;
  }
  return;
=======
void sourceFunc_pol(double *snu, double *alpha, struct grid *g, int pos, int ispec, int iline, double (*rotMat)[3]){
  /*
The theory behind this was originally drawn from

  Padovani, M. et al, A&A 543, A16 (2012)

and references therein. However, as pointed out in Ade, P. A. R. et al, A&A 576, A105 (2015), Padovani's expression for sigma2 is too small by a factor of 2. This correction has been propagated here.
  */
  double jnu, trigFuncs[3];
  
  stokesangles(g[pos].x[0], g[pos].x[1], g[pos].x[2], rotMat, trigFuncs);
  
  /* Emission */
  /* Continuum part:	j_nu = rho_dust * kappa_nu */
  jnu = g[pos].mol[ispec].dust[iline]*g[pos].mol[ispec].knu[iline];
  snu[0] = jnu*(1.0 - maxp*(trigFuncs[0] - 2.0/3.0));
  snu[1] = jnu*maxp*trigFuncs[1]*trigFuncs[0];
  snu[2] = jnu*maxp*trigFuncs[2]*trigFuncs[0];
  
  /* Absorption */
  /* Continuum part: Dust opacity */
  *alpha = g[pos].mol[ispec].knu[iline];
>>>>>>> 9eaa2836
}
<|MERGE_RESOLUTION|>--- conflicted
+++ resolved
@@ -70,39 +70,7 @@
   return;
 }
 
-<<<<<<< HEAD
-void
-sourceFunc_pol(double *snu, double *dtau, double ds, molData *m, double vfac, struct grid *gp, int pos, int ispec, int iline, double incl){
-  double dSigma, dSigma2, dI, dQ, dU, alpha;
-  double angle[3];
-  
-  stokesangles(gp[pos].x[0],gp[pos].x[1],gp[pos].x[2],incl,angle);
-  
-  /* Emission */
-  /* Continuum part:	j_nu = rho_dust * kappa_nu */
-  dSigma  = gp[pos].mol[ispec].dust[iline]*gp[pos].mol[ispec].knu[iline];
-  dSigma2 = maxp*gp[pos].mol[ispec].dust[iline]*gp[pos].mol[ispec].knu[iline]*(0.5*angle[2]*angle[2]-1./3.);
-  dI      = dSigma - dSigma2;
-  dQ      = maxp*gp[pos].mol[ispec].dust[iline]*gp[pos].mol[ispec].knu[iline]*(2.*angle[0]*angle[0]-1.)*angle[2]*angle[2];
-  dU      = maxp*gp[pos].mol[ispec].dust[iline]*gp[pos].mol[ispec].knu[iline]*(2.*angle[0]*angle[1]*angle[2]*angle[2]);
-  
-  /* Absorption */
-  /* Continuum part: Dust opacity */
-  alpha  = gp[pos].mol[ispec].knu[iline];
-  
-  /* Calculate source function and tau */
-  *snu=0.;
-  *dtau=0.;
-  if(fabs(alpha)>0.){
-    snu[0]=(dI/alpha)*m[ispec].norminv;
-    snu[1]=-(dQ/alpha)*m[ispec].norminv;
-    snu[2]=-(dU/alpha)*m[ispec].norminv;
-    
-    *dtau= alpha*ds;
-  }
-  return;
-=======
-void sourceFunc_pol(double *snu, double *alpha, struct grid *g, int pos, int ispec, int iline, double (*rotMat)[3]){
+void sourceFunc_pol(double *snu, double *alpha, struct grid *gp, int pos, int ispec, int iline, double (*rotMat)[3]){
   /*
 The theory behind this was originally drawn from
 
@@ -112,17 +80,16 @@
   */
   double jnu, trigFuncs[3];
   
-  stokesangles(g[pos].x[0], g[pos].x[1], g[pos].x[2], rotMat, trigFuncs);
+  stokesangles(gp[pos].x[0], gp[pos].x[1], gp[pos].x[2], rotMat, trigFuncs);
   
   /* Emission */
   /* Continuum part:	j_nu = rho_dust * kappa_nu */
-  jnu = g[pos].mol[ispec].dust[iline]*g[pos].mol[ispec].knu[iline];
+  jnu = gp[pos].mol[ispec].dust[iline]*gp[pos].mol[ispec].knu[iline];
   snu[0] = jnu*(1.0 - maxp*(trigFuncs[0] - 2.0/3.0));
   snu[1] = jnu*maxp*trigFuncs[1]*trigFuncs[0];
   snu[2] = jnu*maxp*trigFuncs[2]*trigFuncs[0];
   
   /* Absorption */
   /* Continuum part: Dust opacity */
-  *alpha = g[pos].mol[ispec].knu[iline];
->>>>>>> 9eaa2836
+  *alpha = gp[pos].mol[ispec].knu[iline];
 }
