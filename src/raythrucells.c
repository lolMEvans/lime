--- conflicted
+++ resolved
@@ -677,23 +677,6 @@
 
   if(status==0)
     *entryIntcpt = entryIntcpts[i-1];
-<<<<<<< HEAD
-  /* Note that the order of the bary coords, and the value of fi, are with reference to the vertx list of the _entered_ cell. This can't of course be any other way, because this ray enters this first cell from the exterior of the model, where there are no cells. For all the intersectType objects in the list cellExitIntcpts, the bary coords etc are with reference to the exited cell. */
-  else{
-    entryIntcpt->fi = -1;
-    entryIntcpt->orientation = 0;
-    for(di=0;di<numDims;di++)
-      entryIntcpt->bary[di] = 0.0;
-    entryIntcpt->dist = 0.0;
-    entryIntcpt->collPar = 0.0;
-
-    free(*chainOfCellIds);
-    *chainOfCellIds=NULL;
-
-    free(*cellExitIntcpts);
-    *cellExitIntcpts=NULL;
-
-=======
     /* Note that the order of the bary coords, and the value of fi, are with reference to the vertx list of the _entered_ cell. This can't of course be any other way, because this ray enters this first cell from the exterior of the model, where there are no cells. For all the intersectType objects in the list cellExitIntcpts, the bary coords etc are with reference to the exited cell. */
 
   else{
@@ -702,7 +685,6 @@
     *chainOfCellIds=NULL;
     free(*cellExitIntcpts);
     *cellExitIntcpts=NULL;
->>>>>>> fc41a72e
     *lenChainPtrs=0;
   }
 
