--- conflicted
+++ resolved
@@ -14,30 +14,8 @@
 
   unsigned int i_u;
 
-<<<<<<< HEAD
-void
-freeGrid(configInfo *par, molData *m , struct grid *g){
-  int i;
-  if(g != NULL){
-    for(i=0;i<(par->pIntensity+par->sinkPoints); i++){
-      free(g[i].v1);
-      free(g[i].v2);
-      free(g[i].v3);
-      free(g[i].dir);
-      free(g[i].neigh);
-      free(g[i].w);
-      free(g[i].dens);
-      free(g[i].abun);
-      free(g[i].ds);
-      freePopulation( par, m, g[i].mol );
-=======
   if(gp != NULL){
     for(i_u=0;i_u<numPoints;i_u++){
-      free(gp[i_u].a0);
-      free(gp[i_u].a1);
-      free(gp[i_u].a2);
-      free(gp[i_u].a3);
-      free(gp[i_u].a4);
       free(gp[i_u].dir);
       free(gp[i_u].neigh);
       free(gp[i_u].w);
@@ -45,7 +23,6 @@
       free(gp[i_u].abun);
       free(gp[i_u].ds);
       freePopulation(numSpecies, gp[i_u].mol);
->>>>>>> 3ea67edc
     }
     free(gp);
   }
@@ -150,16 +127,12 @@
 
   if(gp != NULL){
     for(i_u=0;i_u<numPoints;i_u++){
-      free(gp[i_u].a0);
-      gp[i_u].a0 = NULL;
-      free(gp[i_u].a1);
-      gp[i_u].a1 = NULL;
-      free(gp[i_u].a2);
-      gp[i_u].a2 = NULL;
-      free(gp[i_u].a3);
-      gp[i_u].a3 = NULL;
-      free(gp[i_u].a4);
-      gp[i_u].a4 = NULL;
+      free(gp[i_u].v1);
+      gp[i_u].v1 = NULL;
+      free(gp[i_u].v2);
+      gp[i_u].v2 = NULL;
+      free(gp[i_u].v3);
+      gp[i_u].v3 = NULL;
       free(gp[i_u].w);
       gp[i_u].w    = NULL;
       free(gp[i_u].abun);
