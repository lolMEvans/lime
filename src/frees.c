--- conflicted
+++ resolved
@@ -25,14 +25,9 @@
 
   if(gp != NULL){
     for(i_u=0;i_u<numPoints;i_u++){
-<<<<<<< HEAD
-      free(gp[i_u].a0);
-      free(gp[i_u].a1);
-      free(gp[i_u].a2);
-      free(gp[i_u].a3);
-      free(gp[i_u].a4);
-=======
->>>>>>> 5230c0b0
+      free(gp[i_u].v1);
+      free(gp[i_u].v2);
+      free(gp[i_u].v3);
       free(gp[i_u].dir);
       free(gp[i_u].neigh);
       free(gp[i_u].w);
@@ -139,16 +134,6 @@
   }
 }
 
-<<<<<<< HEAD
-void freePopulation(const unsigned short numSpecies, struct populations *pop){
-  if(pop != NULL){
-    unsigned short j;
-    for(j=0;j<numSpecies;j++){
-      free(pop[j].pops);
-      free(pop[j].knu);
-      free(pop[j].dust);
-      free(pop[j].partner);
-=======
 void freeSomeGridFields(const unsigned int numPoints, const unsigned short numSpecies\
   , struct grid *gp){
 
@@ -180,38 +165,6 @@
           gp[i_u].mol[i_s].cont = NULL;
         }
       }
->>>>>>> 5230c0b0
     }
   }
 }
-<<<<<<< HEAD
-
-void freeSomeGridFields(const unsigned int numPoints, struct grid *gp){
-  unsigned int i_u;
-
-  if(gp != NULL){
-    for(i_u=0;i_u<numPoints;i_u++){
-      free(gp[i_u].a0);
-      gp[i_u].a0 = NULL;
-      free(gp[i_u].a1);
-      gp[i_u].a1 = NULL;
-      free(gp[i_u].a2);
-      gp[i_u].a2 = NULL;
-      free(gp[i_u].a3);
-      gp[i_u].a3 = NULL;
-      free(gp[i_u].a4);
-      gp[i_u].a4 = NULL;
-//      free(gp[i_u].dir); // this too after changing raytrace to remove the call to line_plane_intersect.
-      free(gp[i_u].w);
-      gp[i_u].w    = NULL;
-      free(gp[i_u].dens);
-      gp[i_u].dens = NULL;
-      free(gp[i_u].abun);
-      gp[i_u].abun = NULL;
-      free(gp[i_u].ds);
-      gp[i_u].ds   = NULL;
-    }
-  }
-}
-=======
->>>>>>> 5230c0b0
