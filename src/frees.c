/*
 *  frees.c
 *  This file is part of LIME, the versatile line modeling engine
 *
 *  Copyright (C) 2006-2014 Christian Brinch
 *  Copyright (C) 2015-2016 The LIME development team
 *
 */

#include "lime.h"

<<<<<<< HEAD

void freeConfig(configInfo par){
  free(par.moldatfile);
  free(par.collPartIds);
  free(par.nMolWeights);
  free(par.dustWeights);
  free(par.gridDensMaxLoc);
  free(par.gridDensMaxValues);
}

void
freeGAux(const unsigned long numPoints, const int numSpecies, struct gAuxType *gAux) {
  unsigned long ppi;
=======
void freeGrid(const unsigned int numPoints, const unsigned short numSpecies\
  , struct grid *gp){
>>>>>>> f0df50cc

  unsigned int i_u;

  if(gp != NULL){
    for(i_u=0;i_u<numPoints;i_u++){
      free(gp[i_u].dir);
      free(gp[i_u].neigh);
      free(gp[i_u].w);
      free(gp[i_u].dens);
      free(gp[i_u].abun);
      free(gp[i_u].ds);
      freePopulation(numSpecies, gp[i_u].mol);
    }
    free(gp);
  }
}

void
freeGridPointData(configInfo *par, gridPointData *mol){
  int i;
  if(mol!= NULL){
    for(i=0;i<par->nSpecies;i++){
      free(mol[i].jbar);
      free(mol[i].phot);
      free(mol[i].vfac);
      free(mol[i].vfac_loc);
    }
    free(mol);
  }
}

void
freeMolData(const int nSpecies, molData *mol){
  int i,j;
  if(mol!= NULL){
    for(i=0;i<nSpecies;i++){
      if(mol[i].part != NULL){
        for(j=0; j<mol[i].npart; j++){
          free(mol[i].part[j].down);
          free(mol[i].part[j].temp);
          free(mol[i].part[j].lcl);
          free(mol[i].part[j].lcu);
        }
        free(mol[i].part);
      }
      free(mol[i].lal);
      free(mol[i].lau);
      free(mol[i].aeinst);
      free(mol[i].freq);
      free(mol[i].beinstu);
      free(mol[i].beinstl);
      free(mol[i].eterm);
      free(mol[i].gstat);
      free(mol[i].cmb);
    }
    free(mol);
  }
}

void freeMolsWithBlends(struct molWithBlends *mols, const int numMolsWithBlends){
  int mi, li;

  if(mols != NULL){
    for(mi=0;mi<numMolsWithBlends;mi++){
      if(mols[mi].lines != NULL){
        for(li=0;li<mols[mi].numLinesWithBlends;li++)
          free(mols[mi].lines[li].blends);
        free(mols[mi].lines);
      }
    }
    free(mols);
  }
}

void
freeParImg(const int nImages, inputPars *par, image *img){
  /* Release memory allocated for the output fits images
     and for inputPars pointers.
  */
  int i,id;
  for(i=0;i<nImages;i++){
    for(id=0;id<(img[i].pxls*img[i].pxls);id++){
      free( img[i].pixel[id].intense );
      free( img[i].pixel[id].tau );
    }
    free(img[i].pixel);
  }
  free(img);

  free(par->gridDensMaxValues);
  free(par->gridDensMaxLoc);
  free(par->moldatfile);
  free(par->collPartIds);
  free(par->nMolWeights);
  free(par->dustWeights);
}

void freePopulation(const unsigned short numSpecies, struct populations *pop){
  if(pop != NULL){
    unsigned short i_s;
    for(i_s=0;i_s<numSpecies;i_s++){
      free(pop[i_s].pops);
      free(pop[i_s].partner);
      free(pop[i_s].specNumDens);
      free(pop[i_s].cont);
    }
    free(pop);
  }
}

void freeSomeGridFields(const unsigned int numPoints, const unsigned short numSpecies\
  , struct grid *gp){

  unsigned int i_u;
  unsigned short i_s;

  if(gp != NULL){
    for(i_u=0;i_u<numPoints;i_u++){
      free(gp[i_u].v1);
      gp[i_u].v1 = NULL;
      free(gp[i_u].v2);
      gp[i_u].v2 = NULL;
      free(gp[i_u].v3);
      gp[i_u].v3 = NULL;
      free(gp[i_u].w);
      gp[i_u].w    = NULL;
      free(gp[i_u].abun);
      gp[i_u].abun = NULL;
      free(gp[i_u].ds);
      gp[i_u].ds   = NULL;

      if(gp[i_u].mol != NULL){
        for(i_s=0;i_s<numSpecies;i_s++){
          free(gp[i_u].mol[i_s].pops);
          gp[i_u].mol[i_s].pops = NULL;
          free(gp[i_u].mol[i_s].partner);
          gp[i_u].mol[i_s].partner = NULL;
          free(gp[i_u].mol[i_s].cont);
          gp[i_u].mol[i_s].cont = NULL;
        }
      }
    }
  }
}
<|MERGE_RESOLUTION|>--- conflicted
+++ resolved
@@ -9,8 +9,6 @@
 
 #include "lime.h"
 
-<<<<<<< HEAD
-
 void freeConfig(configInfo par){
   free(par.moldatfile);
   free(par.collPartIds);
@@ -20,13 +18,8 @@
   free(par.gridDensMaxValues);
 }
 
-void
-freeGAux(const unsigned long numPoints, const int numSpecies, struct gAuxType *gAux) {
-  unsigned long ppi;
-=======
 void freeGrid(const unsigned int numPoints, const unsigned short numSpecies\
   , struct grid *gp){
->>>>>>> f0df50cc
 
   unsigned int i_u;
 
