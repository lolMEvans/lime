/*
 *  frees.c
 *  This file is part of LIME, the versatile line modeling engine
 *
 *  Copyright (C) 2006-2014 Christian Brinch
 *  Copyright (C) 2015 The LIME development team
 *
 */

#include "lime.h"

<<<<<<< HEAD
void freeGrid(const unsigned int numPoints, const unsigned short numSpecies\
  , struct grid *gp){

  unsigned int i_u;

  if(gp != NULL){
    for(i_u=0;i_u<numPoints;i_u++){
      free(gp[i_u].a0);
      free(gp[i_u].a1);
      free(gp[i_u].a2);
      free(gp[i_u].a3);
      free(gp[i_u].a4);
      free(gp[i_u].dir);
      free(gp[i_u].neigh);
      free(gp[i_u].w);
      free(gp[i_u].dens);
      free(gp[i_u].nmol);
      free(gp[i_u].abun);
      free(gp[i_u].ds);
      freePopulation(numSpecies, gp[i_u].mol);
=======
void
freeGAux(const unsigned long numPoints, const int numSpecies, struct gAuxType *gAux) {
  unsigned long ppi;

  if(gAux !=NULL){
    for(ppi=0;ppi<numPoints;ppi++)
      freePop2(numSpecies, gAux[ppi].mol);
    free(gAux);
  }
}

void
freeGrid(configInfo *par, molData *m , struct grid *g){
  int i;
  if(g != NULL){
    for(i=0;i<(par->pIntensity+par->sinkPoints); i++){
      free(g[i].a0);
      free(g[i].a1);
      free(g[i].a2);
      free(g[i].a3);
      free(g[i].a4);
      free(g[i].dir);
      free(g[i].neigh);
      free(g[i].w);
      free(g[i].dens);
      free(g[i].abun);
      free(g[i].ds);
      freePopulation( par, m, g[i].mol );
>>>>>>> e9956e8d
    }
    free(gp);
  }
}

void
freeGridPointData(configInfo *par, gridPointData *mol){
  int i;
  if(mol!= NULL){
    for(i=0;i<par->nSpecies;i++){
      free(mol[i].jbar);
      free(mol[i].phot);
      free(mol[i].vfac);
    }
    free(mol);
  }
}

void
freeMolData(const int nSpecies, molData *mol){
  int i,j;
  if(mol!= NULL){
    for(i=0;i<nSpecies;i++){
      if(mol[i].part != NULL){
        for(j=0; j<mol[i].npart; j++){
          free(mol[i].part[j].down);
          free(mol[i].part[j].temp);
          free(mol[i].part[j].lcl);
          free(mol[i].part[j].lcu);
        }
        free(mol[i].part);
      }
      free(mol[i].lal);
      free(mol[i].lau);
      free(mol[i].aeinst);
      free(mol[i].freq);
      free(mol[i].beinstu);
      free(mol[i].beinstl);
      free(mol[i].eterm);
      free(mol[i].gstat);
      free(mol[i].cmb);
      free(mol[i].local_cmb);
    }
    free(mol);
  }
}

void freeMolsWithBlends(struct molWithBlends *mols, const int numMolsWithBlends){
  int mi, li;

  if(mols != NULL){
    for(mi=0;mi<numMolsWithBlends;mi++){
      if(mols[mi].lines != NULL){
        for(li=0;li<mols[mi].numLinesWithBlends;li++)
          free(mols[mi].lines[li].blends);
        free(mols[mi].lines);
      }
    }
    free(mols);
  }
}

void
freeParImg(const int nImages, inputPars *par, image *img){
  /* Release memory allocated for the output fits images
     and for inputPars pointers.
  */
  int i,id;
  for(i=0;i<nImages;i++){
    for(id=0;id<(img[i].pxls*img[i].pxls);id++){
      free( img[i].pixel[id].intense );
      free( img[i].pixel[id].tau );
    }
    free(img[i].pixel);
  }
  free(img);

  free(par->moldatfile);
  free(par->collPartIds);
  free(par->nMolWeights);
  free(par->dustWeights);
  free(par->gridOutFiles);
}

<<<<<<< HEAD
void freePopulation(const unsigned short numSpecies, struct populations *pop){
=======
void
freePop2(const int numSpecies, struct pop2 *mol){
  int i;

  if(mol !=NULL){
    for(i=0;i<numSpecies;i++){
      free(mol[i].specNumDens);
      free(mol[i].knu);
      free(mol[i].dust);
    }
    free(mol);
  }
}

void
freePopulation(configInfo *par, molData *m, struct populations *pop ){
>>>>>>> e9956e8d
  if(pop != NULL){
    unsigned short j;
    for(j=0;j<numSpecies;j++){
      free(pop[j].pops);
      free(pop[j].knu);
      free(pop[j].dust);
      free(pop[j].partner);
    }
    free(pop);
  }
}

<|MERGE_RESOLUTION|>--- conflicted
+++ resolved
@@ -9,7 +9,17 @@
 
 #include "lime.h"
 
-<<<<<<< HEAD
+void
+freeGAux(const unsigned long numPoints, const int numSpecies, struct gAuxType *gAux) {
+  unsigned long ppi;
+
+  if(gAux !=NULL){
+    for(ppi=0;ppi<numPoints;ppi++)
+      freePop2(numSpecies, gAux[ppi].mol);
+    free(gAux);
+  }
+}
+
 void freeGrid(const unsigned int numPoints, const unsigned short numSpecies\
   , struct grid *gp){
 
@@ -26,40 +36,9 @@
       free(gp[i_u].neigh);
       free(gp[i_u].w);
       free(gp[i_u].dens);
-      free(gp[i_u].nmol);
       free(gp[i_u].abun);
       free(gp[i_u].ds);
       freePopulation(numSpecies, gp[i_u].mol);
-=======
-void
-freeGAux(const unsigned long numPoints, const int numSpecies, struct gAuxType *gAux) {
-  unsigned long ppi;
-
-  if(gAux !=NULL){
-    for(ppi=0;ppi<numPoints;ppi++)
-      freePop2(numSpecies, gAux[ppi].mol);
-    free(gAux);
-  }
-}
-
-void
-freeGrid(configInfo *par, molData *m , struct grid *g){
-  int i;
-  if(g != NULL){
-    for(i=0;i<(par->pIntensity+par->sinkPoints); i++){
-      free(g[i].a0);
-      free(g[i].a1);
-      free(g[i].a2);
-      free(g[i].a3);
-      free(g[i].a4);
-      free(g[i].dir);
-      free(g[i].neigh);
-      free(g[i].w);
-      free(g[i].dens);
-      free(g[i].abun);
-      free(g[i].ds);
-      freePopulation( par, m, g[i].mol );
->>>>>>> e9956e8d
     }
     free(gp);
   }
@@ -144,9 +123,6 @@
   free(par->gridOutFiles);
 }
 
-<<<<<<< HEAD
-void freePopulation(const unsigned short numSpecies, struct populations *pop){
-=======
 void
 freePop2(const int numSpecies, struct pop2 *mol){
   int i;
@@ -161,9 +137,7 @@
   }
 }
 
-void
-freePopulation(configInfo *par, molData *m, struct populations *pop ){
->>>>>>> e9956e8d
+void freePopulation(const unsigned short numSpecies, struct populations *pop){
   if(pop != NULL){
     unsigned short j;
     for(j=0;j<numSpecies;j++){
@@ -176,3 +150,30 @@
   }
 }
 
+void freeSomeGridFields(const unsigned int numPoints, struct grid *gp){
+  unsigned int i_u;
+
+  if(gp != NULL){
+    for(i_u=0;i_u<numPoints;i_u++){
+      free(gp[i_u].a0);
+      gp[i_u].a0 = NULL;
+      free(gp[i_u].a1);
+      gp[i_u].a1 = NULL;
+      free(gp[i_u].a2);
+      gp[i_u].a2 = NULL;
+      free(gp[i_u].a3);
+      gp[i_u].a3 = NULL;
+      free(gp[i_u].a4);
+      gp[i_u].a4 = NULL;
+//      free(gp[i_u].dir); // this too after changing raytrace to remove the call to line_plane_intersect.
+      free(gp[i_u].w);
+      gp[i_u].w    = NULL;
+      free(gp[i_u].dens);
+      gp[i_u].dens = NULL;
+      free(gp[i_u].abun);
+      gp[i_u].abun = NULL;
+      free(gp[i_u].ds);
+      gp[i_u].ds   = NULL;
+    }
+  }
+}
