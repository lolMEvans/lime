/*
 *  molinit.c
 *  This file is part of LIME, the versatile line modeling engine
 *
 *  Copyright (C) 2006-2014 Christian Brinch
 *  Copyright (C) 2015 The LIME development team
 *
TODO:
	- Get rid of, or regularize somehow, the printf statements - and clean up all the other new messages which are going to dick with the stdout when curses are selected? (Sigh.)
 */

#include "lime.h"

char *collpartnames[] = {"H2","p-H2","o-H2","electrons","H","He","H+"}; /* definition from LAMDA */

void calcMolCMBs(configInfo *par, molData *md){
  int si, iline;

  for(si=0;si<par->nSpecies;si++){
    md[si].cmb	     = malloc(sizeof(double)*md[si].nline);
    md[si].local_cmb = malloc(sizeof(double)*md[si].nline);

    /* fix the normalization at 230GHz */
    md[si].norm=planckfunc(0,par->tcmb,md,0);
    md[si].norminv=1./md[si].norm;
    for(iline=0;iline<md[si].nline;iline++){
      if(par->tcmb>0.)
        md[si].cmb[iline] = planckfunc(iline,par->tcmb,md,si)/md[si].norm;
      else
        md[si].cmb[iline]=0.;

      md[si].local_cmb[iline] = planckfunc(iline,2.728,md,si)/md[si].norm;
    }
  }
}

double
planckfunc(int iline, double temp, molData *md, int s){
  double bb=10.,wn;
  if(temp<eps) bb = 0.0;
  else {
    wn=md[s].freq[iline]/CLIGHT;
    if (HPLANCK*md[s].freq[iline]>100.*KBOLTZ*temp) 
      bb=2.*HPLANCK*wn*wn*md[s].freq[iline]*exp(-HPLANCK*md[s].freq[iline]/KBOLTZ/temp);
    else 
      bb=2.*HPLANCK*wn*wn*md[s].freq[iline]/(exp(HPLANCK*md[s].freq[iline]/KBOLTZ/temp)-1);
  }
  return bb;
}

<<<<<<< HEAD
void
molinit(molData *m, inputPars *par, struct grid *g,int i){
  int id, ilev, iline, itrans, ispec, itemp, *ntemp, tnint=-1, idummy, ipart, *count,flag=0;
  char *collpartname[] = {"H2","p-H2","o-H2","electrons","H","He","H+"}; /* definition from LAMDA */
  double fac, uprate, downrate=0, dummy, amass;
  struct data { double *colld, *temp; } *part;

  char string[200], partstr[90];
  FILE *fp;

  if((fp=fopen(par->moldatfile[i], "r"))==NULL) {
    if(!silent) bail_out("Error opening molecular data file");
    exit(1);
  }

  /* Read the header of the data file */
  fgets(string, 80, fp);
  fgets(m[i].molName, 80, fp);
  fgets(string, 80, fp);
  fscanf(fp, "%lf\n", &amass);
  fgets(string, 80, fp);
  fscanf(fp, "%d\n", &m[i].nlev);
  fgets(string, 80, fp);

  m[i].molName[strlen(m[i].molName)-1] = 0; /* Lops the carriage return from the end. */

  m[i].eterm=malloc(sizeof(double)*m[i].nlev);
  m[i].gstat=malloc(sizeof(double)*m[i].nlev);

  /* Read the level energies and statistical weights */
  for(ilev=0;ilev<m[i].nlev;ilev++){
    fscanf(fp, "%d %lf %lf", &idummy, &m[i].eterm[ilev], &m[i].gstat[ilev]);
    fgets(string, 80, fp);
  }
=======
void readMolData(configInfo *par, molData *md, int **allUniqueCollPartIds, int *numCollPartsFound){
  /* NOTE! allUniqueCollPartIds is malloc'd in the present function, but not freed. The calling program must free it elsewhere.
  */
  int i,j,k,ilev,idummy,iline,numPartsAcceptedThisMol,ipart,collPartId,itemp,itrans;
  double dummy;
  _Bool cpFound,previousCpFound;
  const int sizeI=200;
  char string[sizeI], specref[90], partstr[90];
  FILE *fp;

  *allUniqueCollPartIds = malloc(sizeof(**allUniqueCollPartIds)*MAX_N_COLL_PART);
  *numCollPartsFound = 0;
>>>>>>> 9eaa2836

  for(i=0;i<par->nSpecies;i++){
    if((fp=fopen(par->moldatfile[i], "r"))==NULL) {
      if(!silent) bail_out("Error opening molecular data file");
      exit(1);
    }

    /* Read the header of the data file */
    fgets(string, sizeI, fp);
    fgets(specref, 90, fp);
    fgets(string, sizeI, fp);
    fscanf(fp, "%lf\n", &md[i].amass);
    fgets(string, sizeI, fp);
    fscanf(fp, "%d\n", &md[i].nlev);
    fgets(string, sizeI, fp);

    md[i].amass *= AMU;

    md[i].eterm=malloc(sizeof(double)*md[i].nlev);
    md[i].gstat=malloc(sizeof(double)*md[i].nlev);

    /* Read the level energies and statistical weights */
    for(ilev=0;ilev<md[i].nlev;ilev++){
      fscanf(fp, "%d %lf %lf", &idummy, &md[i].eterm[ilev], &md[i].gstat[ilev]);
      fgets(string, sizeI, fp);
    }

    /* Read the number of transitions and allocate array space */
    fgets(string, sizeI, fp);
    fscanf(fp, "%d\n", &md[i].nline);
    fgets(string, sizeI, fp);

    md[i].lal     = malloc(sizeof(int)   *md[i].nline);
    md[i].lau     = malloc(sizeof(int)   *md[i].nline);
    md[i].aeinst  = malloc(sizeof(double)*md[i].nline);
    md[i].freq    = malloc(sizeof(double)*md[i].nline);
    md[i].beinstu = malloc(sizeof(double)*md[i].nline);
    md[i].beinstl = malloc(sizeof(double)*md[i].nline);

    /* Read transitions, Einstein A, and frequencies */
    for(iline=0;iline<md[i].nline;iline++){
      fscanf(fp, "%d %d %d %lf %lf %lf\n", &idummy, &md[i].lau[iline]\
        , &md[i].lal[iline], &md[i].aeinst[iline], &md[i].freq[iline], &dummy);
      md[i].freq[iline]*=1e9;
      md[i].lau[iline]-=1;
      md[i].lal[iline]-=1;
    }

    /* Calculate Einsten B's */
    for(iline=0;iline<md[i].nline;iline++){
      /*		md[i].freq[iline]=(md[i].eterm[md[i].lau[iline]]-md[i].eterm[md[i].lal[iline]])*100*CLIGHT; */
      md[i].beinstu[iline]=md[i].aeinst[iline]*(CLIGHT/md[i].freq[iline])*(CLIGHT/md[i].freq[iline])/(HPLANCK*md[i].freq[iline])/2.;
      md[i].beinstl[iline]=md[i].gstat[md[i].lau[iline]]/md[i].gstat[md[i].lal[iline]]*md[i].beinstu[iline];
    }

    /* Collision rates below here */
    fgets(string, sizeI, fp);
    fscanf(fp,"%d\n", &md[i].npart);

    md[i].part = malloc(sizeof(*(md[i].part))*md[i].npart);

    /* Not all the collision partners listed in the moldata file may have associated density functions. Those which don't can play no role and should therefore be ignored. We will try not to store them in md, although due to the demands of backward-compatibility, this will sometimes not be possible, e.g. if the user has not set values for par->collPartIds and if at the same time there are fewer density functions than the total number of collision partners specified in the moldata files. To cover these cases we introduce a new struct cpData attribute: densityIndex, with default value -1 signalling that there is no density function for the associated CP.
    */
    k = 0; /* Index to only those CPs which are found to be associated with a density function. */
    for(ipart=0;ipart<md[i].npart;ipart++){
      fgets(string, sizeI, fp);
      fscanf(fp,"%d\n", &collPartId);

      /* We want to test if the comment after the coll partner ID number is longer than the buffer size. To do this, we write a character - any character, as long as it is not \0 - to the last element of the buffer before reading into it:
      */
      string[sizeof(string)-1] = 'x';
      if(fgets(string, sizeI, fp)==NULL){
        if(!silent) bail_out("Read of collision-partner comment line failed.");
        exit(1);
      } else{
        if(string[sizeof(string)-1]=='\0' && string[sizeof(string)-2]!='\n'){
          /* The presence now of a final \0 means the comment string was either just long enough for the buffer, or too long; the absence of \n in the 2nd-last place means it was too long.
          */
          if(!silent) bail_out("Collision-partner comment line is too long.");
          exit(1);
        }
      }

      /* Look for this CP in par->collPartIds
      */
      cpFound = 0;
      if(par->collPartIds!=NULL){
        for(j=0;j<par->numDensities;j++)
          if(collPartId==par->collPartIds[j]) cpFound = 1;
      }

      if(par->collPartIds==NULL || cpFound){
        /* Check to see if we have encountered collPartId already in a previous moldata file. If not, add it to the list of unique coll parts.
        */
        j = 0;
        previousCpFound = 0;
        while(j<(*numCollPartsFound) && !previousCpFound){
          if(collPartId==(*allUniqueCollPartIds)[j])
            previousCpFound = 1;
          j++;
        }

        if(!previousCpFound){
          if((*numCollPartsFound)>=MAX_N_COLL_PART){
            if(!silent) bail_out("Unrecognized collision partner ID found.");
            exit(1);
          }

          (*allUniqueCollPartIds)[*numCollPartsFound] = collPartId;
          (*numCollPartsFound)++;
        }

        md[i].part[k].collPartId = collPartId;
        md[i].part[k].densityIndex = -1; /* Default, signals that there is no density function for this CP. */

        if(par->lte_only){
          readDummyCollPart(fp, sizeI);
          md[i].part[k].ntemp  = -1;
          md[i].part[k].ntrans = -1;
          md[i].part[k].down  = NULL;
          md[i].part[k].temp  = NULL;
          md[i].part[k].lcl   = NULL;
          md[i].part[k].lcu   = NULL;

        }else{ /* Add the CP data to md[i].part, we will need it to solve the population levels. */
          fgets(string, sizeI, fp);
          fscanf(fp,"%d\n", &md[i].part[k].ntrans);
          fgets(string, sizeI, fp);
          fscanf(fp,"%d\n", &md[i].part[k].ntemp);
          fgets(string, sizeI, fp);

          md[i].part[k].temp = malloc(sizeof(double)*md[i].part[k].ntemp);
          md[i].part[k].lcl  = malloc(sizeof(int)   *md[i].part[k].ntrans);
          md[i].part[k].lcu  = malloc(sizeof(int)   *md[i].part[k].ntrans);

          for(itemp=0;itemp<md[i].part[k].ntemp;itemp++){
            fscanf(fp, "%lf", &md[i].part[k].temp[itemp]);
          }

          fscanf(fp,"\n");
          fgets(string, sizeI, fp);

          md[i].part[k].down = malloc(sizeof(double)\
            *md[i].part[k].ntrans*md[i].part[k].ntemp);

          for(itrans=0;itrans<md[i].part[k].ntrans;itrans++){
            fscanf(fp, "%d %d %d", &idummy, &md[i].part[k].lcu[itrans], &md[i].part[k].lcl[itrans]);
            md[i].part[k].lcu[itrans]-=1;
            md[i].part[k].lcl[itrans]-=1;
            for(itemp=0;itemp<md[i].part[k].ntemp;itemp++){
              j = itrans*md[i].part[k].ntemp+itemp;
              fscanf(fp, "%lf", &md[i].part[k].down[j]);
              md[i].part[k].down[j] /= 1.0e6;
            }
            fscanf(fp,"\n");
          }
        } /* End if(par->lte_only) */

        k++;
      } /* End if CP found in par->collPartIds. */
    } /* End loop over collision partners this molecule. */
    numPartsAcceptedThisMol = k;

    if(numPartsAcceptedThisMol!=md[i].npart){
      md[i].part = realloc(md[i].part, sizeof(*(md[i].part))*numPartsAcceptedThisMol);
      md[i].npart = numPartsAcceptedThisMol;
    }

    /* Print out collision partner information.
    */
    strcpy(partstr, collpartnames[md[i].part[0].collPartId-1]);
    for(ipart=1;ipart<md[i].npart;ipart++){
      strcat( partstr, ", ");
      strcat( partstr, collpartnames[md[i].part[ipart].collPartId-1]);
    }
    if(!silent) {
<<<<<<< HEAD
      collpartmesg(m[i].molName, m[i].npart);
=======
      collpartmesg(specref, md[i].npart);
>>>>>>> 9eaa2836
      collpartmesg2(partstr, ipart);
      collpartmesg3(par->numDensities, 0);
    }

    fclose(fp);
  } /* end loop over molecule index i */

  if((*numCollPartsFound)<=0){
    if(!silent) bail_out("No recognized collision partners read from file.");
    exit(1);
  }
}

void setUpDensityAux(configInfo *par, int *allUniqueCollPartIds, const int numUniqueCollParts){
  /*
The present function, which needs to be called only if we have to calculate the energy level populations at the grid points, deals with the user-settable vectors par->collPartIds and par->nMolWeights. The former of these is used to associate density values with collision-partner species, and the latter is used in converting, for each radiating species, its abundance to a number density, stored respectively in the grid struct attributes abun and nmol. The function deals specifically with the case in which the user has either not set par->collPartIds or par->nMolWeights at all (which they may choose to do), or has set the incorrectly. In either case the respective parameter will have been freed and set to NULL in checkUserDensWeights(). The function tries its best to guess likely values for the parameters, in line with the algorithm used in the code before par->collPartIds and par->nMolWeights were introduced.
  */
  int i;

  if(par->collPartIds==NULL){
    /*
To preserve backward compatibility I am going to try to make the same guesses as were made before par->collPartIds was introduced, but this is made tricky by the fact that the switch block in the previous code did not cover all possibilities. I'm going to add some warnings too. We want users to be able to run their old model.c files for as long as possible, but at the same time urge them to make use of the new facility for specifying par->collPartIds.
    */
    if(par->numDensities > numUniqueCollParts){
      if(!silent) bail_out("Too many density profiles defined.");
      exit(1);
    }

    if(numUniqueCollParts==1){
      if(allUniqueCollPartIds[0]==CP_H2 || allUniqueCollPartIds[0]==CP_p_H2 || allUniqueCollPartIds[0]==CP_o_H2){
        par->collPartIds = malloc(sizeof(int)*par->numDensities); /* par->numDensities must ==1 at this point. */
        par->collPartIds[0] = allUniqueCollPartIds[0];
      }else{
        if(!silent) bail_out("No H2 collision partner, and user didn't set par.collPartIds.");
        exit(1);
      }

    }else if(numUniqueCollParts==2){
      if((allUniqueCollPartIds[0]==CP_p_H2 && allUniqueCollPartIds[1]==CP_o_H2)\
      || (allUniqueCollPartIds[1]==CP_p_H2 && allUniqueCollPartIds[0]==CP_o_H2)){
        par->collPartIds = malloc(sizeof(int)*par->numDensities);
        for(i=0;i<par->numDensities;i++) /* At this point par->numDensities can be only ==1 (previously signalled via 'flag') or ==2. */
          par->collPartIds[i] = allUniqueCollPartIds[i];

        if(par->numDensities==1 && !silent) warning("Calculating molecular density with respect to first collision partner only.");

      }else{
        if(!silent) bail_out("No H2 collision partners, and user didn't set par.collPartIds.");
        exit(1);
      }

    }else if(numUniqueCollParts==par->numDensities){ /* At this point, numUniqueCollParts must be >2. */
      par->collPartIds = malloc(sizeof(int)*par->numDensities);
      for(i=0;i<par->numDensities;i++)
        par->collPartIds[i] = allUniqueCollPartIds[i];

      if(!silent) warning("Calculating molecular density with respect to first two collision partners only.");

    }else{ /* numUniqueCollParts>2 && par->numDensities<numUniqueCollParts */
      if(!silent) bail_out("More than 2 collision partners, but number of density returns doesn't match.");
      exit(1);
    }

    if(!silent) {
      warning("User didn't set par.collPartIds, I'm having to guess them. Guessed:");
#ifdef NO_NCURSES
      for(i=0;i<par->numDensities;i++){
        printf("  Collision partner %d assigned code %d (=%s)\n", i, par->collPartIds[i], collpartnames[par->collPartIds[i]-1]);
      }
      printf("\n");
#endif
    }

    if(par->nMolWeights==NULL){
      /*
The same backward-compatible guesses are made here as for par->collPartIds in the foregoing section of code. I've omitted warnings and errors because they have already been issued during the treatment of par->collPartIds.
      */
      if(numUniqueCollParts==1){
        if(allUniqueCollPartIds[0]==CP_H2 || allUniqueCollPartIds[0]==CP_p_H2 || allUniqueCollPartIds[0]==CP_o_H2){
          par->nMolWeights = malloc(sizeof(double)*par->numDensities);
          par->nMolWeights[0] = 1.0;
        }

      }else if(numUniqueCollParts==2){
        if((allUniqueCollPartIds[0]==CP_p_H2 && allUniqueCollPartIds[1]==CP_o_H2)\
        || (allUniqueCollPartIds[1]==CP_p_H2 && allUniqueCollPartIds[0]==CP_o_H2)){
          par->nMolWeights = malloc(sizeof(double)*par->numDensities);
          for(i=0;i<par->numDensities;i++) /* At this point par->numDensities can be only ==1 (previously signalled via 'flag') or ==2. */
            par->nMolWeights[i] = 1.0;
        }

      }else if(numUniqueCollParts==par->numDensities){ /* At this point, numUniqueCollParts must be >2. */
        par->nMolWeights = malloc(sizeof(double)*par->numDensities);
        for(i=0;i<par->numDensities;i++)
          par->nMolWeights[i] = 0.0;
        par->nMolWeights[0] = 1.0;
        par->nMolWeights[1] = 1.0;
      }

    }else{
      if(!silent){
        warning("Your choices for par.nMolWeights have been let stand, but it");
        warning("is risky to set them without also setting par.collPartIds.");
      }
    }

  }else if(par->nMolWeights==NULL){ /* We get here only if the user has not supplied these values (or not supplied the right number of them) in their model.c. */
    if(par->numDensities==1){
      if(par->collPartIds[0]==CP_H2 || par->collPartIds[0]==CP_p_H2 || par->collPartIds[0]==CP_o_H2){
        par->nMolWeights = malloc(sizeof(double)*par->numDensities);
        par->nMolWeights[0] = 1.0;
      }else{
        if(!silent) bail_out("No H2 collision partner, and user didn't set par.nMolWeights.");
        exit(1);
      }

    }else if(par->numDensities==2){
      if((par->collPartIds[0]==CP_p_H2 && par->collPartIds[1]==CP_o_H2)\
      || (par->collPartIds[1]==CP_p_H2 && par->collPartIds[0]==CP_o_H2)){
        par->nMolWeights = malloc(sizeof(double)*par->numDensities);
        for(i=0;i<par->numDensities;i++){
          par->nMolWeights[i] = 1.0;
        }

      }else{
        if(!silent) bail_out("No H2 collision partners, and user didn't set par.nMolWeights.");
        exit(1);
      }

    }else{ /* par->numDensities>2 */
      par->nMolWeights = malloc(sizeof(double)*par->numDensities);
      for(i=0;i<par->numDensities;i++){
        par->nMolWeights[i] = 0.0;
      }
      par->nMolWeights[0] = 1.0;
      par->nMolWeights[1] = 1.0;
    }

    if(!silent) warning("User didn't set par.nMolWeights, having to guess them.");
  }
}

void assignMolCollPartsToDensities(configInfo *par, molData *md){
  /*
If we have reached this point, par->collPartIds (and par->nMolWeights) should have been malloc'd and filled with sensible values. Here we set up indices which allow us to associate a density function with each collision partner of each radiating molecule. This information is made use of in stateq.c.
  */
  int i,j,ipart;

  for(i=0;i<par->nSpecies;i++){
    for(ipart=0;ipart<md[i].npart;ipart++){
      md[i].part[ipart].densityIndex = -1; /* Default, signals that there is no density function for this CP. */
      for(j=0;j<par->numDensities;j++){
        if(md[i].part[ipart].collPartId==par->collPartIds[j]){
          md[i].part[ipart].densityIndex = j;
        }
      }
      if(md[i].part[ipart].densityIndex==-1){
        if(!silent) bail_out("No density function has been found for molecule/coll. part. combination.");
        exit(1);
      }
    }
  }
}

void readDummyCollPart(FILE *fp, const int strLen){
  char string[strLen];
  int ntrans, ntemp, itemp, itrans, idummy, dummyLcu, dummyLcl;
  double dummyTemp, dummyDown;

  fgets(string, strLen, fp);
  fscanf(fp,"%d\n", &ntrans);
  fgets(string, strLen, fp);
  fscanf(fp,"%d\n", &ntemp);
  fgets(string, strLen, fp);

  for(itemp=0;itemp<ntemp;itemp++)
    fscanf(fp, "%lf", &dummyTemp);

  fscanf(fp,"\n");
  fgets(string, strLen, fp);

  for(itrans=0;itrans<ntrans;itrans++){
    fscanf(fp, "%d %d %d", &idummy, &dummyLcu, &dummyLcl);
    for(itemp=0;itemp<ntemp;itemp++){
      fscanf(fp, "%lf", &dummyDown);
    }
    fscanf(fp,"\n");
  }
}
<|MERGE_RESOLUTION|>--- conflicted
+++ resolved
@@ -6,7 +6,7 @@
  *  Copyright (C) 2015 The LIME development team
  *
 TODO:
-	- Get rid of, or regularize somehow, the printf statements - and clean up all the other new messages which are going to dick with the stdout when curses are selected? (Sigh.)
+	- Get rid of, or regularize somehow, the printf statements (change to printMessage()?) - and clean up all the other new messages which are going to dick with the stdout when curses are selected? (Sigh.)
  */
 
 #include "lime.h"
@@ -36,54 +36,19 @@
 
 double
 planckfunc(int iline, double temp, molData *md, int s){
-  double bb=10.,wn;
+  double bb=10.,wn,arg;
   if(temp<eps) bb = 0.0;
   else {
     wn=md[s].freq[iline]/CLIGHT;
-    if (HPLANCK*md[s].freq[iline]>100.*KBOLTZ*temp) 
-      bb=2.*HPLANCK*wn*wn*md[s].freq[iline]*exp(-HPLANCK*md[s].freq[iline]/KBOLTZ/temp);
+    arg = HPLANCK*md[s].freq[iline]/KBOLTZ/temp;
+    if (arg>100.) 
+      bb=2.*HPLANCK*wn*wn*md[s].freq[iline]*exp(-arg);
     else 
-      bb=2.*HPLANCK*wn*wn*md[s].freq[iline]/(exp(HPLANCK*md[s].freq[iline]/KBOLTZ/temp)-1);
+      bb=2.*HPLANCK*wn*wn*md[s].freq[iline]/(exp(arg)-1);
   }
   return bb;
 }
 
-<<<<<<< HEAD
-void
-molinit(molData *m, inputPars *par, struct grid *g,int i){
-  int id, ilev, iline, itrans, ispec, itemp, *ntemp, tnint=-1, idummy, ipart, *count,flag=0;
-  char *collpartname[] = {"H2","p-H2","o-H2","electrons","H","He","H+"}; /* definition from LAMDA */
-  double fac, uprate, downrate=0, dummy, amass;
-  struct data { double *colld, *temp; } *part;
-
-  char string[200], partstr[90];
-  FILE *fp;
-
-  if((fp=fopen(par->moldatfile[i], "r"))==NULL) {
-    if(!silent) bail_out("Error opening molecular data file");
-    exit(1);
-  }
-
-  /* Read the header of the data file */
-  fgets(string, 80, fp);
-  fgets(m[i].molName, 80, fp);
-  fgets(string, 80, fp);
-  fscanf(fp, "%lf\n", &amass);
-  fgets(string, 80, fp);
-  fscanf(fp, "%d\n", &m[i].nlev);
-  fgets(string, 80, fp);
-
-  m[i].molName[strlen(m[i].molName)-1] = 0; /* Lops the carriage return from the end. */
-
-  m[i].eterm=malloc(sizeof(double)*m[i].nlev);
-  m[i].gstat=malloc(sizeof(double)*m[i].nlev);
-
-  /* Read the level energies and statistical weights */
-  for(ilev=0;ilev<m[i].nlev;ilev++){
-    fscanf(fp, "%d %lf %lf", &idummy, &m[i].eterm[ilev], &m[i].gstat[ilev]);
-    fgets(string, 80, fp);
-  }
-=======
 void readMolData(configInfo *par, molData *md, int **allUniqueCollPartIds, int *numCollPartsFound){
   /* NOTE! allUniqueCollPartIds is malloc'd in the present function, but not freed. The calling program must free it elsewhere.
   */
@@ -96,7 +61,6 @@
 
   *allUniqueCollPartIds = malloc(sizeof(**allUniqueCollPartIds)*MAX_N_COLL_PART);
   *numCollPartsFound = 0;
->>>>>>> 9eaa2836
 
   for(i=0;i<par->nSpecies;i++){
     if((fp=fopen(par->moldatfile[i], "r"))==NULL) {
@@ -273,11 +237,7 @@
       strcat( partstr, collpartnames[md[i].part[ipart].collPartId-1]);
     }
     if(!silent) {
-<<<<<<< HEAD
-      collpartmesg(m[i].molName, m[i].npart);
-=======
       collpartmesg(specref, md[i].npart);
->>>>>>> 9eaa2836
       collpartmesg2(partstr, ipart);
       collpartmesg3(par->numDensities, 0);
     }
