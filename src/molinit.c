/*
 *  molinit.c
 *  This file is part of LIME, the versatile line modeling engine
 *
 *  Copyright (C) 2006-2014 Christian Brinch
 *  Copyright (C) 2015 The LIME development team
 *
 */

#include "lime.h"

void
kappa(molData *m, struct grid *g, configInfo *par, int s){
  FILE *fp;
  char string[80];
  int i=0,k,j,iline,id;
  double loglam, *lamtab, *kaptab, *kappatab, gtd;
  gsl_spline *spline;

  kappatab   	 = malloc(sizeof(*kappatab)*m[s].nline);
  m[s].cmb	 = malloc(sizeof(double)*m[s].nline);
  m[s].local_cmb = malloc(sizeof(double)*m[s].nline);

  if(par->dust == NULL){
    for(i=0;i<m[s].nline;i++) kappatab[i]=0.;
  } else {
    gsl_interp_accel *acc=gsl_interp_accel_alloc();
    if((fp=fopen(par->dust, "r"))==NULL){
      if(!silent) bail_out("Error opening dust opacity data file!");
      exit(1);
    }
    while(fgetc(fp) != EOF){
      fgets(string,80,fp);
      i++;
    }
    rewind(fp);
    if(i>0){
      lamtab=malloc(sizeof(*lamtab)*i);
      kaptab=malloc(sizeof(*kaptab)*i);
    } else {
      if(!silent) bail_out("No opacities read");
      exit(1);
    }
    for(k=0;k<i;k++){
      fscanf(fp,"%lf %lf\n", &lamtab[k], &kaptab[k]);
      lamtab[k]=log10(lamtab[k]/1e6);
      kaptab[k]=log10(kaptab[k]);
    }
    fclose(fp);
    spline=gsl_spline_alloc(gsl_interp_cspline,i);
    gsl_spline_init(spline,lamtab,kaptab,i);
    for(j=0;j<m[s].nline;j++) {
      loglam=log10(CLIGHT/m[s].freq[j]);
      if(loglam < lamtab[0]){
        kappatab[j]=0.1*pow(10.,kaptab[0] + (loglam-lamtab[0]) * (kaptab[1]-kaptab[0])/(lamtab[1]-lamtab[0]));
      } else if(loglam > lamtab[i-1]){
        kappatab[j]=0.1*pow(10.,kaptab[i-2] + (loglam-lamtab[i-2]) * (kaptab[i-1]-kaptab[i-2])/(lamtab[i-1]-lamtab[i-2]));
      } else kappatab[j]=0.1*pow(10.,gsl_spline_eval(spline,loglam,acc));
    }
    gsl_spline_free(spline);
    gsl_interp_accel_free(acc);
    free(kaptab);
    free(lamtab);
  }

  for(iline=0;iline<m[s].nline;iline++){
    for(id=0;id<par->ncell;id++){
      gasIIdust(g[id].x[0],g[id].x[1],g[id].x[2],&gtd);
      g[id].mol[s].knu[iline]=kappatab[iline]*2.4*AMU/gtd*g[id].dens[0];
      //Check if input model supplies a dust temperature. Otherwise use the kinetic temperature
      if(g[id].t[1]==-1) {
        g[id].mol[s].dust[iline]=planckfunc(iline,g[id].t[0],m,s);
      } else {
        g[id].mol[s].dust[iline]=planckfunc(iline,g[id].t[1],m,s);
      }
    }
    // fix the normalization at 230GHz
    m[s].norm=planckfunc(0,par->tcmb,m,0);
    m[s].norminv=1./m[s].norm;
    if(par->tcmb>0.) m[s].cmb[iline]=planckfunc(iline,par->tcmb,m,s)/m[s].norm;
    else m[s].cmb[iline]=0.;
    m[s].local_cmb[iline]=planckfunc(iline,2.728,m,s)/m[s].norm;
  }

  free(kappatab);
  return;
}


double
planckfunc(int iline, double temp, molData *m,int s){
  double bb=10.,wn;
  if(temp<eps) bb = 0.0;
  else {
    wn=m[s].freq[iline]/CLIGHT;
    if (HPLANCK*m[s].freq[iline]>100.*KBOLTZ*temp) 
      bb=2.*HPLANCK*wn*wn*m[s].freq[iline]*exp(-HPLANCK*m[s].freq[iline]/KBOLTZ/temp);
    else 
      bb=2.*HPLANCK*wn*wn*m[s].freq[iline]/(exp(HPLANCK*m[s].freq[iline]/KBOLTZ/temp)-1);
  }
  return bb;
}

void
<<<<<<< HEAD
molinit(molData *m, configInfo *par, struct grid *g, int i){
  int id, ilev, iline, itrans, ispec, itemp, *ntemp, tnint=-1, idummy, ipart, *count,flag=0;
  char *collpartname[] = {"H2","p-H2","o-H2","electrons","H","He","H+"}; /* definition from LAMDA */
=======
molinit(molData *m, inputPars *par, struct grid *g,int i){
  int id, ilev, iline, itrans, ispec, itemp, *ntemp, tnint=-1, idummy, ipart, *collPartIDs,flag=0;
  char *collpartnames[] = {"H2","p-H2","o-H2","electrons","H","He","H+"}; /* definition from LAMDA */
>>>>>>> d9aeb51f
  double fac, uprate, downrate=0, dummy, amass;
  struct data { double *colld, *temp; } *part;
  const int sizeI=200;

  char string[sizeI], specref[90], partstr[90];
  FILE *fp;

  if((fp=fopen(par->moldatfile[i], "r"))==NULL) {
    if(!silent) bail_out("Error opening molecular data file");
    exit(1);
  }

  /* Read the header of the data file */
  fgets(string, sizeI, fp);
  fgets(specref, 90, fp);
  fgets(string, sizeI, fp);
  fscanf(fp, "%lf\n", &amass);
  fgets(string, sizeI, fp);
  fscanf(fp, "%d\n", &m[i].nlev);
  fgets(string, sizeI, fp);

  m[i].eterm=malloc(sizeof(double)*m[i].nlev);
  m[i].gstat=malloc(sizeof(double)*m[i].nlev);

  /* Read the level energies and statistical weights */
  for(ilev=0;ilev<m[i].nlev;ilev++){
    fscanf(fp, "%d %lf %lf", &idummy, &m[i].eterm[ilev], &m[i].gstat[ilev]);
    fgets(string, sizeI, fp);
  }

  /* Read the number of transitions and allocate array space */
  fgets(string, sizeI, fp);
  fscanf(fp, "%d\n", &m[i].nline);
  fgets(string, sizeI, fp);

  m[i].lal     = malloc(sizeof(int)*m[i].nline);
  m[i].lau     = malloc(sizeof(int)*m[i].nline);
  m[i].aeinst  = malloc(sizeof(double)*m[i].nline);
  m[i].freq    = malloc(sizeof(double)*m[i].nline);
  m[i].beinstu = malloc(sizeof(double)*m[i].nline);
  m[i].beinstl = malloc(sizeof(double)*m[i].nline);

  /* Read transitions, Einstein A, and frequencies */
  for(iline=0;iline<m[i].nline;iline++){
    fscanf(fp, "%d %d %d %lf %lf %lf\n", &idummy, &m[i].lau[iline], &m[i].lal[iline], &m[i].aeinst[iline], &m[i].freq[iline], &dummy);
    m[i].freq[iline]*=1e9;
    m[i].lau[iline]-=1;
    m[i].lal[iline]-=1;
  }

  /* Calculate Einsten B's */
  for(iline=0;iline<m[i].nline;iline++){
    /*		m[i].freq[iline]=(m[i].eterm[m[i].lau[iline]]-m[i].eterm[m[i].lal[iline]])*100*CLIGHT; */
    m[i].beinstu[iline]=m[i].aeinst[iline]*(CLIGHT/m[i].freq[iline])*(CLIGHT/m[i].freq[iline])/(HPLANCK*m[i].freq[iline])/2.;
    m[i].beinstl[iline]=m[i].gstat[m[i].lau[iline]]/m[i].gstat[m[i].lal[iline]]*m[i].beinstu[iline];
  }

  /* Calculate Doppler and thermal line broadening */
  amass*=AMU;
  for(id=0;id<par->ncell;id++) {
    g[id].mol[i].dopb=sqrt(g[id].dopb*g[id].dopb+2.*KBOLTZ/amass*g[id].t[0]);
    g[id].mol[i].binv=1./g[id].mol[i].dopb;
  }

  /* Collision rates below here */
  if(par->lte_only==0){
    fgets(string, sizeI, fp);
    fscanf(fp,"%d\n", &m[i].npart);
    collPartIDs=malloc(sizeof(*collPartIDs)*m[i].npart);
    m[i].down=malloc(sizeof(double*)*m[i].npart);
    /* collision partner sanity check */

    if(m[i].npart > par->collPart) flag=1;
    if(m[i].npart < par->collPart){
      if(!silent) bail_out("Too many density profiles defined");
      exit(1);
    }

    m[i].ntemp = malloc(sizeof(int)*m[i].npart);
    m[i].ntrans = malloc(sizeof(int)*m[i].npart);
    ntemp = malloc(sizeof(*ntemp)*m[i].npart);
    part = malloc(sizeof(struct data) * m[i].npart);

    for(ipart=0;ipart<m[i].npart;ipart++){
      fgets(string, sizeI, fp);
      fscanf(fp,"%d\n", &collPartIDs[ipart]);

      /* We want to test if the comment after the coll partner ID number is longer than the buffer size. To do this, we write a character - any character, as long as it is not \0 - to the last element of the buffer:
      */
      string[sizeof(string)-1] = 'x';
      if(fgets(string, sizeI, fp)==NULL){
        if(!silent) bail_out("Read of collision-partner comment line failed.");
        exit(1);
      } else{
        if(string[sizeof(string)-1]=='\0' && string[sizeof(string)-2]!='\n'){
          /* The presence now of a final \0 means the comment string was either just long enough for the buffer, or too long; the absence of \n in the 2nd-last place means it was too long.
          */
          if(!silent) bail_out("Collision-partner comment line is too long.");
          exit(1);
        }
      }
      fgets(string, sizeI, fp);
      fscanf(fp,"%d\n", &m[i].ntrans[ipart]);
      fgets(string, sizeI, fp);
      fscanf(fp,"%d\n", &ntemp[ipart]);
      fgets(string, sizeI, fp);

      part[ipart].temp=malloc(sizeof(double)*ntemp[ipart]);

      if(ipart==0){
        m[i].lcl = malloc(sizeof(int)*m[i].ntrans[ipart]);
        m[i].lcu = malloc(sizeof(int)*m[i].ntrans[ipart]);
      }

      for(itemp=0;itemp<ntemp[ipart];itemp++){
        fscanf(fp, "%lf", &part[ipart].temp[itemp]);
      }

      fscanf(fp,"\n");
      fgets(string, sizeI, fp);

      part[ipart].colld=malloc(sizeof(double)*m[i].ntrans[ipart]*ntemp[ipart]);

      for(itrans=0;itrans<m[i].ntrans[ipart];itrans++){
        fscanf(fp, "%d %d %d", &idummy, &m[i].lcu[itrans], &m[i].lcl[itrans]);
        m[i].lcu[itrans]-=1;
        m[i].lcl[itrans]-=1;
        for(itemp=0;itemp<ntemp[ipart];itemp++){
          fscanf(fp, "%lf", &part[ipart].colld[itrans*ntemp[ipart]+itemp]);
          part[ipart].colld[itrans*ntemp[ipart]+itemp]/=1.e6;
        }
        fscanf(fp,"\n");
      }

      m[i].ntemp[ipart] = ntemp[ipart];
      m[i].down[ipart] = malloc(sizeof(double)*m[i].ntrans[ipart]*m[i].ntemp[ipart]);
      for(itrans=0;itrans<m[i].ntrans[ipart];itrans++) {
        for(itemp=0;itemp<m[i].ntemp[ipart];itemp++) {
	  m[i].down[ipart][itrans*m[i].ntemp[ipart]+itemp] = part[ipart].colld[itrans*m[i].ntemp[ipart]+itemp];
        }
      }
    }
    fclose(fp);

    /* Print out collision partner information */
    strcpy(partstr, collpartnames[collPartIDs[0]-1]);
    for(ipart=1;ipart<m[i].npart;ipart++){
      strcat( partstr, ", ");
      strcat( partstr, collpartnames[collPartIDs[ipart]-1]);
    }
    if(!silent) {
      collpartmesg(specref, m[i].npart);
      collpartmesg2(partstr, ipart);
      collpartmesg3(par->collPart, flag);
    }

    /* Calculate molecular density */
    for(id=0;id<par->ncell; id++){
      for(ispec=0;ispec<par->nSpecies;ispec++){
        if(m[i].npart == 1\
        && (collPartIDs[0]==CP_H2 || collPartIDs[0]==CP_p_H2 || collPartIDs[0]==CP_o_H2)){
          g[id].nmol[ispec]=g[id].abun[ispec]*g[id].dens[0];
        } else if(m[i].npart == 2\
        && (collPartIDs[0]==CP_p_H2 || collPartIDs[0]==CP_o_H2)\
        && (collPartIDs[1]==CP_p_H2 || collPartIDs[1]==CP_o_H2)){
          if(!flag){
            g[id].nmol[ispec]=g[id].abun[ispec]*(g[id].dens[0]+g[id].dens[1]);
          } else {
            g[id].nmol[ispec]=g[id].abun[ispec]*g[id].dens[0];
            if(!silent) warning("Calculating molecular density with respect to first collision partner only");
          }
        } else if(m[i].npart > 2 && !flag){
          g[id].nmol[ispec]=g[id].abun[ispec]*(g[id].dens[0]+g[id].dens[1]);
          if(!silent) warning("Calculating molecular density with respect first and second collision partner");
        }
      }
    }

    for(id=0;id<par->ncell;id++){
      g[id].mol[i].partner=malloc(sizeof(struct rates)*m[i].npart);
    }

    for(id=0;id<par->ncell;id++){
      for(ipart=0;ipart<m[i].npart;ipart++){
        for(itrans=0;itrans<m[i].ntrans[ipart];itrans++){
          if((g[id].t[0]>part[ipart].temp[0])&&(g[id].t[0]<part[ipart].temp[ntemp[ipart]-1])){
            for(itemp=0;itemp<ntemp[ipart]-1;itemp++){
              if((g[id].t[0]>part[ipart].temp[itemp])&&(g[id].t[0]<=part[ipart].temp[itemp+1])){
                tnint=itemp;
              }
            }
            fac=(g[id].t[0]-part[ipart].temp[tnint])/(part[ipart].temp[tnint+1]-part[ipart].temp[tnint]);
            g[id].mol[i].partner[ipart].t_binlow = tnint;
            g[id].mol[i].partner[ipart].interp_coeff = fac;

	  } else if(g[id].t[0]<=part[ipart].temp[0]) {
	    g[id].mol[i].partner[ipart].t_binlow=0;
	    g[id].mol[i].partner[ipart].interp_coeff=0.0;
	  } else {
	    g[id].mol[i].partner[ipart].t_binlow=ntemp[ipart]-2;
	    g[id].mol[i].partner[ipart].interp_coeff=1.0;
	  }
        }
      }
    }
    for(ipart=0;ipart<m[i].npart;ipart++){
      free(part[ipart].colld);
      free(part[ipart].temp);
    }
    free(ntemp);
    free(part);
    free(collPartIDs);
  }
  /* End of collision rates */

  /* Allocate space for populations and opacities */
  for(id=0;id<par->ncell; id++){
    g[id].mol[i].pops = malloc(sizeof(double)*m[i].nlev);
    g[id].mol[i].dust = malloc(sizeof(double)*m[i].nline);
    g[id].mol[i].knu  = malloc(sizeof(double)*m[i].nline);
    for(ilev=0;ilev<m[i].nlev;ilev++) g[id].mol[i].pops[ilev]=0.0;
  }

  /* Get dust opacities */
  kappa(m,g,par,i);
}

<|MERGE_RESOLUTION|>--- conflicted
+++ resolved
@@ -102,15 +102,9 @@
 }
 
 void
-<<<<<<< HEAD
-molinit(molData *m, configInfo *par, struct grid *g, int i){
-  int id, ilev, iline, itrans, ispec, itemp, *ntemp, tnint=-1, idummy, ipart, *count,flag=0;
-  char *collpartname[] = {"H2","p-H2","o-H2","electrons","H","He","H+"}; /* definition from LAMDA */
-=======
-molinit(molData *m, inputPars *par, struct grid *g,int i){
+molinit(molData *m, configInfo *par, struct grid *g,int i){
   int id, ilev, iline, itrans, ispec, itemp, *ntemp, tnint=-1, idummy, ipart, *collPartIDs,flag=0;
   char *collpartnames[] = {"H2","p-H2","o-H2","electrons","H","He","H+"}; /* definition from LAMDA */
->>>>>>> d9aeb51f
   double fac, uprate, downrate=0, dummy, amass;
   struct data { double *colld, *temp; } *part;
   const int sizeI=200;
