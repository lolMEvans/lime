--- conflicted
+++ resolved
@@ -169,17 +169,12 @@
     g[id].mol[i].binv=1./g[id].mol[i].dopb;
   }
 
-
   /* Collision rates below here */
   if(par->lte_only==0){
     fgets(string, sizeI, fp);
     fscanf(fp,"%d\n", &m[i].npart);
-<<<<<<< HEAD
     collPartIDs=malloc(sizeof(*collPartIDs)*m[i].npart);
-=======
-    count=malloc(sizeof(*count)*m[i].npart);
     m[i].down=malloc(sizeof(double*)*m[i].npart);
->>>>>>> d2b7b567
     /* collision partner sanity check */
 
     if(m[i].npart > par->collPart) flag=1;
@@ -305,13 +300,13 @@
             g[id].mol[i].partner[ipart].t_binlow = tnint;
             g[id].mol[i].partner[ipart].interp_coeff = fac;
 
-	    } else if(g[id].t[0]<=part[ipart].temp[0]) {
-	      g[id].mol[i].partner[ipart].t_binlow=0;
-	      g[id].mol[i].partner[ipart].interp_coeff=0.0;
-	    } else {
-	      g[id].mol[i].partner[ipart].t_binlow=ntemp[ipart]-2;
-	      g[id].mol[i].partner[ipart].interp_coeff=1.0;
-	   }
+	  } else if(g[id].t[0]<=part[ipart].temp[0]) {
+	    g[id].mol[i].partner[ipart].t_binlow=0;
+	    g[id].mol[i].partner[ipart].interp_coeff=0.0;
+	  } else {
+	    g[id].mol[i].partner[ipart].t_binlow=ntemp[ipart]-2;
+	    g[id].mol[i].partner[ipart].interp_coeff=1.0;
+	  }
         }
       }
     }
