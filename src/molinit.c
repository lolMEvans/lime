/*
 *  molinit.c
 *  This file is part of LIME, the versatile line modeling engine
 *
 *  Copyright (C) 2006-2014 Christian Brinch
 *  Copyright (C) 2015-2016 The LIME development team
 *
TODO:
	- Get rid of, or regularize somehow, the printf statements (change to printMessage()?) - and clean up all the other new messages which are going to dick with the stdout when curses are selected? (Sigh.)
 */

#include "lime.h"

char *collpartnames[] = {"H2","p-H2","o-H2","electrons","H","He","H+"}; /* definition from LAMDA */

/*....................................................................*/
void molInit(configInfo *par, molData *md){
  int *allCollPartIds=NULL;
  int numCollParts;

  readMolData(par, md, &allCollPartIds, &numCollParts);
  setUpDensityAux(par, allCollPartIds, numCollParts);
  free(allCollPartIds);
  if(!par->lte_only)
    assignMolCollPartsToDensities(par, md);
  calcMolCMBs(par, md);
}

/*....................................................................*/
void calcMolCMBs(configInfo *par, molData *md){
  int si, iline;

  for(si=0;si<par->nSpecies;si++){
    md[si].cmb	     = malloc(sizeof(double)*md[si].nline);
<<<<<<< HEAD
    md[si].local_cmb = malloc(sizeof(double)*md[si].nline);

    for(iline=0;iline<md[si].nline;iline++){
      if(par->tcmb>0.)
        md[si].cmb[iline] = planckfunc(iline,par->tcmb,md,si);
      else
        md[si].cmb[iline]=0.;

      md[si].local_cmb[iline] = planckfunc(iline,2.728,md,si);
=======
    for(iline=0;iline<md[si].nline;iline++){
      if(par->tcmb>0.)
        md[si].cmb[iline] = planckfunc(md[si].freq[iline],par->tcmb);
      else
        md[si].cmb[iline]=0.;
>>>>>>> 3ea67edc
    }
  }
}

/*....................................................................*/
double planckfunc(const double freq, const double temp){
  double bb=10.,wn;
  if(temp<eps) bb = 0.0;
  else {
    wn=freq/CLIGHT;
    if (HPLANCK*freq>100.*KBOLTZ*temp) 
      bb=2.*HPLANCK*wn*wn*freq*exp(-HPLANCK*freq/KBOLTZ/temp);
    else 
      bb=2.*HPLANCK*wn*wn*freq/(exp(HPLANCK*freq/KBOLTZ/temp)-1);
  }
  return bb;
}

/*....................................................................*/
void readMolData(configInfo *par, molData *md, int **allUniqueCollPartIds, int *numCollPartsFound){
  /* NOTE! allUniqueCollPartIds is malloc'd in the present function, but not freed. The calling program must free it elsewhere.
  */
  int i,j,k,ilev,idummy,iline,numPartsAcceptedThisMol,ipart,collPartId,itemp,itrans;
  double dummy;
  _Bool cpFound,previousCpFound;
  const int sizeI=200;
  char string[sizeI], partstr[90];
  FILE *fp;

  *allUniqueCollPartIds = malloc(sizeof(**allUniqueCollPartIds)*MAX_N_COLL_PART);
  *numCollPartsFound = 0;

  for(i=0;i<par->nSpecies;i++){
    if((fp=fopen(par->moldatfile[i], "r"))==NULL) {
      if(!silent) bail_out("Error opening molecular data file");
      exit(1);
    }

    /* Read the header of the data file */
    fgets(string, sizeI, fp);
    fgets(md[i].molName, 90, fp);
    fgets(string, sizeI, fp);
    fscanf(fp, "%lf\n", &md[i].amass);
    fgets(string, sizeI, fp);
    fscanf(fp, "%d\n", &md[i].nlev);
    fgets(string, sizeI, fp);

    md[i].amass *= AMU;

    md[i].eterm=malloc(sizeof(double)*md[i].nlev);
    md[i].gstat=malloc(sizeof(double)*md[i].nlev);

    /* Read the level energies and statistical weights */
    for(ilev=0;ilev<md[i].nlev;ilev++){
      fscanf(fp, "%d %lf %lf", &idummy, &md[i].eterm[ilev], &md[i].gstat[ilev]);
      fgets(string, sizeI, fp);
    }

    /* Read the number of transitions and allocate array space */
    fgets(string, sizeI, fp);
    fscanf(fp, "%d\n", &md[i].nline);
    fgets(string, sizeI, fp);

    md[i].lal     = malloc(sizeof(int)   *md[i].nline);
    md[i].lau     = malloc(sizeof(int)   *md[i].nline);
    md[i].aeinst  = malloc(sizeof(double)*md[i].nline);
    md[i].freq    = malloc(sizeof(double)*md[i].nline);
    md[i].beinstu = malloc(sizeof(double)*md[i].nline);
    md[i].beinstl = malloc(sizeof(double)*md[i].nline);

    /* Read transitions, Einstein A, and frequencies */
    for(iline=0;iline<md[i].nline;iline++){
      fscanf(fp, "%d %d %d %lf %lf %lf\n", &idummy, &md[i].lau[iline]\
        , &md[i].lal[iline], &md[i].aeinst[iline], &md[i].freq[iline], &dummy);
      md[i].freq[iline]*=1e9;
      md[i].lau[iline]-=1;
      md[i].lal[iline]-=1;
    }

    /* Calculate Einsten B's */
    for(iline=0;iline<md[i].nline;iline++){
      /*		md[i].freq[iline]=(md[i].eterm[md[i].lau[iline]]-md[i].eterm[md[i].lal[iline]])*100*CLIGHT; */
      md[i].beinstu[iline]=md[i].aeinst[iline]*(CLIGHT/md[i].freq[iline])*(CLIGHT/md[i].freq[iline])/(HPLANCK*md[i].freq[iline])/2.;
      md[i].beinstl[iline]=md[i].gstat[md[i].lau[iline]]/md[i].gstat[md[i].lal[iline]]*md[i].beinstu[iline];
    }

    /* Collision rates below here */
    fgets(string, sizeI, fp);
    fscanf(fp,"%d\n", &md[i].npart);

    md[i].part = malloc(sizeof(*(md[i].part))*md[i].npart);

    /* Not all the collision partners listed in the moldata file may have associated density functions. Those which don't can play no role and should therefore be ignored. We will try not to store them in md, although due to the demands of backward-compatibility, this will sometimes not be possible, e.g. if the user has not set values for par->collPartIds and if at the same time there are fewer density functions than the total number of collision partners specified in the moldata files. To cover these cases we introduce a new struct cpData attribute: densityIndex, with default value -1 signalling that there is no density function for the associated CP.
    */
    k = 0; /* Index to only those CPs which are found to be associated with a density function. */
    for(ipart=0;ipart<md[i].npart;ipart++){
      fgets(string, sizeI, fp);
      fscanf(fp,"%d\n", &collPartId);

      /* We want to test if the comment after the coll partner ID number is longer than the buffer size. To do this, we write a character - any character, as long as it is not \0 - to the last element of the buffer before reading into it:
      */
      string[sizeof(string)-1] = 'x';
      if(fgets(string, sizeI, fp)==NULL){
        if(!silent) bail_out("Read of collision-partner comment line failed.");
        exit(1);
      } else{
        if(string[sizeof(string)-1]=='\0' && string[sizeof(string)-2]!='\n'){
          /* The presence now of a final \0 means the comment string was either just long enough for the buffer, or too long; the absence of \n in the 2nd-last place means it was too long.
          */
          if(!silent) bail_out("Collision-partner comment line is too long.");
          exit(1);
        }
      }

      /* Look for this CP in par->collPartIds
      */
      cpFound = 0;
      if(par->collPartIds!=NULL){
        for(j=0;j<par->numDensities;j++)
          if(collPartId==par->collPartIds[j]) cpFound = 1;
      }

      if(par->collPartIds==NULL || cpFound){
        /* Check to see if we have encountered collPartId already in a previous moldata file. If not, add it to the list of unique coll parts.
        */
        j = 0;
        previousCpFound = 0;
        while(j<(*numCollPartsFound) && !previousCpFound){
          if(collPartId==(*allUniqueCollPartIds)[j])
            previousCpFound = 1;
          j++;
        }

        if(!previousCpFound){
          if((*numCollPartsFound)>=MAX_N_COLL_PART){
            if(!silent) bail_out("Unrecognized collision partner ID found.");
            exit(1);
          }

          (*allUniqueCollPartIds)[*numCollPartsFound] = collPartId;
          (*numCollPartsFound)++;
        }

        md[i].part[k].collPartId = collPartId;
        md[i].part[k].densityIndex = -1; /* Default, signals that there is no density function for this CP. */

        if(par->lte_only){
          readDummyCollPart(fp, sizeI);
          md[i].part[k].ntemp  = -1;
          md[i].part[k].ntrans = -1;
          md[i].part[k].down  = NULL;
          md[i].part[k].temp  = NULL;
          md[i].part[k].lcl   = NULL;
          md[i].part[k].lcu   = NULL;

        }else{ /* Add the CP data to md[i].part, we will need it to solve the population levels. */
          fgets(string, sizeI, fp);
          fscanf(fp,"%d\n", &md[i].part[k].ntrans);
          fgets(string, sizeI, fp);
          fscanf(fp,"%d\n", &md[i].part[k].ntemp);
          fgets(string, sizeI, fp);

          md[i].part[k].temp = malloc(sizeof(double)*md[i].part[k].ntemp);
          md[i].part[k].lcl  = malloc(sizeof(int)   *md[i].part[k].ntrans);
          md[i].part[k].lcu  = malloc(sizeof(int)   *md[i].part[k].ntrans);

          for(itemp=0;itemp<md[i].part[k].ntemp;itemp++){
            fscanf(fp, "%lf", &md[i].part[k].temp[itemp]);
          }

          fscanf(fp,"\n");
          fgets(string, sizeI, fp);

          md[i].part[k].down = malloc(sizeof(double)\
            *md[i].part[k].ntrans*md[i].part[k].ntemp);

          for(itrans=0;itrans<md[i].part[k].ntrans;itrans++){
            fscanf(fp, "%d %d %d", &idummy, &md[i].part[k].lcu[itrans], &md[i].part[k].lcl[itrans]);
            md[i].part[k].lcu[itrans]-=1;
            md[i].part[k].lcl[itrans]-=1;
            for(itemp=0;itemp<md[i].part[k].ntemp;itemp++){
              j = itrans*md[i].part[k].ntemp+itemp;
              fscanf(fp, "%lf", &md[i].part[k].down[j]);
              md[i].part[k].down[j] /= 1.0e6;
            }
            fscanf(fp,"\n");
          }
        } /* End if(par->lte_only) */

        k++;
      } /* End if CP found in par->collPartIds. */
    } /* End loop over collision partners this molecule. */
    numPartsAcceptedThisMol = k;

    if(numPartsAcceptedThisMol!=md[i].npart){
      md[i].part = realloc(md[i].part, sizeof(*(md[i].part))*numPartsAcceptedThisMol);
      md[i].npart = numPartsAcceptedThisMol;
    }

    /* Print out collision partner information.
    */
    strcpy(partstr, collpartnames[md[i].part[0].collPartId-1]);
    for(ipart=1;ipart<md[i].npart;ipart++){
      strcat( partstr, ", ");
      strcat( partstr, collpartnames[md[i].part[ipart].collPartId-1]);
    }
    if(!silent) {
      collpartmesg(md[i].molName, md[i].npart);
      collpartmesg2(partstr, ipart);
      collpartmesg3(par->numDensities, 0);
    }

    fclose(fp);
  } /* end loop over molecule index i */

  if((*numCollPartsFound)<=0){
    if(!silent) bail_out("No recognized collision partners read from file.");
    exit(1);
  }
}

/*....................................................................*/
void setUpDensityAux(configInfo *par, int *allUniqueCollPartIds, const int numUniqueCollParts){
  /*
The present function, which needs to be called only if we have to calculate the energy level populations at the grid points, deals with the user-settable vectors par->collPartIds and par->nMolWeights. The former of these is used to associate density values with collision-partner species, and the latter is used in converting, for each radiating species, its abundance to a number density, stored respectively in the grid struct attributes abun and nmol. The function deals specifically with the case in which the user has either not set par->collPartIds or par->nMolWeights at all (which they may choose to do), or has set the incorrectly. In either case the respective parameter will have been freed and set to NULL in checkUserDensWeights(). The function tries its best to guess likely values for the parameters, in line with the algorithm used in the code before par->collPartIds and par->nMolWeights were introduced.
  */
  int i;

  if(par->collPartIds==NULL){
    /*
To preserve backward compatibility I am going to try to make the same guesses as were made before par->collPartIds was introduced, but this is made tricky by the fact that the switch block in the previous code did not cover all possibilities. I'm going to add some warnings too. We want users to be able to run their old model.c files for as long as possible, but at the same time urge them to make use of the new facility for specifying par->collPartIds.
    */
    if(par->numDensities > numUniqueCollParts){
      if(!silent) bail_out("Too many density profiles defined.");
      exit(1);
    }

    if(numUniqueCollParts==1){
      if(allUniqueCollPartIds[0]==CP_H2 || allUniqueCollPartIds[0]==CP_p_H2 || allUniqueCollPartIds[0]==CP_o_H2){
        par->collPartIds = malloc(sizeof(int)*par->numDensities); /* par->numDensities must ==1 at this point. */
        par->collPartIds[0] = allUniqueCollPartIds[0];
      }else{
        if(!silent) bail_out("No H2 collision partner, and user didn't set par.collPartIds.");
        exit(1);
      }

    }else if(numUniqueCollParts==2){
      if((allUniqueCollPartIds[0]==CP_p_H2 && allUniqueCollPartIds[1]==CP_o_H2)\
      || (allUniqueCollPartIds[1]==CP_p_H2 && allUniqueCollPartIds[0]==CP_o_H2)){
        par->collPartIds = malloc(sizeof(int)*par->numDensities);
        for(i=0;i<par->numDensities;i++) /* At this point par->numDensities can be only ==1 (previously signalled via 'flag') or ==2. */
          par->collPartIds[i] = allUniqueCollPartIds[i];

        if(par->numDensities==1 && !silent) warning("Calculating molecular density with respect to first collision partner only.");

      }else{
        if(!silent) bail_out("No H2 collision partners, and user didn't set par.collPartIds.");
        exit(1);
      }

    }else if(numUniqueCollParts==par->numDensities){ /* At this point, numUniqueCollParts must be >2. */
      par->collPartIds = malloc(sizeof(int)*par->numDensities);
      for(i=0;i<par->numDensities;i++)
        par->collPartIds[i] = allUniqueCollPartIds[i];

      if(!silent) warning("Calculating molecular density with respect to first two collision partners only.");

    }else{ /* numUniqueCollParts>2 && par->numDensities<numUniqueCollParts */
      if(!silent) bail_out("More than 2 collision partners, but number of density returns doesn't match.");
      exit(1);
    }

    if(!silent) {
      warning("User didn't set par.collPartIds, I'm having to guess them. Guessed:");
#ifdef NO_NCURSES
      for(i=0;i<par->numDensities;i++){
        printf("  Collision partner %d assigned code %d (=%s)\n", i, par->collPartIds[i], collpartnames[par->collPartIds[i]-1]);
      }
      printf("\n");
#endif
    }

    if(par->nMolWeights==NULL){
      /*
The same backward-compatible guesses are made here as for par->collPartIds in the foregoing section of code. I've omitted warnings and errors because they have already been issued during the treatment of par->collPartIds.
      */
      if(numUniqueCollParts==1){
        if(allUniqueCollPartIds[0]==CP_H2 || allUniqueCollPartIds[0]==CP_p_H2 || allUniqueCollPartIds[0]==CP_o_H2){
          par->nMolWeights = malloc(sizeof(double)*par->numDensities);
          par->nMolWeights[0] = 1.0;
        }

      }else if(numUniqueCollParts==2){
        if((allUniqueCollPartIds[0]==CP_p_H2 && allUniqueCollPartIds[1]==CP_o_H2)\
        || (allUniqueCollPartIds[1]==CP_p_H2 && allUniqueCollPartIds[0]==CP_o_H2)){
          par->nMolWeights = malloc(sizeof(double)*par->numDensities);
          for(i=0;i<par->numDensities;i++) /* At this point par->numDensities can be only ==1 (previously signalled via 'flag') or ==2. */
            par->nMolWeights[i] = 1.0;
        }

      }else if(numUniqueCollParts==par->numDensities){ /* At this point, numUniqueCollParts must be >2. */
        par->nMolWeights = malloc(sizeof(double)*par->numDensities);
        for(i=0;i<par->numDensities;i++)
          par->nMolWeights[i] = 0.0;
        par->nMolWeights[0] = 1.0;
        par->nMolWeights[1] = 1.0;
      }

    }else{
      if(!silent){
        warning("Your choices for par.nMolWeights have been let stand, but it");
        warning("is risky to set them without also setting par.collPartIds.");
      }
    }

  }else if(par->nMolWeights==NULL){ /* We get here only if the user has not supplied these values (or not supplied the right number of them) in their model.c. */
    if(par->numDensities==1){
      if(par->collPartIds[0]==CP_H2 || par->collPartIds[0]==CP_p_H2 || par->collPartIds[0]==CP_o_H2){
        par->nMolWeights = malloc(sizeof(double)*par->numDensities);
        par->nMolWeights[0] = 1.0;
      }else{
        if(!silent) bail_out("No H2 collision partner, and user didn't set par.nMolWeights.");
        exit(1);
      }

    }else if(par->numDensities==2){
      if((par->collPartIds[0]==CP_p_H2 && par->collPartIds[1]==CP_o_H2)\
      || (par->collPartIds[1]==CP_p_H2 && par->collPartIds[0]==CP_o_H2)){
        par->nMolWeights = malloc(sizeof(double)*par->numDensities);
        for(i=0;i<par->numDensities;i++){
          par->nMolWeights[i] = 1.0;
        }

      }else{
        if(!silent) bail_out("No H2 collision partners, and user didn't set par.nMolWeights.");
        exit(1);
      }

    }else{ /* par->numDensities>2 */
      par->nMolWeights = malloc(sizeof(double)*par->numDensities);
      for(i=0;i<par->numDensities;i++){
        par->nMolWeights[i] = 0.0;
      }
      par->nMolWeights[0] = 1.0;
      par->nMolWeights[1] = 1.0;
    }

    if(!silent) warning("User didn't set par.nMolWeights, having to guess them.");
  }
}

/*....................................................................*/
void assignMolCollPartsToDensities(configInfo *par, molData *md){
  /*
If we have reached this point, par->collPartIds (and par->nMolWeights) should have been malloc'd and filled with sensible values. Here we set up indices which allow us to associate a density function with each collision partner of each radiating molecule. This information is made use of in stateq.c.
  */
  int i,j,ipart;

  for(i=0;i<par->nSpecies;i++){
    for(ipart=0;ipart<md[i].npart;ipart++){
      md[i].part[ipart].densityIndex = -1; /* Default, signals that there is no density function for this CP. */
      for(j=0;j<par->numDensities;j++){
        if(md[i].part[ipart].collPartId==par->collPartIds[j]){
          md[i].part[ipart].densityIndex = j;
        }
      }
      if(md[i].part[ipart].densityIndex==-1){
        if(!silent) bail_out("No density function has been found for molecule/coll. part. combination.");
        exit(1);
      }
    }
  }
}

/*....................................................................*/
void readDummyCollPart(FILE *fp, const int strLen){
  char string[strLen];
  int ntrans, ntemp, itemp, itrans, idummy, dummyLcu, dummyLcl;
  double dummyTemp, dummyDown;

  fgets(string, strLen, fp);
  fscanf(fp,"%d\n", &ntrans);
  fgets(string, strLen, fp);
  fscanf(fp,"%d\n", &ntemp);
  fgets(string, strLen, fp);

  for(itemp=0;itemp<ntemp;itemp++)
    fscanf(fp, "%lf", &dummyTemp);

  fscanf(fp,"\n");
  fgets(string, strLen, fp);

  for(itrans=0;itrans<ntrans;itrans++){
    fscanf(fp, "%d %d %d", &idummy, &dummyLcu, &dummyLcl);
    for(itemp=0;itemp<ntemp;itemp++){
      fscanf(fp, "%lf", &dummyDown);
    }
    fscanf(fp,"\n");
  }
}
<|MERGE_RESOLUTION|>--- conflicted
+++ resolved
@@ -32,23 +32,11 @@
 
   for(si=0;si<par->nSpecies;si++){
     md[si].cmb	     = malloc(sizeof(double)*md[si].nline);
-<<<<<<< HEAD
-    md[si].local_cmb = malloc(sizeof(double)*md[si].nline);
-
-    for(iline=0;iline<md[si].nline;iline++){
-      if(par->tcmb>0.)
-        md[si].cmb[iline] = planckfunc(iline,par->tcmb,md,si);
-      else
-        md[si].cmb[iline]=0.;
-
-      md[si].local_cmb[iline] = planckfunc(iline,2.728,md,si);
-=======
     for(iline=0;iline<md[si].nline;iline++){
       if(par->tcmb>0.)
         md[si].cmb[iline] = planckfunc(md[si].freq[iline],par->tcmb);
       else
         md[si].cmb[iline]=0.;
->>>>>>> 3ea67edc
     }
   }
 }
