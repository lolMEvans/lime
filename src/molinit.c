--- conflicted
+++ resolved
@@ -48,16 +48,6 @@
   return bb;
 }
 
-<<<<<<< HEAD
-void
-molinit(molData *m, inputPars *par, struct grid *g,int i){
-  int id, ilev, iline, itrans, ispec, itemp, *ntemp, tnint=-1, idummy, ipart, *count,flag=0;
-  char *collpartname[] = {"H2","p-H2","o-H2","electrons","H","He","H+"}; /* definition from LAMDA */
-  double fac, uprate, downrate=0, dummy, amass, sum;
-  struct data { double *colld, *temp; } *part;
-
-  char string[200], specref[90], partstr[90];
-=======
 void readMolData(configInfo *par, molData *md, int **allUniqueCollPartIds, int *numCollPartsFound){
   /* NOTE! allUniqueCollPartIds is malloc'd in the present function, but not freed. The calling program must free it elsewhere.
   */
@@ -66,7 +56,6 @@
   _Bool cpFound,previousCpFound;
   const int sizeI=200;
   char string[sizeI], specref[90], partstr[90];
->>>>>>> 9eaa2836
   FILE *fp;
 
   *allUniqueCollPartIds = malloc(sizeof(**allUniqueCollPartIds)*MAX_N_COLL_PART);
@@ -252,24 +241,6 @@
       collpartmesg3(par->numDensities, 0);
     }
 
-<<<<<<< HEAD
-    /* Calculate molecular density */
-    for(id=0;id<par->ncell; id++){
-      for(ispec=0;ispec<par->nSpecies;ispec++){
-        if(m[i].npart == 1 && (count[0] == 1 || count[0] == 2 || count[0] == 3)){
-          g[id].mol[ispec].nmol=g[id].abun[ispec]*g[id].dens[0];
-        } else if(m[i].npart == 2 && (count[0] == 2 || count[0] == 3) && (count[1] == 2 || count[1] == 3)){
-          if(!flag){
-            g[id].mol[ispec].nmol=g[id].abun[ispec]*(g[id].dens[0]+g[id].dens[1]);
-          } else {
-            g[id].mol[ispec].nmol=g[id].abun[ispec]*g[id].dens[0];
-            if(!silent) warning("Calculating molecular density with respect to first collision partner only");
-          }
-        } else if(m[i].npart > 2 && !flag){
-          g[id].mol[ispec].nmol=g[id].abun[ispec]*(g[id].dens[0]+g[id].dens[1]);
-          if(!silent) warning("Calculating molecular density with respect first and second collision partner");
-        }
-=======
     fclose(fp);
   } /* end loop over molecule index i */
 
@@ -315,7 +286,6 @@
       }else{
         if(!silent) bail_out("No H2 collision partners, and user didn't set par.collPartIds.");
         exit(1);
->>>>>>> 9eaa2836
       }
 
     }else if(numUniqueCollParts==par->numDensities){ /* At this point, numUniqueCollParts must be >2. */
@@ -409,22 +379,6 @@
   }
 }
 
-<<<<<<< HEAD
-  /* Set the sink-point level populations to LTE with the cmb:
-  */
-  for(id=par->pIntensity;id<par->ncell;id++){
-    sum = 0.0;
-    for(ilev=0;ilev<m[i].nlev;ilev++){
-      g[id].mol[i].pops[ilev]=m[i].gstat[ilev]*exp(-100*CLIGHT*HPLANCK*m[i].eterm[ilev]/(KBOLTZ*par->tcmb));
-      sum += g[id].mol[i].pops[ilev];
-    }
-    for(ilev=0;ilev<m[i].nlev;ilev++)
-      g[id].mol[i].pops[ilev] /= sum;
-  }
-
-  /* Get dust opacities */
-  kappa(m,g,par,i);
-=======
 void assignMolCollPartsToDensities(configInfo *par, molData *md){
   /*
 If we have reached this point, par->collPartIds (and par->nMolWeights) should have been malloc'd and filled with sensible values. Here we set up indices which allow us to associate a density function with each collision partner of each radiating molecule. This information is made use of in stateq.c.
@@ -445,7 +399,6 @@
       }
     }
   }
->>>>>>> 9eaa2836
 }
 
 void readDummyCollPart(FILE *fp, const int strLen){
