--- conflicted
+++ resolved
@@ -11,10 +11,9 @@
 
 #include "lime.h"
 
-<<<<<<< HEAD
 char *collpartnames[] = {"H2","p-H2","o-H2","electrons","H","He","H+"}; /* definition from LAMDA */
 
-void calcMolCMBs(inputPars *par, molData *md){
+void calcMolCMBs(configInfo *par, molData *md){
   int si, iline;
 
   for(si=0;si<par->nSpecies;si++){
@@ -32,86 +31,11 @@
 
       md[si].local_cmb[iline] = planckfunc(iline,2.728,md,si)/md[si].norm;
     }
-=======
-void
-kappa(molData *m, struct grid *g, configInfo *par, int s){
-  FILE *fp;
-  char string[80];
-  int i=0,k,j,iline,id;
-  double loglam, *lamtab, *kaptab, *kappatab, gtd;
-  gsl_spline *spline;
-
-  kappatab   	 = malloc(sizeof(*kappatab)*m[s].nline);
-  m[s].cmb	 = malloc(sizeof(double)*m[s].nline);
-  m[s].local_cmb = malloc(sizeof(double)*m[s].nline);
-
-  if(par->dust == NULL){
-    for(i=0;i<m[s].nline;i++) kappatab[i]=0.;
-  } else {
-    gsl_interp_accel *acc=gsl_interp_accel_alloc();
-    if((fp=fopen(par->dust, "r"))==NULL){
-      if(!silent) bail_out("Error opening dust opacity data file!");
-      exit(1);
-    }
-    while(fgetc(fp) != EOF){
-      fgets(string,80,fp);
-      i++;
-    }
-    rewind(fp);
-    if(i>0){
-      lamtab=malloc(sizeof(*lamtab)*i);
-      kaptab=malloc(sizeof(*kaptab)*i);
-    } else {
-      if(!silent) bail_out("No opacities read");
-      exit(1);
-    }
-    for(k=0;k<i;k++){
-      fscanf(fp,"%lf %lf\n", &lamtab[k], &kaptab[k]);
-      lamtab[k]=log10(lamtab[k]/1e6);
-      kaptab[k]=log10(kaptab[k]);
-    }
-    fclose(fp);
-    spline=gsl_spline_alloc(gsl_interp_cspline,i);
-    gsl_spline_init(spline,lamtab,kaptab,i);
-    for(j=0;j<m[s].nline;j++) {
-      loglam=log10(CLIGHT/m[s].freq[j]);
-      if(loglam < lamtab[0]){
-        kappatab[j]=0.1*pow(10.,kaptab[0] + (loglam-lamtab[0]) * (kaptab[1]-kaptab[0])/(lamtab[1]-lamtab[0]));
-      } else if(loglam > lamtab[i-1]){
-        kappatab[j]=0.1*pow(10.,kaptab[i-2] + (loglam-lamtab[i-2]) * (kaptab[i-1]-kaptab[i-2])/(lamtab[i-1]-lamtab[i-2]));
-      } else
-        kappatab[j]=0.1*pow(10.,gsl_spline_eval(spline,loglam,acc));
-    }
-    gsl_spline_free(spline);
-    gsl_interp_accel_free(acc);
-    free(kaptab);
-    free(lamtab);
-  }
-
-  for(iline=0;iline<m[s].nline;iline++){
-    for(id=0;id<par->ncell;id++){
-      gasIIdust(g[id].x[0],g[id].x[1],g[id].x[2],&gtd);
-      g[id].mol[s].knu[iline]=kappatab[iline]*2.4*AMU/gtd*g[id].dens[0];
-
-      /* Check if input model supplies a dust temperature. Otherwise use the kinetic temperature. */
-      if(g[id].t[1]==-1) {
-        g[id].mol[s].dust[iline]=planckfunc(iline,g[id].t[0],m,s);
-      } else {
-        g[id].mol[s].dust[iline]=planckfunc(iline,g[id].t[1],m,s);
-      }
-    }
-    /* Fix the normalization at 230GHz. */
-    m[s].norm=planckfunc(0,par->tcmb,m,0);
-    m[s].norminv=1./m[s].norm;
-    if(par->tcmb>0.) m[s].cmb[iline]=planckfunc(iline,par->tcmb,m,s)/m[s].norm;
-    else m[s].cmb[iline]=0.;
-    m[s].local_cmb[iline]=planckfunc(iline,2.728,m,s)/m[s].norm;
->>>>>>> 73d586c8
   }
 }
 
 double
-planckfunc(int iline, double temp, molData *md,int s){
+planckfunc(int iline, double temp, molData *md, int s){
   double bb=10.,wn;
   if(temp<eps) bb = 0.0;
   else {
@@ -124,31 +48,19 @@
   return bb;
 }
 
-<<<<<<< HEAD
-void readMolData(inputPars *par, molData *md, int **allUniqueCollPartIds, int *numCollPartsFound){
+void readMolData(configInfo *par, molData *md, int **allUniqueCollPartIds, int *numCollPartsFound){
   /* NOTE! allUniqueCollPartIds is malloc'd in the present function, but not freed. The calling program must free it elsewhere.
   */
   int i,j,k,ilev,idummy,iline,numPartsAcceptedThisMol,ipart,collPartId,itemp,itrans;
-=======
-void
-molinit(molData *m, configInfo *par, struct grid *g,int i){
-  int id, ilev, iline, itrans, ispec, itemp, *ntemp, tnint=-1, idummy, ipart, *collPartIDs,flag=0;
-  char *collpartnames[] = {"H2","p-H2","o-H2","electrons","H","He","H+"}; /* definition from LAMDA */
-  double fac, uprate, downrate=0, dummy, amass;
-  struct data { double *colld, *temp; } *part;
-  const int sizeI=200;
-
-  char string[sizeI], specref[90], partstr[90];
->>>>>>> 73d586c8
-  FILE *fp;
-  char string[200], specref[90], partstr[90];
   double dummy;
   _Bool cpFound,previousCpFound;
+  const int sizeI=200;
+  char string[sizeI], specref[90], partstr[90];
+  FILE *fp;
 
   *allUniqueCollPartIds = malloc(sizeof(**allUniqueCollPartIds)*MAX_N_COLL_PART);
   *numCollPartsFound = 0;
 
-<<<<<<< HEAD
   for(i=0;i<par->nSpecies;i++){
     if((fp=fopen(par->moldatfile[i], "r"))==NULL) {
       if(!silent) bail_out("Error opening molecular data file");
@@ -156,84 +68,29 @@
     }
 
     /* Read the header of the data file */
-    fgets(string, 80, fp);
+    fgets(string, sizeI, fp);
     fgets(specref, 90, fp);
-    fgets(string, 80, fp);
+    fgets(string, sizeI, fp);
     fscanf(fp, "%lf\n", &md[i].amass);
-    fgets(string, 80, fp);
+    fgets(string, sizeI, fp);
     fscanf(fp, "%d\n", &md[i].nlev);
-    fgets(string, 80, fp);
-=======
-  /* Read the header of the data file */
-  fgets(string, sizeI, fp);
-  fgets(specref, 90, fp);
-  fgets(string, sizeI, fp);
-  fscanf(fp, "%lf\n", &amass);
-  fgets(string, sizeI, fp);
-  fscanf(fp, "%d\n", &m[i].nlev);
-  fgets(string, sizeI, fp);
-
-  m[i].eterm=malloc(sizeof(double)*m[i].nlev);
-  m[i].gstat=malloc(sizeof(double)*m[i].nlev);
-
-  /* Read the level energies and statistical weights */
-  for(ilev=0;ilev<m[i].nlev;ilev++){
-    fscanf(fp, "%d %lf %lf", &idummy, &m[i].eterm[ilev], &m[i].gstat[ilev]);
-    fgets(string, sizeI, fp);
-  }
-
-  /* Read the number of transitions and allocate array space */
-  fgets(string, sizeI, fp);
-  fscanf(fp, "%d\n", &m[i].nline);
-  fgets(string, sizeI, fp);
-
-  m[i].lal     = malloc(sizeof(int)*m[i].nline);
-  m[i].lau     = malloc(sizeof(int)*m[i].nline);
-  m[i].aeinst  = malloc(sizeof(double)*m[i].nline);
-  m[i].freq    = malloc(sizeof(double)*m[i].nline);
-  m[i].beinstu = malloc(sizeof(double)*m[i].nline);
-  m[i].beinstl = malloc(sizeof(double)*m[i].nline);
-
-  /* Read transitions, Einstein A, and frequencies */
-  for(iline=0;iline<m[i].nline;iline++){
-    fscanf(fp, "%d %d %d %lf %lf %lf\n", &idummy, &m[i].lau[iline], &m[i].lal[iline], &m[i].aeinst[iline], &m[i].freq[iline], &dummy);
-    m[i].freq[iline]*=1e9;
-    m[i].lau[iline]-=1;
-    m[i].lal[iline]-=1;
-  }
->>>>>>> 73d586c8
+    fgets(string, sizeI, fp);
 
     md[i].amass *= AMU;
 
     md[i].eterm=malloc(sizeof(double)*md[i].nlev);
     md[i].gstat=malloc(sizeof(double)*md[i].nlev);
 
-<<<<<<< HEAD
     /* Read the level energies and statistical weights */
     for(ilev=0;ilev<md[i].nlev;ilev++){
       fscanf(fp, "%d %lf %lf", &idummy, &md[i].eterm[ilev], &md[i].gstat[ilev]);
-      fgets(string, 80, fp);
+      fgets(string, sizeI, fp);
     }
 
     /* Read the number of transitions and allocate array space */
-    fgets(string, 80, fp);
+    fgets(string, sizeI, fp);
     fscanf(fp, "%d\n", &md[i].nline);
-    fgets(string, 80, fp);
-=======
-  /* Collision rates below here */
-  if(par->lte_only==0){
-    fgets(string, sizeI, fp);
-    fscanf(fp,"%d\n", &m[i].npart);
-    collPartIDs=malloc(sizeof(*collPartIDs)*m[i].npart);
-    m[i].down=malloc(sizeof(double*)*m[i].npart);
-    /* collision partner sanity check */
-
-    if(m[i].npart > par->collPart) flag=1;
-    if(m[i].npart < par->collPart){
-      if(!silent) bail_out("Too many density profiles defined");
-      exit(1);
-    }
->>>>>>> 73d586c8
+    fgets(string, sizeI, fp);
 
     md[i].lal     = malloc(sizeof(int)   *md[i].nline);
     md[i].lau     = malloc(sizeof(int)   *md[i].nline);
@@ -251,19 +108,27 @@
       md[i].lal[iline]-=1;
     }
 
-<<<<<<< HEAD
     /* Calculate Einsten B's */
     for(iline=0;iline<md[i].nline;iline++){
       /*		md[i].freq[iline]=(md[i].eterm[md[i].lau[iline]]-md[i].eterm[md[i].lal[iline]])*100*CLIGHT; */
       md[i].beinstu[iline]=md[i].aeinst[iline]*(CLIGHT/md[i].freq[iline])*(CLIGHT/md[i].freq[iline])/(HPLANCK*md[i].freq[iline])/2.;
       md[i].beinstl[iline]=md[i].gstat[md[i].lau[iline]]/md[i].gstat[md[i].lal[iline]]*md[i].beinstu[iline];
     }
-=======
-    for(ipart=0;ipart<m[i].npart;ipart++){
+
+    /* Collision rates below here */
+    fgets(string, sizeI, fp);
+    fscanf(fp,"%d\n", &md[i].npart);
+
+    md[i].part = malloc(sizeof(*(md[i].part))*md[i].npart);
+
+    /* Not all the collision partners listed in the moldata file may have associated density functions. Those which don't can play no role and should therefore be ignored. We will try not to store them in md, although due to the demands of backward-compatibility, this will sometimes not be possible, e.g. if the user has not set values for par->collPartIds and if at the same time there are fewer density functions than the total number of collision partners specified in the moldata files. To cover these cases we introduce a new struct cpData attribute: densityIndex, with default value -1 signalling that there is no density function for the associated CP.
+    */
+    k = 0; /* Index to only those CPs which are found to be associated with a density function. */
+    for(ipart=0;ipart<md[i].npart;ipart++){
       fgets(string, sizeI, fp);
-      fscanf(fp,"%d\n", &collPartIDs[ipart]);
-
-      /* We want to test if the comment after the coll partner ID number is longer than the buffer size. To do this, we write a character - any character, as long as it is not \0 - to the last element of the buffer:
+      fscanf(fp,"%d\n", &collPartId);
+
+      /* We want to test if the comment after the coll partner ID number is longer than the buffer size. To do this, we write a character - any character, as long as it is not \0 - to the last element of the buffer before reading into it:
       */
       string[sizeof(string)-1] = 'x';
       if(fgets(string, sizeI, fp)==NULL){
@@ -277,25 +142,6 @@
           exit(1);
         }
       }
-      fgets(string, sizeI, fp);
-      fscanf(fp,"%d\n", &m[i].ntrans[ipart]);
-      fgets(string, sizeI, fp);
-      fscanf(fp,"%d\n", &ntemp[ipart]);
-      fgets(string, sizeI, fp);
->>>>>>> 73d586c8
-
-    /* Collision rates below here */
-    fgets(string, 80, fp);
-    fscanf(fp,"%d\n", &md[i].npart);
-
-    md[i].part = malloc(sizeof(*(md[i].part))*md[i].npart);
-
-    /* Not all the collision partners listed in the moldata file may have associated density functions. Those which don't can play no role and should therefore be ignored. We will try not to store them in md, although due to the demands of backward-compatibility, this will sometimes not be possible, e.g. if the user has not set values for par->collPartIds and if at the same time there are fewer density functions than the total number of collision partners specified in the moldata files. To cover these cases we introduce a new struct cpData attribute: densityIndex, with default value -1 signalling that there is no density function for the associated CP.
-    */
-    k = 0; /* Index to only those CPs which are found to be associated with a density function. */
-    for(ipart=0;ipart<md[i].npart;ipart++){
-      fgets(string, 80, fp);
-      fscanf(fp,"%d\n", &collPartId);
 
       /* Look for this CP in par->collPartIds
       */
@@ -305,7 +151,6 @@
           if(collPartId==par->collPartIds[j]) cpFound = 1;
       }
 
-<<<<<<< HEAD
       if(par->collPartIds==NULL || cpFound){
         /* Check to see if we have encountered collPartId already in a previous moldata file. If not, add it to the list of unique coll parts.
         */
@@ -316,10 +161,6 @@
             previousCpFound = 1;
           j++;
         }
-=======
-      fscanf(fp,"\n");
-      fgets(string, sizeI, fp);
->>>>>>> 73d586c8
 
         if(!previousCpFound){
           if((*numCollPartsFound)>=MAX_N_COLL_PART){
@@ -335,7 +176,7 @@
         md[i].part[k].densityIndex = -1; /* Default, signals that there is no density function for this CP. */
 
         if(par->lte_only){
-          readDummyCollPart(fp, 80);
+          readDummyCollPart(fp, sizeI);
           md[i].part[k].ntemp  = -1;
           md[i].part[k].ntrans = -1;
           md[i].part[k].down  = NULL;
@@ -344,12 +185,11 @@
           md[i].part[k].lcu   = NULL;
 
         }else{ /* Add the CP data to md[i].part, we will need it to solve the population levels. */
-          fgets(string, 80, fp);
-          fgets(string, 80, fp);
+          fgets(string, sizeI, fp);
           fscanf(fp,"%d\n", &md[i].part[k].ntrans);
-          fgets(string, 80, fp);
+          fgets(string, sizeI, fp);
           fscanf(fp,"%d\n", &md[i].part[k].ntemp);
-          fgets(string, 80, fp);
+          fgets(string, sizeI, fp);
 
           md[i].part[k].temp = malloc(sizeof(double)*md[i].part[k].ntemp);
           md[i].part[k].lcl  = malloc(sizeof(int)   *md[i].part[k].ntrans);
@@ -360,7 +200,7 @@
           }
 
           fscanf(fp,"\n");
-          fgets(string, 80, fp);
+          fgets(string, sizeI, fp);
 
           md[i].part[k].down = malloc(sizeof(double)\
             *md[i].part[k].ntrans*md[i].part[k].ntemp);
@@ -388,20 +228,12 @@
       md[i].npart = numPartsAcceptedThisMol;
     }
 
-<<<<<<< HEAD
     /* Print out collision partner information.
     */
     strcpy(partstr, collpartnames[md[i].part[0].collPartId-1]);
     for(ipart=1;ipart<md[i].npart;ipart++){
       strcat( partstr, ", ");
       strcat( partstr, collpartnames[md[i].part[ipart].collPartId-1]);
-=======
-    /* Print out collision partner information */
-    strcpy(partstr, collpartnames[collPartIDs[0]-1]);
-    for(ipart=1;ipart<m[i].npart;ipart++){
-      strcat( partstr, ", ");
-      strcat( partstr, collpartnames[collPartIDs[ipart]-1]);
->>>>>>> 73d586c8
     }
     if(!silent) {
       collpartmesg(specref, md[i].npart);
@@ -409,7 +241,6 @@
       collpartmesg3(par->numDensities, 0);
     }
 
-<<<<<<< HEAD
     fclose(fp);
   } /* end loop over molecule index i */
 
@@ -419,7 +250,7 @@
   }
 }
 
-void setUpDensityAux(inputPars *par, int *allUniqueCollPartIds, const int numUniqueCollParts){
+void setUpDensityAux(configInfo *par, int *allUniqueCollPartIds, const int numUniqueCollParts){
   /*
 The present function, which needs to be called only if we have to calculate the energy level populations at the grid points, deals with the user-settable vectors par->collPartIds and par->nMolWeights. The former of these is used to associate density values with collision-partner species, and the latter is used in converting, for each radiating species, its abundance to a number density, stored respectively in the grid struct attributes abun and nmol. The function deals specifically with the case in which the user has either not set par->collPartIds or par->nMolWeights at all (which they may choose to do), or has set the incorrectly. In either case the respective parameter will have been freed and set to NULL in checkUserDensWeights(). The function tries its best to guess likely values for the parameters, in line with the algorithm used in the code before par->collPartIds and par->nMolWeights were introduced.
   */
@@ -441,27 +272,6 @@
       }else{
         if(!silent) bail_out("No H2 collision partner, and user didn't set par.collPartIds.");
         exit(1);
-=======
-    /* Calculate molecular density */
-    for(id=0;id<par->ncell; id++){
-      for(ispec=0;ispec<par->nSpecies;ispec++){
-        if(m[i].npart == 1\
-        && (collPartIDs[0]==CP_H2 || collPartIDs[0]==CP_p_H2 || collPartIDs[0]==CP_o_H2)){
-          g[id].nmol[ispec]=g[id].abun[ispec]*g[id].dens[0];
-        } else if(m[i].npart == 2\
-        && (collPartIDs[0]==CP_p_H2 || collPartIDs[0]==CP_o_H2)\
-        && (collPartIDs[1]==CP_p_H2 || collPartIDs[1]==CP_o_H2)){
-          if(!flag){
-            g[id].nmol[ispec]=g[id].abun[ispec]*(g[id].dens[0]+g[id].dens[1]);
-          } else {
-            g[id].nmol[ispec]=g[id].abun[ispec]*g[id].dens[0];
-            if(!silent) warning("Calculating molecular density with respect to first collision partner only");
-          }
-        } else if(m[i].npart > 2 && !flag){
-          g[id].nmol[ispec]=g[id].abun[ispec]*(g[id].dens[0]+g[id].dens[1]);
-          if(!silent) warning("Calculating molecular density with respect first and second collision partner");
-        }
->>>>>>> 73d586c8
       }
 
     }else if(numUniqueCollParts==2){
@@ -500,7 +310,6 @@
 #endif
     }
 
-<<<<<<< HEAD
     if(par->nMolWeights==NULL){
       /*
 The same backward-compatible guesses are made here as for par->collPartIds in the foregoing section of code. I've omitted warnings and errors because they have already been issued during the treatment of par->collPartIds.
@@ -517,28 +326,6 @@
           par->nMolWeights = malloc(sizeof(double)*par->numDensities);
           for(i=0;i<par->numDensities;i++) /* At this point par->numDensities can be only ==1 (previously signalled via 'flag') or ==2. */
             par->nMolWeights[i] = 1.0;
-=======
-    for(id=0;id<par->ncell;id++){
-      for(ipart=0;ipart<m[i].npart;ipart++){
-        for(itrans=0;itrans<m[i].ntrans[ipart];itrans++){
-          if((g[id].t[0]>part[ipart].temp[0])&&(g[id].t[0]<part[ipart].temp[ntemp[ipart]-1])){
-            for(itemp=0;itemp<ntemp[ipart]-1;itemp++){
-              if((g[id].t[0]>part[ipart].temp[itemp])&&(g[id].t[0]<=part[ipart].temp[itemp+1])){
-                tnint=itemp;
-              }
-            }
-            fac=(g[id].t[0]-part[ipart].temp[tnint])/(part[ipart].temp[tnint+1]-part[ipart].temp[tnint]);
-            g[id].mol[i].partner[ipart].t_binlow = tnint;
-            g[id].mol[i].partner[ipart].interp_coeff = fac;
-
-	  } else if(g[id].t[0]<=part[ipart].temp[0]) {
-	    g[id].mol[i].partner[ipart].t_binlow=0;
-	    g[id].mol[i].partner[ipart].interp_coeff=0.0;
-	  } else {
-	    g[id].mol[i].partner[ipart].t_binlow=ntemp[ipart]-2;
-	    g[id].mol[i].partner[ipart].interp_coeff=1.0;
-	  }
->>>>>>> 73d586c8
         }
 
       }else if(numUniqueCollParts==par->numDensities){ /* At this point, numUniqueCollParts must be >2. */
@@ -587,18 +374,12 @@
       par->nMolWeights[0] = 1.0;
       par->nMolWeights[1] = 1.0;
     }
-<<<<<<< HEAD
 
     if(!silent) warning("User didn't set par.nMolWeights, having to guess them.");
-=======
-    free(ntemp);
-    free(part);
-    free(collPartIDs);
->>>>>>> 73d586c8
-  }
-}
-
-void assignMolCollPartsToDensities(inputPars *par, molData *md){
+  }
+}
+
+void assignMolCollPartsToDensities(configInfo *par, molData *md){
   /*
 If we have reached this point, par->collPartIds (and par->nMolWeights) should have been malloc'd and filled with sensible values. Here we set up indices which allow us to associate a density function with each collision partner of each radiating molecule. This information is made use of in stateq.c.
   */
@@ -626,7 +407,6 @@
   double dummyTemp, dummyDown;
 
   fgets(string, strLen, fp);
-  fgets(string, strLen, fp);
   fscanf(fp,"%d\n", &ntrans);
   fgets(string, strLen, fp);
   fscanf(fp,"%d\n", &ntemp);
@@ -646,7 +426,3 @@
     fscanf(fp,"\n");
   }
 }
-
-
-
-
