/*
 *  molinit.c
 *  LIME, The versatile 3D line modeling environment
 *
 *  Created by Christian Brinch on 16/11/06.
 *  Copyright 2006-2014, Christian Brinch,
 *  <brinch@nbi.dk>
 *  Niels Bohr institutet
 *  University of Copenhagen
 *	All rights reserved.
 *
 */

#include "lime.h"

void
kappa(molData *m, struct grid *g, inputPars *par, int s){
  FILE *fp;
  char string[80];
  int i=0,k,j,iline,id;
  double loglam, *lamtab, *kaptab, *kappatab, gtd;
  gsl_spline *spline;

  kappatab   	 = malloc(sizeof(double)*m[s].nline);
  m[s].cmb	     = malloc(sizeof(double)*m[s].nline);
  m[s].local_cmb = malloc(sizeof(double)*m[s].nline);

  if(par->dust == NULL){
    for(i=0;i<m[s].nline;i++) kappatab[i]=0.;
  } else {
    gsl_interp_accel *acc=gsl_interp_accel_alloc();
    if((fp=fopen(par->dust, "r"))==NULL){
      if(!silent) bail_out("Error opening dust opacity data file!");
      exit(1);
    }
    while(fgetc(fp) != EOF){
      fgets(string,80,fp);
      i++;
    }
    rewind(fp);
    if(i>0){
      lamtab=malloc(sizeof(double)*i);
      kaptab=malloc(sizeof(double)*i);
    } else {
      if(!silent) bail_out("No opacities read");
    }
    for(k=0;k<i;k++){
      fscanf(fp,"%lf %lf\n", &lamtab[k], &kaptab[k]);
      lamtab[k]=log10(lamtab[k]/1e6);
      kaptab[k]=log10(kaptab[k]);
    }
    fclose(fp);
    spline=gsl_spline_alloc(gsl_interp_cspline,i);
    gsl_spline_init(spline,lamtab,kaptab,i);
    for(j=0;j<m[s].nline;j++) {
      loglam=log10(CLIGHT/m[s].freq[j]);
      if(loglam < lamtab[0]){
        kappatab[j]=0.1*pow(10.,kaptab[0] + (loglam-lamtab[0]) * (kaptab[1]-kaptab[0])/(lamtab[1]-lamtab[0]));
      } else if(loglam > lamtab[i-1]){
        kappatab[j]=0.1*pow(10.,kaptab[i-2] + (loglam-lamtab[i-2]) * (kaptab[i-1]-kaptab[i-2])/(lamtab[i-1]-lamtab[i-2]));
      } else kappatab[j]=0.1*pow(10.,gsl_spline_eval(spline,loglam,acc));
    }
    gsl_spline_free(spline);
    gsl_interp_accel_free(acc);
    free(kaptab);
    free(lamtab);
  }

  for(iline=0;iline<m[s].nline;iline++){
    for(id=0;id<par->ncell;id++){
      gasIIdust(g[id].x[0],g[id].x[1],g[id].x[2],&gtd);
      g[id].mol[s].knu[iline]=kappatab[iline]*2.4*AMU/gtd*g[id].dens[0];
      //Check if input model supplies a dust temperature. Otherwise use the kinetic temperature
      if(g[id].t[1]==-1) {
        g[id].mol[s].dust[iline]=planckfunc(iline,g[id].t[0],m,s);
      } else {
        g[id].mol[s].dust[iline]=planckfunc(iline,g[id].t[1],m,s);
      }
    }
    // fix the normalization at 230GHz
    m[s].norm=planckfunc(0,par->tcmb,m,0);
    m[s].norminv=1./m[s].norm;
    if(par->tcmb>0.) m[s].cmb[iline]=planckfunc(iline,par->tcmb,m,s)/m[s].norm;
    else m[s].cmb[iline]=0.;
    m[s].local_cmb[iline]=planckfunc(iline,2.728,m,s)/m[s].norm;
  }

  free(kappatab);
  return;
}


double
planckfunc(int iline, double temp, molData *m,int s){
  double bb=10.,wn;
  if(temp<eps) bb = 0.0;
  else {
<<<<<<< HEAD
    if (HPLANCK*m[s].freq[iline]>100.*KBOLTZ*temp)
      bb=2.*HPLANCK*pow((m[s].freq[iline]/CLIGHT),2)*m[s].freq[iline]*exp(-HPLANCK*m[s].freq[iline]/KBOLTZ/temp);
    else
      bb=2.*HPLANCK*pow((m[s].freq[iline]/CLIGHT),2)*m[s].freq[iline]/(exp(HPLANCK*m[s].freq[iline]/KBOLTZ/temp)-1);
=======
    wn=m[s].freq[iline]/CLIGHT;
    if (HPLANCK*m[s].freq[iline]>100.*KBOLTZ*temp) 
      //bb=2.*HPLANCK*pow((m[s].freq[iline]/CLIGHT),2)*m[s].freq[iline]*exp(-HPLANCK*m[s].freq[iline]/KBOLTZ/temp);
      bb=2.*HPLANCK*wn*wn*m[s].freq[iline]*exp(-HPLANCK*m[s].freq[iline]/KBOLTZ/temp);
    else 
      //bb=2.*HPLANCK*pow((m[s].freq[iline]/CLIGHT),2)*m[s].freq[iline]/(exp(HPLANCK*m[s].freq[iline]/KBOLTZ/temp)-1);
      bb=2.*HPLANCK*wn*wn*m[s].freq[iline]/(exp(HPLANCK*m[s].freq[iline]/KBOLTZ/temp)-1);
>>>>>>> b410a602
  }
  return bb;
}

void
molinit(molData *m, inputPars *par, struct grid *g,int i){
  int id, ilev, iline, itrans, ispec, itemp, *ntemp, tnint=-1, idummy, ipart, *count,flag=0;
  char *collpartname[] = {"H2","p-H2","o-H2","electrons","H","He","H+"}; /* definition from LAMDA */
  double fac, uprate, downrate=0, dummy, amass;
  struct data { double *colld, *temp; } *part;

  char string[200], specref[90], partstr[90];
  FILE *fp;

  if((fp=fopen(par->moldatfile[i], "r"))==NULL) {
    if(!silent) bail_out("Error opening molecular data file");
    exit(1);
  }

  /* Read the header of the data file */
  fgets(string, 80, fp);
  fgets(specref, 90, fp);
  fgets(string, 80, fp);
  fscanf(fp, "%lf\n", &amass);
  fgets(string, 80, fp);
  fscanf(fp, "%d\n", &m[i].nlev);
  fgets(string, 80, fp);

  m[i].eterm=malloc(sizeof(double)*m[i].nlev);
  m[i].gstat=malloc(sizeof(double)*m[i].nlev);

  /* Read the level energies and statistical weights */
  for(ilev=0;ilev<m[i].nlev;ilev++){
    fscanf(fp, "%d %lf %lf", &idummy, &m[i].eterm[ilev], &m[i].gstat[ilev]);
    fgets(string, 80, fp);
  }

  /* Read the number of transitions and allocate array space */
  fgets(string, 80, fp);
  fscanf(fp, "%d\n", &m[i].nline);
  fgets(string, 80, fp);
<<<<<<< HEAD

  m[i].lal		= malloc(sizeof(int)*m[i].nline);
  m[i].lau		= malloc(sizeof(int)*m[i].nline);
=======
  
  m[i].lal	= malloc(sizeof(int)*m[i].nline);
  m[i].lau	= malloc(sizeof(int)*m[i].nline);
>>>>>>> b410a602
  m[i].aeinst	= malloc(sizeof(double)*m[i].nline);
  m[i].freq	= malloc(sizeof(double)*m[i].nline);
  m[i].beinstu	= malloc(sizeof(double)*m[i].nline);
  m[i].beinstl	= malloc(sizeof(double)*m[i].nline);
  m[i].phot     = malloc(sizeof(double)*m->nline*max_phot);
  m[i].ds       = malloc(sizeof(double)*max_phot);
  m[i].vfac     = malloc(sizeof(double)*max_phot);
  m[i].jbar     = malloc(sizeof(double)*m[i].nline);

  /* Read transitions, Einstein A, and frequencies */
  for(iline=0;iline<m[i].nline;iline++){
    fscanf(fp, "%d %d %d %lf %lf %lf\n", &idummy, &m[i].lau[iline], &m[i].lal[iline], &m[i].aeinst[iline], &m[i].freq[iline], &dummy);
    m[i].freq[iline]*=1e9;
    m[i].lau[iline]-=1;
    m[i].lal[iline]-=1;
  }

  /* Calculate Einsten B's */
  for(iline=0;iline<m[i].nline;iline++){
    /*		m[i].freq[iline]=(m[i].eterm[m[i].lau[iline]]-m[i].eterm[m[i].lal[iline]])*100*CLIGHT; */
    m[i].beinstu[iline]=m[i].aeinst[iline]*(CLIGHT/m[i].freq[iline])*(CLIGHT/m[i].freq[iline])/(HPLANCK*m[i].freq[iline])/2.;
    m[i].beinstl[iline]=m[i].gstat[m[i].lau[iline]]/m[i].gstat[m[i].lal[iline]]*m[i].beinstu[iline];
  }

  /* Calculate Doppler and thermal line broadening */
  amass*=AMU;
  for(id=0;id<par->ncell;id++) {
    g[id].mol[i].dopb=sqrt(g[id].dopb*g[id].dopb+2.*KBOLTZ/amass*g[id].t[0]);
    g[id].mol[i].binv=1./g[id].mol[i].dopb;
  }

  /* Collision rates below here */
  if(par->lte_only==0){
    fgets(string, 80, fp);
    fscanf(fp,"%d\n", &m[i].npart);
    count=malloc(sizeof(int)*m[i].npart);
    /* collision partner sanity check */

    if(m[i].npart > par->collPart) flag=1;
    if(m[i].npart < par->collPart){
      if(!silent) bail_out("Error: Too many density profiles defined");
      exit(1);
    }


    m[i].ntrans = malloc(sizeof(int)*m[i].npart);
    ntemp = malloc(sizeof(int)*m[i].npart);
    part = malloc(sizeof(struct data) * m[i].npart);

    for(ipart=0;ipart<m[i].npart;ipart++){
      fgets(string, 80, fp);
      fscanf(fp,"%d\n", &count[ipart]);
      fgets(string, 80, fp);
      fgets(string, 80, fp);
      fscanf(fp,"%d\n", &m[i].ntrans[ipart]);
      fgets(string, 80, fp);
      fscanf(fp,"%d\n", &ntemp[ipart]);
      fgets(string, 80, fp);

      part[ipart].temp=malloc(sizeof(double)*ntemp[ipart]);

      if(ipart==0){
        m[i].lcl = malloc(sizeof(int)*m[i].ntrans[ipart]);
        m[i].lcu = malloc(sizeof(int)*m[i].ntrans[ipart]);
      }

      for(itemp=0;itemp<ntemp[ipart];itemp++){
        fscanf(fp, "%lf", &part[ipart].temp[itemp]);
      }

      fscanf(fp,"\n");
      fgets(string, 80, fp);

      part[ipart].colld=malloc(sizeof(double)*m[i].ntrans[ipart]*ntemp[ipart]);

      for(itrans=0;itrans<m[i].ntrans[ipart];itrans++){
        fscanf(fp, "%d %d %d", &idummy, &m[i].lcu[itrans], &m[i].lcl[itrans]);
        m[i].lcu[itrans]-=1;
        m[i].lcl[itrans]-=1;
        for(itemp=0;itemp<ntemp[ipart];itemp++){
          fscanf(fp, "%lf", &part[ipart].colld[itrans*ntemp[ipart]+itemp]);
          part[ipart].colld[itrans*ntemp[ipart]+itemp]/=1.e6;
        }
        fscanf(fp,"\n");
      }
    }
    fclose(fp);

    /* Print out collision partner information */
    strcpy(partstr, collpartname[count[0]-1]);
    for(ipart=1;ipart<m[i].npart;ipart++){
      strcat( partstr, ", ");
      strcat( partstr, collpartname[count[ipart]-1]);
    }
    if(!silent) {
      collpartmesg(specref, m[i].npart);
      collpartmesg2(partstr, ipart);
      collpartmesg3(par->collPart, flag);
    }

    /* Calculate molecular density */
    for(id=0;id<par->ncell; id++){
      for(ispec=0;ispec<par->nSpecies;ispec++){
        if(m[i].npart == 1 && count[0] == 1){
          g[id].nmol[ispec]=g[id].abun[ispec]*g[id].dens[0];
        } else if(m[i].npart == 2 && (count[0] == 2 || count[0] == 3) && (count[1] == 2 || count[1] == 3)){
          if(!flag){
            g[id].nmol[ispec]=g[id].abun[ispec]*(g[id].dens[0]+g[id].dens[1]);
          } else {
            g[id].nmol[ispec]=g[id].abun[ispec]*g[id].dens[0];
            if(!silent) warning("Calculating molecular density with respect to first collision partner only");
          }
        } else if(m[i].npart > 2 && !flag){
          g[id].nmol[ispec]=g[id].abun[ispec]*(g[id].dens[0]+g[id].dens[1]);
          if(!silent) warning("Calculating molecular density with respect first and second collision partner");
        }
      }
    }

    for(id=0;id<par->ncell;id++){
      g[id].mol[i].partner=malloc(sizeof(struct rates)*m[i].npart);
      for(ipart=0;ipart<m[i].npart;ipart++){
        g[id].mol[i].partner[ipart].up = malloc(sizeof(double)*m[i].ntrans[ipart]);
        g[id].mol[i].partner[ipart].down = malloc(sizeof(double)*m[i].ntrans[ipart]);
      }
    }

    for(id=0;id<par->ncell;id++){
      for(ipart=0;ipart<m[i].npart;ipart++){
        for(itrans=0;itrans<m[i].ntrans[ipart];itrans++){
          if((g[id].t[0]>part[ipart].temp[0])&&(g[id].t[0]<part[ipart].temp[ntemp[ipart]-1])){
            for(itemp=0;itemp<ntemp[ipart]-1;itemp++){
              if((g[id].t[0]>part[ipart].temp[itemp])&&(g[id].t[0]<=part[ipart].temp[itemp+1])){
                tnint=itemp;
              }
            }
            fac=(g[id].t[0]-part[ipart].temp[tnint])/(part[ipart].temp[tnint+1]-part[ipart].temp[tnint]);
            downrate=part[ipart].colld[itrans*ntemp[ipart]+tnint]+fac*(part[ipart].colld[itrans*ntemp[ipart]+tnint+1]-part[ipart].colld[itrans*ntemp[ipart]+tnint]);
          } else {
            if(g[id].t[0]<=part[ipart].temp[0]) downrate=part[ipart].colld[itrans*ntemp[ipart]];
            if(g[id].t[0]>=part[ipart].temp[ntemp[ipart]-1]) downrate=part[ipart].colld[itrans*ntemp[ipart]+ntemp[ipart]-1];
          }
          uprate=m[i].gstat[m[i].lcu[itrans]]/m[i].gstat[m[i].lcl[itrans]]*downrate*exp(-HCKB*(m[i].eterm[m[i].lcu[itrans]]-m[i].eterm[m[i].lcl[itrans]])/g[id].t[0]);
          g[id].mol[i].partner[ipart].up[itrans]=uprate;
          g[id].mol[i].partner[ipart].down[itrans]=downrate;
        }
      }
    }
    for(ipart=0;ipart<m[i].npart;ipart++){
      free(part[ipart].colld);
      free(part[ipart].temp);
    }
    free(ntemp);
    free(part);
    free(count);
  }
  /* End of collision rates */

  /* Allocate space for populations and opacities */
  for(id=0;id<par->ncell; id++){
    g[id].mol[i].pops = malloc(sizeof(double)*m[i].nlev);
    g[id].mol[i].dust = malloc(sizeof(double)*m[i].nline);
    g[id].mol[i].knu  = malloc(sizeof(double)*m[i].nline);
    for(ilev=0;ilev<m[i].nlev;ilev++) g[id].mol[i].pops[ilev]=0.0;
  }

  /* Get dust opacities */
  kappa(m,g,par,i);
}

<|MERGE_RESOLUTION|>--- conflicted
+++ resolved
@@ -95,20 +95,13 @@
   double bb=10.,wn;
   if(temp<eps) bb = 0.0;
   else {
-<<<<<<< HEAD
+    wn=m[s].freq[iline]/CLIGHT;
     if (HPLANCK*m[s].freq[iline]>100.*KBOLTZ*temp)
-      bb=2.*HPLANCK*pow((m[s].freq[iline]/CLIGHT),2)*m[s].freq[iline]*exp(-HPLANCK*m[s].freq[iline]/KBOLTZ/temp);
-    else
-      bb=2.*HPLANCK*pow((m[s].freq[iline]/CLIGHT),2)*m[s].freq[iline]/(exp(HPLANCK*m[s].freq[iline]/KBOLTZ/temp)-1);
-=======
-    wn=m[s].freq[iline]/CLIGHT;
-    if (HPLANCK*m[s].freq[iline]>100.*KBOLTZ*temp) 
       //bb=2.*HPLANCK*pow((m[s].freq[iline]/CLIGHT),2)*m[s].freq[iline]*exp(-HPLANCK*m[s].freq[iline]/KBOLTZ/temp);
       bb=2.*HPLANCK*wn*wn*m[s].freq[iline]*exp(-HPLANCK*m[s].freq[iline]/KBOLTZ/temp);
-    else 
+    else
       //bb=2.*HPLANCK*pow((m[s].freq[iline]/CLIGHT),2)*m[s].freq[iline]/(exp(HPLANCK*m[s].freq[iline]/KBOLTZ/temp)-1);
       bb=2.*HPLANCK*wn*wn*m[s].freq[iline]/(exp(HPLANCK*m[s].freq[iline]/KBOLTZ/temp)-1);
->>>>>>> b410a602
   }
   return bb;
 }
@@ -150,17 +143,11 @@
   fgets(string, 80, fp);
   fscanf(fp, "%d\n", &m[i].nline);
   fgets(string, 80, fp);
-<<<<<<< HEAD
 
   m[i].lal		= malloc(sizeof(int)*m[i].nline);
   m[i].lau		= malloc(sizeof(int)*m[i].nline);
-=======
-  
-  m[i].lal	= malloc(sizeof(int)*m[i].nline);
-  m[i].lau	= malloc(sizeof(int)*m[i].nline);
->>>>>>> b410a602
   m[i].aeinst	= malloc(sizeof(double)*m[i].nline);
-  m[i].freq	= malloc(sizeof(double)*m[i].nline);
+  m[i].freq		= malloc(sizeof(double)*m[i].nline);
   m[i].beinstu	= malloc(sizeof(double)*m[i].nline);
   m[i].beinstl	= malloc(sizeof(double)*m[i].nline);
   m[i].phot     = malloc(sizeof(double)*m->nline*max_phot);
