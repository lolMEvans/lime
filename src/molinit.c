--- conflicted
+++ resolved
@@ -96,17 +96,9 @@
   if(temp<eps) bb = 0.0;
   else {
     wn=m[s].freq[iline]/CLIGHT;
-<<<<<<< HEAD
-    if (HPLANCK*m[s].freq[iline]>100.*KBOLTZ*temp)
-      //bb=2.*HPLANCK*pow((m[s].freq[iline]/CLIGHT),2)*m[s].freq[iline]*exp(-HPLANCK*m[s].freq[iline]/KBOLTZ/temp);
-      bb=2.*HPLANCK*wn*wn*m[s].freq[iline]*exp(-HPLANCK*m[s].freq[iline]/KBOLTZ/temp);
-    else
-      //bb=2.*HPLANCK*pow((m[s].freq[iline]/CLIGHT),2)*m[s].freq[iline]/(exp(HPLANCK*m[s].freq[iline]/KBOLTZ/temp)-1);
-=======
     if (HPLANCK*m[s].freq[iline]>100.*KBOLTZ*temp) 
       bb=2.*HPLANCK*wn*wn*m[s].freq[iline]*exp(-HPLANCK*m[s].freq[iline]/KBOLTZ/temp);
     else 
->>>>>>> 5bd7487d
       bb=2.*HPLANCK*wn*wn*m[s].freq[iline]/(exp(HPLANCK*m[s].freq[iline]/KBOLTZ/temp)-1);
   }
   return bb;
