/*
 *  lime.h
 *  This file is part of LIME, the versatile line modeling engine
 *
 *  Copyright (C) 2006-2014 Christian Brinch
 *  Copyright (C) 2015-2016 The LIME development team
 *
 */

#ifndef LIME_H
#define LIME_H

#include <stdlib.h>
#include <stdio.h>
#include <string.h>
#include <math.h>
#include <time.h>
#include <gsl/gsl_matrix.h>
#include <gsl/gsl_math.h>
#include <gsl/gsl_spline.h>
#include <gsl/gsl_rng.h>
#include <gsl/gsl_linalg.h>

#ifdef OLD_QHULL
#include <qhull/qhull_a.h>
#else
#include <libqhull/qhull_a.h>
#endif

#ifdef OLD_FITSIO
#include <cfitsio/fitsio.h>
#else
#include <fitsio.h>
#endif

#ifdef _OPENMP
#include <omp.h>
#else
#define omp_get_num_threads() 0
#define omp_get_thread_num() 0
#define omp_set_dynamic(int) 0
#endif

#include "dims.h"

#define VERSION	"1.6.1"
#define DEFAULT_NTHREADS 1
#ifndef NTHREADS /* Value passed from the LIME script */
#define NTHREADS DEFAULT_NTHREADS
#endif

/* Physical constants */
/* - NIST values as of 23 Sept 2015: */
#define AMU             1.66053904e-27		/* atomic mass unit             [kg]	*/
#define CLIGHT          2.99792458e8		/* speed of light in vacuum     [m / s]	*/
#define HPLANCK         6.626070040e-34		/* Planck constant              [J * s]	*/
#define KBOLTZ          1.38064852e-23		/* Boltzmann constant           [J / K]	*/

/* From IAU 2009: */
#define GRAV            6.67428e-11		/* gravitational constant       [m^3 / kg / s^2]	*/
#define AU              1.495978707e11		/* astronomical unit            [m]	*/

/* Derived: */
#define PC              3.08567758e16		/* parsec (~3600*180*AU/PI)     [m]	*/
#define HPIP            8.918502221e-27		/* HPLANCK*CLIGHT/4.0/PI/SPI	*/
#define HCKB            1.43877735		/* 100.*HPLANCK*CLIGHT/KBOLTZ	*/

/* Other constants */
#define PI                      3.14159265358979323846	/* pi	*/
#define SPI                     1.77245385091		/* sqrt(pi)	*/
#define maxp                    0.15
#define OtoP                    3.
#define NITERATIONS             16
#define max_phot                10000		/* don't set this value higher unless you have enough memory. */
#define ininphot                9
#define minpop                  1.e-6
#define eps                     1.0e-30
#define TOL                     1e-6
#define MAXITER                 50
#define goal                    50
#define fixset                  1e-6
#define maxBlendDeltaV          1.e4		/* m/s */
#define MAX_NSPECIES            100
#define MAX_NIMAGES             100
#define N_RAN_PER_SEGMENT       3
#define FAST_EXP_MAX_TAYLOR	3
#define FAST_EXP_NUM_BITS	8
#define NUM_GRID_STAGES		4
#define MAX_N_COLL_PART		7
#define N_SMOOTH_ITERS          20
#define TYPICAL_ISM_DENS        1000.0
#define STR_LEN_0               80
#define DENSITY_POWER		0.2
#define MAX_N_HIGH              10
#define TREE_POWER		2.0
#define ERF_TABLE_LIMIT		6.0             /* For x>6 erf(x)-1<double precision machine epsilon, so no need to store the values for larger x. */
#define ERF_TABLE_SIZE		6145
#define BIN_WIDTH		(ERF_TABLE_LIMIT/(ERF_TABLE_SIZE-1.))
#define IBIN_WIDTH 		1./BIN_WIDTH
#define N_VEL_SEG_PER_HALF	1
#define NUM_VEL_COEFFS		1+2*N_VEL_SEG_PER_HALF /* This is the number of velocity samples per edge (not including the grid vertices at each end of the edge). Currently this is elsewhere hard-wired at 3, the macro just being used in the file I/O modules. Note that we want an odd number of velocity samples per edge if we want to have the ability to do 2nd-order interpolation of velocity within Delaunay tetrahedra. */

/* Collision partner ID numbers from LAMDA */
#define CP_H2			1
#define CP_p_H2			2
#define CP_o_H2			3
#define CP_e			4
#define CP_H			5
#define CP_He			6
#define CP_Hplus		7

/* Bit locations for the grid data-stage mask, that records the information which is present in the grid struct: */
#define DS_bit_x             0	/* id, x, sink */
#define DS_bit_neighbours    1	/* neigh, dir, ds, numNeigh */
#define DS_bit_velocity      2	/* vel */
#define DS_bit_density       3	/* dens */
#define DS_bit_abundance     4	/* abun, nmol */
#define DS_bit_turb_doppler  5	/* dopb */
#define DS_bit_temperatures  6	/* t */
#define DS_bit_magfield      7	/* B */
#define DS_bit_ACOEFF        8	/* a0, a1, a2, a3, a4 */
#define DS_bit_populations   9	/* mol */

#define DS_mask_x             1<<DS_bit_x
#define DS_mask_neighbours   (1<<DS_bit_neighbours   | DS_mask_x)
#define DS_mask_velocity     (1<<DS_bit_velocity     | DS_mask_x)
#define DS_mask_density      (1<<DS_bit_density      | DS_mask_x)
#define DS_mask_abundance    (1<<DS_bit_abundance    | DS_mask_x)
#define DS_mask_turb_doppler (1<<DS_bit_turb_doppler | DS_mask_x)
#define DS_mask_temperatures (1<<DS_bit_temperatures | DS_mask_x)
#define DS_mask_magfield     (1<<DS_bit_magfield     | DS_mask_x)
#define DS_mask_ACOEFF       (1<<DS_bit_ACOEFF       | DS_mask_neighbours | DS_mask_velocity)

#define DS_mask_1            DS_mask_x
#define DS_mask_2            DS_mask_neighbours
#define DS_mask_3            (DS_mask_2|DS_mask_density|DS_mask_abundance|DS_mask_turb_doppler|DS_mask_temperatures|DS_mask_ACOEFF)
#define DS_mask_populations  (1<<DS_bit_populations | DS_mask_3)
#define DS_mask_4            DS_mask_populations
#define DS_mask_all          (DS_mask_populations | DS_mask_magfield)
#define DS_mask_all_but_mag  DS_mask_all & ~(1<<DS_bit_magfield)

#include "inpars.h"

typedef struct {
  double radius,minScale,tcmb,*nMolWeights,*dustWeights;
  double radiusSqu,minScaleSqu,taylorCutoff,gridDensGlobalMax;
  int sinkPoints,pIntensity,blend,*collPartIds,traceRayAlgorithm,samplingAlgorithm;
  int ncell,nImages,nSpecies,numDensities,doPregrid,numGridDensMaxima;
  char *outputfile,*binoutputfile;
  char *gridfile;
  char *pregrid;
  char *restart;
  char *dust;
  int sampling,lte_only,init_lte,antialias,polarization,nThreads,numDims;
  int nLineImages, nContImages;
  char **moldatfile;
  _Bool writeGridAtStage[NUM_GRID_STAGES];
  char *gridInFile,**gridOutFiles;
  int dataFlags,nSolveIters;
  double (*gridDensMaxLoc)[DIM], *gridDensMaxValues;
} configInfo;

struct cpData {
  double *down,*temp;
  int collPartId,ntemp,ntrans,*lcl,*lcu,densityIndex;
};

/* Molecular data: shared attributes */
typedef struct {
  int nlev,nline,npart;
  int *lal,*lau;
  double *aeinst,*freq,*beinstu,*beinstl,*eterm,*gstat;
  double *cmb,amass;
  struct cpData *part;
  char molName[80];
} molData;

/* Data concerning a single grid vertex which is passed from photon() to stateq(). This data needs to be thread-safe. */
typedef struct {
  double *jbar,*phot,*vfac,*vfac_loc;
} gridPointData;

/* Point coordinate */
typedef struct {
  double x[DIM];
  double xn[DIM];
} point;

struct rates {
  int t_binlow;
  double interp_coeff;
};

struct continuumLine{
  double dust, knu;
};

struct populations {
  double *pops,*specNumDens;
  double dopb, binv, nmol;
  struct rates *partner;
  struct continuumLine *cont;
};

/* Grid properties */
struct grid {
  int id;
  double x[DIM], vel[DIM], B[3]; /* B field only makes physical sense in 3 dimensions. */
  double *v1,*v2,*v3;
  int numNeigh;
  point *dir;
  struct grid **neigh;
  double *w;
  int sink;
  int nphot;
  int conv;
  double *dens,t[2],*abun, dopb_turb;
  double *ds;
  struct populations *mol;
  struct continuumLine cont;
};

typedef struct{
  double x[DIM], xCmpntRay, B[3];
  struct populations *mol;
  struct continuumLine cont;
} gridInterp;

typedef struct {
  double *intense;
  double *tau;
  double stokes[3];
  int numRays;
} spec;

/* Image information */
typedef struct {
  int doline;
  int nchan,trans,molI;
  spec *pixel;
  double velres;
  double imgres;
  int pxls;
  int unit;
  double freq,bandwidth;
  char *filename;
  double source_vel;
  double theta,phi,incl,posang,azimuth;
  double distance;
  double rotMat[3][3];
} imageInfo;

typedef struct {
  double x,y, *intensity, *tau;
  unsigned int ppi;
} rayData;

struct blend{
  int molJ, lineJ;
  double deltaV;
};

struct lineWithBlends{
  int lineI, numBlends;
  struct blend *blends;
};

struct molWithBlends{
  int molI, numLinesWithBlends;
  struct lineWithBlends *lines;
};

struct blendInfo{
  int numMolsWithBlends;
  struct molWithBlends *mols;
};

/* NOTE that it is assumed that vertx[i] is opposite the face that abuts with neigh[i] for all i.
*/ 
struct cell {
  struct grid *vertx[DIM+1];
  struct cell *neigh[DIM+1]; /* ==NULL flags an external face. */
  unsigned long id;
  double centre[DIM];
};

/* Some global variables */
int silent;

/* User-specifiable functions */
void density(double,double,double,double *);
void temperature(double,double,double,double *);
void abundance(double,double,double,double *);
void doppler(double,double,double, double *);
void velocity(double,double,double,double *);
void magfield(double,double,double,double *);
void gasIIdust(double,double,double,double *);
double gridDensity(configInfo*, double*);

/* More functions */
void	run(inputPars, image*, const int);

_Bool	allBitsSet(const int flags, const int mask);
_Bool	anyBitSet(const int flags, const int mask);
_Bool	bitIsSet(const int flags, const int bitI);
_Bool	onlyBitsSet(const int flags, const int mask);

void	assignMolCollPartsToDensities(configInfo*, molData*);
void	binpopsout(configInfo*, struct grid*, molData*);
//void	buildGrid(configInfo*, struct grid*);
void	calcFastExpRange(const int, const int, int*, int*, int*);
void	calcGridCollRates(configInfo*, molData*, struct grid*);
void	calcGridContDustOpacity(configInfo*, const double, double*, double*, const int, struct grid*);
void	calcGridLinesDustOpacity(configInfo*, molData*, double*, double*, const int, struct grid*);
void	calcGridMolDensities(configInfo*, struct grid*);
void	calcGridMolDoppler(configInfo*, molData*, struct grid*);
void	calcGridMolSpecNumDens(configInfo*, molData*, struct grid*);
void	calcInterpCoeffs(configInfo*, struct grid*);
void	calcInterpCoeffs_lin(configInfo*, struct grid*);
void	calcMolCMBs(configInfo*, molData*);
void	calcSourceFn(double, const configInfo*, double*, double*);
void	calcTableEntries(const int, const int);
void	checkGridDensities(configInfo*, struct grid*);
void	checkUserDensWeights(configInfo*);
void	delaunay(const int, struct grid*, const unsigned long, const _Bool, struct cell**, unsigned long*);
void	distCalc(configInfo*, struct grid*);
int	factorial(const int);
double	FastExp(const float);
void    fillErfTable();
void	fit_d1fi(double, double, double*);
void	fit_fi(double, double, double*);
void	fit_rr(double, double, double*);
<<<<<<< HEAD
int	followRayThroughDelCells(double*, double*, struct grid*, struct cell*, const unsigned long, const double, intersectType*, unsigned long**, intersectType**, int*);
void	freeConfigInfo(configInfo par);
=======
void	freeConfig(configInfo par);
>>>>>>> e5c7ab97
void	freeGrid(const unsigned int, const unsigned short, struct grid*);
void	freeGridPointData(configInfo*, gridPointData*);
void	freeImgInfo(const int, imageInfo*);
void	freeMolData(const int, molData*);
void	freeMolsWithBlends(struct molWithBlends*, const int);
void	freePopulation(const unsigned short, struct populations*);
void	freeSomeGridFields(const unsigned int, const unsigned short, struct grid*);
double  gaussline(const double, const double);
void	getArea(configInfo*, struct grid*, const gsl_rng*);
void	getclosest(double, double, double, long*, long*, double*, double*, double*);
void	getjbar(int, molData*, struct grid*, const int, configInfo*, struct blendInfo, int, gridPointData*, double*);
void	getMass(configInfo*, struct grid*, const gsl_rng*);
void	getmatrix(int, gsl_matrix*, molData*, struct grid*, int, gridPointData*);
int	getNextEdge(double*, int, struct grid*, const gsl_rng*);
void	getVelocities(configInfo *, struct grid *);
void	getVelocities_pregrid(configInfo *, struct grid *);
void	gridPopsInit(configInfo*, molData*, struct grid*);
void	input(inputPars*, image*);
double	interpolateKappa(const double, double*, double*, const int, gsl_spline*, gsl_interp_accel*);
float	invSqrt(float);
void	levelPops(molData*, configInfo*, struct grid*, int*, double*, double*, const int);
void	lineBlend(molData*, configInfo*, struct blendInfo*);
void	LTE(configInfo*, struct grid*, molData*);
void	lteOnePoint(molData*, const int, const double, double*);
void	mallocAndSetDefaultGrid(struct grid**, const unsigned int);
void	mallocInputPars(inputPars*);
void	molInit(configInfo*, molData*);
void	openSocket(char*);
void	parseInput(inputPars, image*, const int, configInfo*, imageInfo**, molData**);
void	photon(int, struct grid*, molData*, int, const gsl_rng*, configInfo*, const int, struct blendInfo, gridPointData*, double*);
double	planckfunc(const double, const double);
int	pointEvaluation(configInfo*, const double, double*);
void	popsin(configInfo*, struct grid**, molData**, int*);
void	popsout(configInfo*, struct grid*, molData*);
void	predefinedGrid(configInfo*, struct grid*);
void	processFitsError(int);
double	ratranInput(char*, char*, double, double, double);
void	raytrace(int, configInfo*, struct grid*, molData*, imageInfo*, double*, double*, const int);
void	readDummyCollPart(FILE*, const int);
void	readDustFile(char*, double**, double**, int*);
void	readMolData(configInfo*, molData*, int**, int*);
void	readOrBuildGrid(configInfo*, struct grid**);
void	readUserInput(inputPars*, imageInfo**, int*, int*);
void	report(int, configInfo*, struct grid*);
void	setUpConfig(configInfo*, imageInfo**, molData**);
void	setUpDensityAux(configInfo*, int*, const int);
void	smooth(configInfo*, struct grid*);
void    sourceFunc_line(const molData*, const double, const struct populations*, const int, double*, double*);
void    sourceFunc_cont(const struct continuumLine, double*, double*);
void	sourceFunc_pol(double*, const struct continuumLine, double (*rotMat)[3], double*, double*);
void	stateq(int, struct grid*, molData*, const int, configInfo*, struct blendInfo, int, gridPointData*, double*, _Bool*);
void	statistics(int, molData*, struct grid*, int*, double*, double*, int*);
void	stokesangles(double*, double (*rotMat)[3], double*);
double	taylor(const int, const float);
<<<<<<< HEAD
void	traceray(rayData, const double, const int, configInfo*, struct grid*, molData*, imageInfo*, const double, const int, const double);
void	traceray_smooth(rayData, const double, const int, configInfo*, struct grid*, molData*, imageInfo*, struct cell*, const unsigned long, const double, gridInterp gips[3], const int, const double, const int, const double);
=======
>>>>>>> e5c7ab97
double	veloproject(const double*, const double*);
void	write2Dfits(int, configInfo*, imageInfo*);
void	write3Dfits(int, configInfo*, imageInfo*);
void	writeFits(const int, configInfo*, imageInfo*);
void	writeGridIfRequired(configInfo*, struct grid*, molData*, const int);
void	write_VTK_unstructured_Points(configInfo*, struct grid*);


/* Curses functions */

void	bail_out(char*);
void	casaStyleProgressBar(const int, int);
void	collpartmesg(char*, int);
void	collpartmesg2(char*, int);
void	collpartmesg3(int, int);
void	goodnight(int, char*);
void	greetings();
void	greetings_parallel(int);
void	printDone(int);
void	printMessage(char *);
void	progressbar(double, int);
void	progressbar2(configInfo*, int, int, double, double, double);
void	quotemass(double);
void	screenInfo();
void	warning(char*);

#ifdef FASTEXP
extern double EXP_TABLE_2D[128][10];
extern double EXP_TABLE_3D[256][2][10];
#else
extern double EXP_TABLE_2D[1][1]; /* nominal definitions so the fastexp.c module will compile. */
extern double EXP_TABLE_3D[1][1][1];
#endif

extern double ERF_TABLE[ERF_TABLE_SIZE];
extern double oneOver_i[FAST_EXP_MAX_TAYLOR+1];

#endif /* LIME_H */
<|MERGE_RESOLUTION|>--- conflicted
+++ resolved
@@ -307,7 +307,6 @@
 
 void	assignMolCollPartsToDensities(configInfo*, molData*);
 void	binpopsout(configInfo*, struct grid*, molData*);
-//void	buildGrid(configInfo*, struct grid*);
 void	calcFastExpRange(const int, const int, int*, int*, int*);
 void	calcGridCollRates(configInfo*, molData*, struct grid*);
 void	calcGridContDustOpacity(configInfo*, const double, double*, double*, const int, struct grid*);
@@ -330,12 +329,7 @@
 void	fit_d1fi(double, double, double*);
 void	fit_fi(double, double, double*);
 void	fit_rr(double, double, double*);
-<<<<<<< HEAD
-int	followRayThroughDelCells(double*, double*, struct grid*, struct cell*, const unsigned long, const double, intersectType*, unsigned long**, intersectType**, int*);
 void	freeConfigInfo(configInfo par);
-=======
-void	freeConfig(configInfo par);
->>>>>>> e5c7ab97
 void	freeGrid(const unsigned int, const unsigned short, struct grid*);
 void	freeGridPointData(configInfo*, gridPointData*);
 void	freeImgInfo(const int, imageInfo*);
@@ -390,11 +384,6 @@
 void	statistics(int, molData*, struct grid*, int*, double*, double*, int*);
 void	stokesangles(double*, double (*rotMat)[3], double*);
 double	taylor(const int, const float);
-<<<<<<< HEAD
-void	traceray(rayData, const double, const int, configInfo*, struct grid*, molData*, imageInfo*, const double, const int, const double);
-void	traceray_smooth(rayData, const double, const int, configInfo*, struct grid*, molData*, imageInfo*, struct cell*, const unsigned long, const double, gridInterp gips[3], const int, const double, const int, const double);
-=======
->>>>>>> e5c7ab97
 double	veloproject(const double*, const double*);
 void	write2Dfits(int, configInfo*, imageInfo*);
 void	write3Dfits(int, configInfo*, imageInfo*);
