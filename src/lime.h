/*
 *  lime.h
 *  This file is part of LIME, the versatile line modeling engine
 *
 *  Copyright (C) 2006-2014 Christian Brinch
 *  Copyright (C) 2016 The LIME development team
 *
 */

#ifndef LIME_H
#define LIME_H

#include "inpars.h"

#include <stdlib.h>
#include <stdio.h>
#include <string.h>
#include <math.h>
#include <time.h>
#include <gsl/gsl_matrix.h>
#include <gsl/gsl_math.h>
#include <gsl/gsl_spline.h>
#include <gsl/gsl_rng.h>
#include <gsl/gsl_linalg.h>

#ifdef OLD_QHULL
#include <qhull/qhull_a.h>
#else
#include <libqhull/qhull_a.h>
#endif

#ifdef OLD_FITSIO
#include <cfitsio/fitsio.h>
#else
#include <fitsio.h>
#endif

#ifdef _OPENMP
#include <omp.h>
#else
#define omp_get_num_threads() 0
#define omp_get_thread_num() 0
#define omp_set_dynamic(int) 0
#endif

#define DIM 3
#define VERSION	"1.5"
#define DEFAULT_NTHREADS 1
#ifndef NTHREADS /* Value passed from the LIME script */
#define NTHREADS DEFAULT_NTHREADS
#endif

/* Physical constants */
// - NIST values as of 23 Sept 2015:
#define AMU             1.66053904e-27		// atomic mass unit             [kg]
#define CLIGHT          2.99792458e8		// speed of light in vacuum     [m / s]
#define HPLANCK         6.626070040e-34		// Planck constant              [J * s]
#define KBOLTZ          1.38064852e-23		// Boltzmann constant           [J / K]

// From IAU 2009:
#define GRAV            6.67428e-11		// gravitational constant       [m^3 / kg / s^2]
#define AU              1.495978707e11		// astronomical unit            [m]

// Derived:
#define PC              3.08567758e16		// parsec (~3600*180*AU/PI)     [m]
#define HPIP            8.918502221e-27		// HPLANCK*CLIGHT/4.0/PI/SPI
#define HCKB            1.43877735		// 100.*HPLANCK*CLIGHT/KBOLTZ

/* Other constants */
#define PI                      3.14159265358979323846	// pi
#define SPI                     1.77245385091		// sqrt(pi)
#define maxp                    0.15
#define OtoP                    3.
#define NITERATIONS             16
#define max_phot                10000		/* don't set this value higher unless you have enough memory. */
#define ininphot                9
#define minpop                  1.e-6
#define eps                     1.0e-30
#define TOL                     1e-6
#define MAXITER                 50
#define goal                    50
#define fixset                  1e-6
#define maxBlendDeltaV		1.e4		/* m/s */
#define MAX_NSPECIES            100
#define MAX_NIMAGES             100
#define N_RAN_PER_SEGMENT       3
#define FAST_EXP_MAX_TAYLOR	3
#define FAST_EXP_NUM_BITS	8
#define MAX_N_COLL_PART		7
#define N_SMOOTH_ITERS          20
#define TYPICAL_ISM_DENS        1000.0

/* Collision partner ID numbers from LAMDA */
#define CP_H2			1
#define CP_p_H2			2
#define CP_o_H2			3
#define CP_e			4
#define CP_H			5
#define CP_He			6
#define CP_Hplus		7

/* Collision partner ID numbers from LAMDA */
#define CP_H2			1
#define CP_p_H2			2
#define CP_o_H2			3
#define CP_e			4
#define CP_H			5
#define CP_He			6
#define CP_Hplus		7


typedef struct {
  double radius,minScale,tcmb,*nMolWeights,*dustWeights;
  double radiusSqu,minScaleSqu,taylorCutoff;
  int sinkPoints,pIntensity,blend,*collPartIds;
  int ncell,nImages,nSpecies,numDensities,doPregrid;
  char *outputfile, *binoutputfile;
  char *gridfile;
  char *pregrid;
  char *restart;
  char *dust;
  int sampling,lte_only,init_lte,antialias,polarization,nThreads;
  char **moldatfile;
} configInfo;

struct cpData {
  double *down,*temp;
  int collPartId,ntemp,ntrans,*lcl,*lcu,densityIndex;
};

/* Molecular data: shared attributes */
typedef struct {
  int nlev,nline,npart;
  int *lal,*lau;
  double *aeinst,*freq,*beinstu,*beinstl,*eterm,*gstat;
  double norm,norminv,*cmb,*local_cmb,amass;
  struct cpData *part;
} molData;

/* Data concerning a single grid vertex which is passed from photon() to stateq(). This data needs to be thread-safe. */
typedef struct {
  double *jbar,*phot,*vfac;
} gridPointData;

typedef struct {
  double *intensity;
} surfRad;

/* Point coordinate */
typedef struct {
  double x[3];
  double xn[3];
} point;

struct rates {
  int t_binlow;
  double interp_coeff;
};


struct populations {
  double *pops, *knu, *dust;
  double dopb, binv;
  struct rates *partner;
};

/* Grid properties */
struct grid {
  int id;
  double x[3];
  double vel[3];
  double *a0,*a1,*a2,*a3,*a4;
  int numNeigh;
  point *dir;
  struct grid **neigh;
  double *w;
  int sink;
  int nphot;
  int conv;
  double *dens,t[2],*nmol,*abun, dopb;
  double *ds;
  struct populations* mol;
};

typedef struct {
  double *intense;
  double *tau;
  double stokes[3];
} spec;

/* Image information */
typedef struct {
  int doline;
  int nchan,trans,molI;
  spec *pixel;
  double velres;
  double imgres;
  int pxls;
  int unit;
  double freq,bandwidth;
  char *filename;
  double source_vel;
  double theta,phi;
  double distance;
  double rotMat[3][3];
} image;

typedef struct {double x,y, *intensity, *tau;} rayData;

struct blend{
  int molJ, lineJ;
  double deltaV;
};

struct lineWithBlends{
  int lineI, numBlends;
  struct blend *blends;
};

struct molWithBlends{
  int molI, numLinesWithBlends;
  struct lineWithBlends *lines;
};

struct blendInfo{
  int numMolsWithBlends;
  struct molWithBlends *mols;
};

/* Some global variables */
int silent;

/* User-specifiable functions */
void density(double,double,double,double *);
void temperature(double,double,double,double *);
void abundance(double,double,double,double *);
void doppler(double,double,double, double *);
void velocity(double,double,double,double *);
void magfield(double,double,double,double *);
void gasIIdust(double,double,double,double *);
void gridDensity(configInfo,double,double,double,double*);

/* More functions */
void	run(inputPars, image *);

void	assignMolCollPartsToDensities(configInfo*, molData*);
void	binpopsout(configInfo *, struct grid *, molData *);
void	buildGrid(configInfo *, struct grid *);
void	calcFastExpRange(const int, const int, int*, int*, int*);
void	calcGridCollRates(configInfo*, molData*, struct grid*);
void	calcGridDustOpacity(configInfo*, molData*, struct grid*);
void	calcGridMolDensities(configInfo*, struct grid*);
void	calcMolCMBs(configInfo*, molData*);
void	calcSourceFn(double, const configInfo*, double*, double*);
void	calcTableEntries(const int, const int);
void	checkGridDensities(configInfo*, struct grid*);
void	checkUserDensWeights(configInfo*);
void	continuumSetup(int, image*, molData*, configInfo*, struct grid*);
void	distCalc(configInfo*, struct grid*);
int	factorial(const int);
double	FastExp(const float);
void	fit_d1fi(double, double, double*);
void	fit_fi(double, double, double*);
void	fit_rr(double, double, double*);
void	freeGrid(configInfo*, const molData*, struct grid*);
void	freeGridPointData(configInfo*, gridPointData*);
void	freeMolData(const int, molData*);
void	freeMolsWithBlends(struct molWithBlends*, const int);
void	freeParImg(const int, inputPars*, image*);
void	freePopulation(configInfo*, const molData*, struct populations*);
double	gaussline(double, double);
void	getArea(configInfo *, struct grid *, const gsl_rng *);
void	getclosest(double, double, double, long *, long *, double *, double *, double *);
void	getjbar(int, molData*, struct grid*, const int, configInfo*, struct blendInfo, int, gridPointData*, double*);
void	getMass(configInfo *, struct grid *, const gsl_rng *);
void	getmatrix(int, gsl_matrix *, molData *, struct grid *, int, gridPointData *);
int	getNextEdge(double*, int, struct grid*, const gsl_rng*);
void	getVelosplines(configInfo *, struct grid *);
void	getVelosplines_lin(configInfo *, struct grid *);
void	gridAlloc(configInfo *, struct grid **);
void	gridLineInit(configInfo*, molData*, struct grid*);
void	input(inputPars *, image *);
float	invSqrt(float);
void	levelPops(molData *, configInfo *, struct grid *, int *);
void	line_plane_intersect(struct grid *, double *, int , int *, double *, double *, double);
void	lineBlend(molData*, configInfo*, struct blendInfo*);
void	LTE(configInfo *, struct grid *, molData *);
void	lteOnePoint(configInfo*, molData*, const int, const double, double*);
void	openSocket(char*);
void	parseInput(inputPars, configInfo*, image**, molData**);
void	photon(int, struct grid*, molData*, int, const gsl_rng*, configInfo*, const int, struct blendInfo, gridPointData*, double*);
double	planckfunc(int, double, molData *, int);
int	pointEvaluation(configInfo*, double, double, double, double);
void	popsin(configInfo *, struct grid **, molData **, int *);
void	popsout(configInfo *, struct grid *, molData *);
void	predefinedGrid(configInfo *, struct grid *);
void	qhull(configInfo *, struct grid *);
double	ratranInput(char *, char *, double, double, double);
void	raytrace(int, configInfo *, struct grid *, molData *, image *);
void	readDummyCollPart(FILE*, const int);
void	readMolData(configInfo*, molData*, int**, int*);
void	readUserInput(inputPars *, image **, int *, int *);
void	report(int, configInfo *, struct grid *);
void	setUpConfig(configInfo *, image **, molData **);
void	setUpDensityAux(configInfo*, int*, const int);
void	smooth(configInfo *, struct grid *);
void	sourceFunc(double*, double*, double, molData*, double, struct grid*, int, int, int, int);
void	sourceFunc_cont(double*, double*, struct grid*, int, int, int);
void	sourceFunc_line(double*, double*, molData*, double, struct grid*, int, int, int);
void	sourceFunc_pol(double*, double*, struct grid*, int, int, int, double (*rotMat)[3]);
void	stateq(int, struct grid*, molData*, const int, configInfo*, struct blendInfo, int, gridPointData*, double*, _Bool*);
void	statistics(int, molData *, struct grid *, int *, double *, double *, int *);
void	stokesangles(double, double, double, double (*rotMat)[3], double*);
double	taylor(const int, const float);
<<<<<<< HEAD
void    traceray(rayData, int, int, int, inputPars *, struct grid *, molData *, image *, int, int *, int *, double);
void   	velocityspline(struct grid *, int, int, double, double, double*);
void   	velocityspline2(double *, double *, double, double, double, double*);
double 	veloproject(double *, double *);
void	writefits(int, inputPars *, molData *, image *);
void    write_VTK_unstructured_Points(inputPars *, struct grid *);
=======
void	traceray(rayData, int, int, configInfo*, struct grid*, molData*, image*, double);
void	velocityspline(struct grid *, int, int, double, double, double*);
void	velocityspline2(double *, double *, double, double, double, double*);
double	veloproject(double *, double *);
void	writefits(int, configInfo *, molData *, image *);
void	write_VTK_unstructured_Points(configInfo *, struct grid *);
>>>>>>> 1e8ef1dc


/* Curses functions */

void 	greetings();
void 	greetings_parallel(int);
void	screenInfo();
void 	done(int);
void 	progressbar(double,int);
void 	progressbar2(int,int,double,double,double);
void	casaStyleProgressBar(const int,int);
void 	goodnight(int, char *);
void	quotemass(double);
void 	warning(char *);
void	bail_out(char *);
void    collpartmesg(char *, int);
void    collpartmesg2(char *, int);
void    collpartmesg3(int, int);

#endif /* LIME_H */
<|MERGE_RESOLUTION|>--- conflicted
+++ resolved
@@ -312,21 +312,12 @@
 void	statistics(int, molData *, struct grid *, int *, double *, double *, int *);
 void	stokesangles(double, double, double, double (*rotMat)[3], double*);
 double	taylor(const int, const float);
-<<<<<<< HEAD
-void    traceray(rayData, int, int, int, inputPars *, struct grid *, molData *, image *, int, int *, int *, double);
-void   	velocityspline(struct grid *, int, int, double, double, double*);
-void   	velocityspline2(double *, double *, double, double, double, double*);
-double 	veloproject(double *, double *);
-void	writefits(int, inputPars *, molData *, image *);
-void    write_VTK_unstructured_Points(inputPars *, struct grid *);
-=======
-void	traceray(rayData, int, int, configInfo*, struct grid*, molData*, image*, double);
+void    traceray(rayData, int, int, int, configInfo*, struct grid*, molData*, image*, double);
 void	velocityspline(struct grid *, int, int, double, double, double*);
 void	velocityspline2(double *, double *, double, double, double, double*);
 double	veloproject(double *, double *);
 void	writefits(int, configInfo *, molData *, image *);
 void	write_VTK_unstructured_Points(configInfo *, struct grid *);
->>>>>>> 1e8ef1dc
 
 
 /* Curses functions */
