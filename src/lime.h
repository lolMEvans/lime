--- conflicted
+++ resolved
@@ -225,12 +225,12 @@
 void gasIIdust(double,double,double,double *);
 
 /* More functions */
-void    run(inputPars, image *);
-
-void   	binpopsout(configInfo *, struct grid *, molData *);
-void   	buildGrid(configInfo *, struct grid *);
+void	run(inputPars, image *);
+
+void	binpopsout(configInfo *, struct grid *, molData *);
+void	buildGrid(configInfo *, struct grid *);
 void	calcFastExpRange(const int, const int, int*, int*, int*);
-void    calcSourceFn(double, const configInfo*, double*, double*);
+void	calcSourceFn(double, const configInfo*, double*, double*);
 void	calcTableEntries(const int, const int);
 void	checkGridDensities(configInfo*, struct grid*);
 void	continuumSetup(int, image*, molData*, configInfo*, struct grid*);
@@ -238,102 +238,60 @@
 int	factorial(const int);
 double	FastExp(const float);
 void	fit_d1fi(double, double, double*);
-void    fit_fi(double, double, double*);
-void    fit_rr(double, double, double*);
-<<<<<<< HEAD
-void   	freeGrid(const inputPars*, const molData*, struct grid*);
-void	freeMoldata(inputPars*, molData*);
+void	fit_fi(double, double, double*);
+void	fit_rr(double, double, double*);
+void	freeGrid(const configInfo*, const molData*, struct grid*);
+void	freeMoldata(const int, molData*);
 void	freeMolsWithBlends(struct molWithBlends*, const int);
-void   	freePopulation(const inputPars*, const molData*, struct populations*);
-=======
-void    freeMoldata(const int, molData*);
-void   	freeGrid(const configInfo * par, const molData* m, struct grid * g);
-void   	freePopulation(const configInfo * par, const molData* m, struct populations * pop);
->>>>>>> 78ee2c07
-double 	gaussline(double, double);
-void    getArea(configInfo *, struct grid *, const gsl_rng *);
+void	freePopulation(const configInfo*, const molData*, struct populations*);
+double	gaussline(double, double);
+void	getArea(configInfo *, struct grid *, const gsl_rng *);
 void	getclosest(double, double, double, long *, long *, double *, double *, double *);
-<<<<<<< HEAD
-void	getjbar(int, molData*, struct grid*, const int, inputPars*, struct blendInfo, int, gridPointData*, double*);
-void    getMass(inputPars *, struct grid *, const gsl_rng *);
-void   	getmatrix(int, gsl_matrix *, molData *, struct grid *, int, gridPointData *);
+void	getjbar(int, molData*, struct grid*, const int, configInfo*, struct blendInfo, int, gridPointData*, double*);
+void	getMass(configInfo *, struct grid *, const gsl_rng *);
+void	getmatrix(int, gsl_matrix *, molData *, struct grid *, int, gridPointData *);
 int	getNextEdge(double*, int, struct grid*, const gsl_rng*);
-void	getVelosplines(inputPars *, struct grid *);
-void	getVelosplines_lin(inputPars *, struct grid *);
-void	gridAlloc(inputPars *, struct grid **);
-=======
-void    getjbar(int, molData*, struct grid*, configInfo*, gridPointData*, double*);
-void    getMass(configInfo *, struct grid *, const gsl_rng *);
-void   	getmatrix(int, gsl_matrix *, molData *, struct grid *, int, gridPointData *);
 void	getVelosplines(configInfo *, struct grid *);
 void	getVelosplines_lin(configInfo *, struct grid *);
 void	gridAlloc(configInfo *, struct grid **);
->>>>>>> 78ee2c07
-void   	input(inputPars *, image *);
-float  	invSqrt(float);
-void   	kappa(molData *, struct grid *, configInfo *,int);
+void	input(inputPars *, image *);
+float	invSqrt(float);
+void	kappa(molData *, struct grid *, configInfo *,int);
 void	levelPops(molData *, configInfo *, struct grid *, int *);
 void	line_plane_intersect(struct grid *, double *, int , int *, double *, double *, double);
-<<<<<<< HEAD
-void	lineBlend(molData*, inputPars*, struct blendInfo*);
-void	LTE(inputPars *, struct grid *, molData *);
-void	lteOnePoint(inputPars*, molData*, const int, const double, double*);
-void   	molinit(molData *, inputPars *, struct grid *,int);
-void    openSocket(inputPars *par, int);
-void	parseInput(inputPars *, image **, molData **);
-void	photon(int, struct grid*, molData*, int, const gsl_rng*, inputPars*, const int, struct blendInfo, gridPointData*, double*);
-=======
-void	lineBlend(molData *, configInfo *, blend **);
-void    lineCount(int,molData *,int **, int **, int *);
+void	lineBlend(molData*, configInfo*, struct blendInfo*);
 void	LTE(configInfo *, struct grid *, molData *);
 void	lteOnePoint(configInfo*, molData*, const int, const double, double*);
-void   	molinit(molData *, configInfo *, struct grid *,int);
-void	openSocket(char *);
+void	molinit(molData *, configInfo *, struct grid *,int);
+void	openSocket(char*);
 void	parseInput(inputPars, configInfo*, image**, molData**);
-void  	photon(int, struct grid*, molData*, int, const gsl_rng*, configInfo*, blend*, gridPointData*, double*);
->>>>>>> 78ee2c07
-double 	planckfunc(int, double, molData *, int);
-int     pointEvaluation(configInfo*, double, double, double, double);
-void   	popsin(configInfo *, struct grid **, molData **, int *);
-void   	popsout(configInfo *, struct grid *, molData *);
+void	photon(int, struct grid*, molData*, int, const gsl_rng*, configInfo*, const int, struct blendInfo, gridPointData*, double*);
+double	planckfunc(int, double, molData *, int);
+int	pointEvaluation(configInfo*, double, double, double, double);
+void	popsin(configInfo *, struct grid **, molData **, int *);
+void	popsout(configInfo *, struct grid *, molData *);
 void	predefinedGrid(configInfo *, struct grid *);
 void	qhull(configInfo *, struct grid *);
-double 	ratranInput(char *, char *, double, double, double);
-<<<<<<< HEAD
-void   	raytrace(int, inputPars *, struct grid *, molData *, image *);
-void	report(int, inputPars *, struct grid *);
-void	smooth(inputPars *, struct grid *);
-void	sourceFunc(double*, double*, double, molData*, double, struct grid*, int, int, int, int);
-void    sourceFunc_cont(double*, double*, struct grid*, int, int, int);
-void    sourceFunc_line(double*, double*, molData*, double, struct grid*, int, int, int);
-void    sourceFunc_pol(double*, double*, double, molData*, double, struct grid*, int, int, int, double);
-void	stateq(int, struct grid*, molData*, const int, inputPars*, struct blendInfo, int, gridPointData*, double*, _Bool*);
-=======
-void   	raytrace(int, configInfo *, struct grid *, molData *, image *);
+double	ratranInput(char *, char *, double, double, double);
+void	raytrace(int, configInfo *, struct grid *, molData *, image *);
 void	readUserInput(inputPars *, image **, int *, int *);
 void	report(int, configInfo *, struct grid *);
 void	setUpConfig(configInfo *, image **, molData **);
 void	smooth(configInfo *, struct grid *);
-int     sortangles(double*, int, struct grid*, const gsl_rng*);
 void	sourceFunc(double*, double*, double, molData*, double, struct grid*, int, int, int, int);
-void    sourceFunc_cont(double*, double*, struct grid*, int, int, int);
-void    sourceFunc_line(double*, double*, molData*, double, struct grid*, int, int, int);
-void    sourceFunc_pol(double*, double*, struct grid*, int, int, int, double(*)[3]);
-void   	stateq(int, struct grid*, molData*, int, configInfo*, gridPointData*, double*, _Bool*);
->>>>>>> 78ee2c07
+void	sourceFunc_cont(double*, double*, struct grid*, int, int, int);
+void	sourceFunc_line(double*, double*, molData*, double, struct grid*, int, int, int);
+void	sourceFunc_pol(double*, double*, struct grid*, int, int, int, double (*rotMat)[3]);
+void	stateq(int, struct grid*, molData*, const int, configInfo*, struct blendInfo, int, gridPointData*, double*, _Bool*);
 void	statistics(int, molData *, struct grid *, int *, double *, double *, int *);
-void    stokesangles(double, double, double, double(*)[3], double*);
+void	stokesangles(double, double, double, double (*rotMat)[3], double*);
 double	taylor(const int, const float);
-<<<<<<< HEAD
-void	traceray(rayData, int, int, inputPars*, struct grid*, molData*, image*, double);
-=======
-void    traceray(rayData, int, int, configInfo *, struct grid *, molData *, image *, int, int *, int *, double);
->>>>>>> 78ee2c07
-void   	velocityspline(struct grid *, int, int, double, double, double*);
-void   	velocityspline2(double *, double *, double, double, double, double*);
-double 	veloproject(double *, double *);
+void	traceray(rayData, int, int, configInfo*, struct grid*, molData*, image*, double);
+void	velocityspline(struct grid *, int, int, double, double, double*);
+void	velocityspline2(double *, double *, double, double, double, double*);
+double	veloproject(double *, double *);
 void	writefits(int, configInfo *, molData *, image *);
-void    write_VTK_unstructured_Points(configInfo *, struct grid *);
+void	write_VTK_unstructured_Points(configInfo *, struct grid *);
 
 
 /* Curses functions */
