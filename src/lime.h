--- conflicted
+++ resolved
@@ -90,7 +90,6 @@
   double *up, *down;
 };
 
-<<<<<<< HEAD
 
 struct populations {
   double * pops, *knu, *dust;
@@ -98,10 +97,7 @@
   struct rates *partner;
 };
 
-/* Grid proporties */
-=======
 /* Grid properties */
->>>>>>> b410a602
 struct grid {
   int id;
   double x[3];
