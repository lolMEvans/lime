/*
 *  lime.h
 *  This file is part of LIME, the versatile line modeling engine
 *
 *  Copyright (C) 2006-2014 Christian Brinch
 *  Copyright (C) 2015-2016 The LIME development team
 *
 */

#ifndef LIME_H
#define LIME_H

#include <stdlib.h>
#include <stdio.h>
#include <string.h>
#include <math.h>
#include <time.h>
#include <gsl/gsl_matrix.h>
#include <gsl/gsl_math.h>
#include <gsl/gsl_spline.h>
#include <gsl/gsl_rng.h>
#include <gsl/gsl_linalg.h>

#ifdef OLD_QHULL
#include <qhull/qhull_a.h>
#else
#include <libqhull/qhull_a.h>
#endif

#ifdef OLD_FITSIO
#include <cfitsio/fitsio.h>
#else
#include <fitsio.h>
#endif

#ifdef _OPENMP
#include <omp.h>
#else
#define omp_get_num_threads() 0
#define omp_get_thread_num() 0
#define omp_set_dynamic(int) 0
#endif

#include "dims.h"

#define VERSION	"1.7.1"
#define DEFAULT_NTHREADS 1
#ifndef NTHREADS /* Value passed from the LIME script */
#define NTHREADS DEFAULT_NTHREADS
#endif

/* Physical constants */
/* - NIST values as of 23 Sept 2015: */
#define AMU             1.66053904e-27		/* atomic mass unit             [kg]	*/
#define CLIGHT          2.99792458e8		/* speed of light in vacuum     [m / s]	*/
#define HPLANCK         6.626070040e-34		/* Planck constant              [J * s]	*/
#define KBOLTZ          1.38064852e-23		/* Boltzmann constant           [J / K]	*/

/* From IAU 2009: */
#define GRAV            6.67428e-11		/* gravitational constant       [m^3 / kg / s^2]	*/
#define AU              1.495978707e11		/* astronomical unit            [m]	*/

/* Derived: */
#define PC              3.08567758e16		/* parsec (~3600*180*AU/PI)     [m]	*/
#define HPIP            8.918502221e-27		/* HPLANCK*CLIGHT/4.0/PI/SPI	*/
#define HCKB            1.43877735		/* 100.*HPLANCK*CLIGHT/KBOLTZ	*/

/* Other constants */
#define PI                      3.14159265358979323846	/* pi	*/
#define SPI                     1.77245385091		/* sqrt(pi)	*/
#define maxp                    0.15
#define NITERATIONS             16
#define MAX_RAYS_PER_POINT      10000
#define RAYS_PER_POINT          200
#define minpop                  1.e-6
#define eps                     1.0e-30
#define IMG_MIN_ALLOWED         1.0e-30
#define TOL                     1e-6
#define MAXITER                 50
#define goal                    50
#define fixset                  1e-6
#define maxBlendDeltaV          1.e4		/* m/s */
#define MAX_NSPECIES            100
#define MAX_NIMAGES             100
#define N_RAN_PER_SEGMENT       3
#define FAST_EXP_MAX_TAYLOR     3
#define FAST_EXP_NUM_BITS       8
#define NUM_GRID_STAGES         4
#define MAX_N_COLL_PART         7
#define N_SMOOTH_ITERS          20
#define TYPICAL_ISM_DENS        1000.0
<<<<<<< HEAD
#define STR_LEN_0               200
#define DENSITY_POWER		    0.5
=======
#define STR_LEN_0               80
#define DENSITY_POWER		0.5
>>>>>>> 39514654
#define MAX_N_HIGH              10
#define TREE_POWER              2.0
#define ERF_TABLE_LIMIT         6.0             /* For x>6 erf(x)-1<double precision machine epsilon, so no need to store the values for larger x. */
#define ERF_TABLE_SIZE          6145
#define BIN_WIDTH               (ERF_TABLE_LIMIT/(ERF_TABLE_SIZE-1.))
#define IBIN_WIDTH              (1./BIN_WIDTH)
#define N_VEL_SEG_PER_HALF      1
#define NUM_VEL_COEFFS          (1+2*N_VEL_SEG_PER_HALF) /* This is the number of velocity samples per edge (not including the grid vertices at each end of the edge). Currently this is elsewhere hard-wired at 3, the macro just being used in the file I/O modules. Note that we want an odd number of velocity samples per edge if we want to have the ability to do 2nd-order interpolation of velocity within Delaunay tetrahedra. */

/* Collision partner ID numbers from LAMDA */
#define CP_H2			1
#define CP_p_H2			2
#define CP_o_H2			3
#define CP_e			4
#define CP_H			5
#define CP_He			6
#define CP_Hplus		7

/* Bit locations for the grid data-stage mask, that records the information which is present in the grid struct: */
#define DS_bit_x             0	/* id, x, sink */
#define DS_bit_neighbours    1	/* neigh, dir, ds, numNeigh */
#define DS_bit_velocity      2	/* vel */
#define DS_bit_density       3	/* dens */
#define DS_bit_abundance     4	/* abun, nmol */
#define DS_bit_turb_doppler  5	/* dopb */
#define DS_bit_temperatures  6	/* t */
#define DS_bit_magfield      7	/* B */
#define DS_bit_ACOEFF        8	/* a0, a1, a2, a3, a4 */
#define DS_bit_populations   9	/* mol */

#define DS_mask_x             1<<DS_bit_x
#define DS_mask_neighbours   (1<<DS_bit_neighbours   | DS_mask_x)
#define DS_mask_velocity     (1<<DS_bit_velocity     | DS_mask_x)
#define DS_mask_density      (1<<DS_bit_density      | DS_mask_x)
#define DS_mask_abundance    (1<<DS_bit_abundance    | DS_mask_x)
#define DS_mask_turb_doppler (1<<DS_bit_turb_doppler | DS_mask_x)
#define DS_mask_temperatures (1<<DS_bit_temperatures | DS_mask_x)
#define DS_mask_magfield     (1<<DS_bit_magfield     | DS_mask_x)
#define DS_mask_ACOEFF       (1<<DS_bit_ACOEFF       | DS_mask_neighbours | DS_mask_velocity)

#define DS_mask_1            DS_mask_x
#define DS_mask_2            DS_mask_neighbours
#define DS_mask_3            (DS_mask_2|DS_mask_density|DS_mask_abundance|DS_mask_turb_doppler|DS_mask_temperatures|DS_mask_ACOEFF)
#define DS_mask_populations  (1<<DS_bit_populations | DS_mask_3)
#define DS_mask_4            DS_mask_populations
#define DS_mask_all          (DS_mask_populations | DS_mask_magfield)
#define DS_mask_all_but_mag  DS_mask_all & ~(1<<DS_bit_magfield)

#include "inpars.h"

typedef struct {
  double radius,minScale,tcmb,*nMolWeights,*dustWeights;
  double radiusSqu,minScaleSqu,taylorCutoff,gridDensGlobalMax;
  int sinkPoints,pIntensity,blend,*collPartIds,traceRayAlgorithm,samplingAlgorithm;
  int ncell,nImages,nSpecies,numDensities,doPregrid,numGridDensMaxima;
  char *outputfile,*binoutputfile;
  char *gridfile;
  char *pregrid;
  char *restart;
  char *dust;
  int sampling,lte_only,init_lte,antialias,polarization,nThreads,numDims;
  int nLineImages, nContImages;
  char **moldatfile;
  _Bool writeGridAtStage[NUM_GRID_STAGES], resetRNG;
  char *gridInFile,**gridOutFiles;
  char *tausurfacefile;
  double tausurface;
  int dataFlags,nSolveIters;
  double (*gridDensMaxLoc)[DIM], *gridDensMaxValues;
  char *filenames;
  char *fileprefix;
} configInfo;

struct cpData {
  double *down,*temp;
  int collPartId,ntemp,ntrans,*lcl,*lcu,densityIndex;
};

/* Molecular data: shared attributes */
typedef struct {
  int nlev,nline,npart;
  int *lal,*lau;
  double *aeinst,*freq,*beinstu,*beinstl,*eterm,*gstat;
  double *cmb,amass;
  struct cpData *part;
  char molName[80];
} molData;

/* Data concerning a single grid vertex which is passed from photon() to stateq(). This data needs to be thread-safe. */
typedef struct {
  double *jbar,*phot,*vfac,*vfac_loc;
} gridPointData;

/* Point coordinate */
typedef struct {
  double x[DIM];
  double xn[DIM];
} point;

struct rates {
  int t_binlow;
  double interp_coeff;
};

struct continuumLine{
  double dust, knu;
};

struct populations {
  double *pops,*specNumDens;
  double dopb, binv, nmol;
  struct rates *partner;
  struct continuumLine *cont;
};

/* Grid properties */
struct grid {
  int id;
  double x[DIM], vel[DIM], B[3]; /* B field only makes physical sense in 3 dimensions. */
  double *v1,*v2,*v3;
  int numNeigh;
  point *dir;
  struct grid **neigh;
  double *w;
  int sink;
  int nphot;
  int conv;
  double *dens,t[2],*abun, dopb_turb;
  double *ds;
  struct populations *mol;
  struct continuumLine cont;
};

typedef struct{
  double x[DIM], xCmpntRay, B[3];
  struct populations *mol;
  struct continuumLine cont;
} gridInterp;

typedef struct {
  double *intense;
  double *tau;
  double *tausurf;
  double stokes[3];
  int numRays;
} spec;

/* Image information */
typedef struct {
  int doline;
  int nchan,trans,molI;
  spec *pixel;
  double velres;
  double imgres;
  int pxls;
  char *units;
  int *imgunits;
  int numunits;
  double freq,bandwidth;
  char *filename;
  double source_vel;
  double theta,phi,incl,posang,azimuth;
  double distance;
  double rotMat[3][3];
} imageInfo;

typedef struct {
  double x,y, *intensity, *tau, *tausurf;
  unsigned int ppi;
} rayData;

struct blend{
  int molJ, lineJ;
  double deltaV;
};

struct lineWithBlends{
  int lineI, numBlends;
  struct blend *blends;
};

struct molWithBlends{
  int molI, numLinesWithBlends;
  struct lineWithBlends *lines;
};

struct blendInfo{
  int numMolsWithBlends;
  struct molWithBlends *mols;
};

/* NOTE that it is assumed that vertx[i] is opposite the face that abuts with neigh[i] for all i.
*/ 
struct cell {
  struct grid *vertx[DIM+1];
  struct cell *neigh[DIM+1]; /* ==NULL flags an external face. */
  unsigned long id;
  double centre[DIM];
};

/* Some global variables */
extern int silent;

/* User-specifiable functions */
void density(double,double,double,double *);
void temperature(double,double,double,double *);
void abundance(double,double,double,double *);
void doppler(double,double,double, double *);
void velocity(double,double,double,double *);
void magfield(double,double,double,double *);
void gasIIdust(double,double,double,double *);
double gridDensity(configInfo*, double*);

/* More functions */
void	run(inputPars, image*, const int);

_Bool	allBitsSet(const int flags, const int mask);
_Bool	anyBitSet(const int flags, const int mask);
_Bool	bitIsSet(const int flags, const int bitI);
_Bool	onlyBitsSet(const int flags, const int mask);

void	assignMolCollPartsToDensities(configInfo*, molData*);
void	binpopsout(configInfo*, struct grid*, molData*);
void	calcFastExpRange(const int, const int, int*, int*, int*);
void	calcGridCollRates(configInfo*, molData*, struct grid*);
void	calcGridContDustOpacity(configInfo*, const double, double*, double*, const int, struct grid*);
void	calcGridLinesDustOpacity(configInfo*, molData*, double*, double*, const int, struct grid*);
void	calcGridMolDensities(configInfo*, struct grid*);
void	calcGridMolDoppler(configInfo*, molData*, struct grid*);
void	calcGridMolSpecNumDens(configInfo*, molData*, struct grid*);
void	calcInterpCoeffs(configInfo*, struct grid*);
void	calcInterpCoeffs_lin(configInfo*, struct grid*);
void	calcMolCMBs(configInfo*, molData*);
void	calcSourceFn(double, const configInfo*, double*, double*);
void	calcTableEntries(const int, const int);
void	checkGridDensities(configInfo*, struct grid*);
void	checkUserDensWeights(configInfo*);
char    *completeFilename(char*, configInfo*, int);
char    *completeImageFilename(configInfo*, int, int, imageInfo*);
char    *addExtension(char*, int);
char    *removeExtension(char*, char, char);
char    *replacePrefix(char*, char*, char*);
void	delaunay(const int, struct grid*, const unsigned long, const _Bool, const _Bool, struct cell**, unsigned long*);
void	distCalc(configInfo*, struct grid*);
double	dotProduct3D(const double*, const double*);
int	factorial(const int);
double	FastExp(const float);
void    fillErfTable();
void	fit_d1fi(double, double, double*);
void	fit_fi(double, double, double*);
void	fit_rr(double, double, double*);
void	freeConfigInfo(configInfo par);
void	freeGrid(const unsigned int, const unsigned short, struct grid*);
void	freeGridPointData(const int, gridPointData*);
void	freeImgInfo(const int, imageInfo*);
void	freeMolData(const int, molData*);
void	freeMolsWithBlends(struct molWithBlends*, const int);
void	freePopulation(const unsigned short, struct populations*);
void	freeSomeGridFields(const unsigned int, const unsigned short, struct grid*);
double  gaussline(const double, const double);
void	getArea(configInfo*, struct grid*, const gsl_rng*);
void	getclosest(double, double, double, long*, long*, double*, double*, double*);
void	getjbar(int, molData*, struct grid*, const int, configInfo*, struct blendInfo, int, gridPointData*, double*);
void	getMass(configInfo*, struct grid*, const gsl_rng*);
void	getmatrix(int, gsl_matrix*, molData*, struct grid*, int, gridPointData*);
void	getVelocities(configInfo *, struct grid *);
void	getVelocities_pregrid(configInfo *, struct grid *);
void	gridPopsInit(configInfo*, molData*, struct grid*);
void    imageFilename(char *, configInfo *, imageInfo *, const int, const int);
void	input(inputPars*, image*);
double	interpolateKappa(const double, double*, double*, const int, gsl_spline*, gsl_interp_accel*);
float	invSqrt(float);
void	levelPops(molData*, configInfo*, struct grid*, int*, double*, double*, const int);
void	lineBlend(molData*, configInfo*, struct blendInfo*);
void	LTE(configInfo*, struct grid*, molData*);
void	lteOnePoint(molData*, const int, const double, double*);
char    *makeFilename(configInfo*);
void	mallocAndSetDefaultGrid(struct grid**, const unsigned int);
void	molInit(configInfo*, molData*);
void	openSocket(char*);
void	parseInput(inputPars, image*, const int, configInfo*, imageInfo**, molData**);
void	photon(int, struct grid*, molData*, const gsl_rng*, configInfo*, const int, struct blendInfo, gridPointData*, double*);
double	planckfunc(const double, const double);
int	    pointEvaluation(configInfo*, const double, double*);
void	popsin(configInfo*, struct grid**, molData**, int*);
void	popsout(configInfo*, struct grid*, molData*);
void	predefinedGrid(configInfo*, struct grid*);
void	processFitsError(int);
double	ratranInput(char*, char*, double, double, double);
void	raytrace(int, configInfo*, struct grid*, molData*, imageInfo*, double*, double*, const int);
void	readDummyCollPart(FILE*, const int);
void	readDustFile(char*, double**, double**, int*);
void	readMolData(configInfo*, molData*, int**, int*);
void	readOrBuildGrid(configInfo*, struct grid**);
double **readTauSurfaceFile(const char *, double *, double *, double *, double *, double *);
void	readUserInput(inputPars*, imageInfo**, int*, int*);
unsigned long reorderGrid(const unsigned long, struct grid*);
void	report(int, configInfo*, struct grid*);
void	setUpConfig(configInfo*, imageInfo**, molData**);
void	setUpDensityAux(configInfo*, int*, const int);
void	smooth(configInfo*, struct grid*);
void    sourceFunc_line(const molData*, const double, const struct populations*, const int, double*, double*);
void    sourceFunc_cont(const struct continuumLine, double*, double*);
void	sourceFunc_pol(double*, const struct continuumLine, double (*rotMat)[3], double*, double*);
void	stateq(int, struct grid*, molData*, const int, configInfo*, struct blendInfo, int, gridPointData*, double*, _Bool*);
void	statistics(int, molData*, struct grid*, int*, double*, double*, int*);
void	stokesangles(double*, double (*rotMat)[3], double*);
double	taylor(const int, const float);
void	write2Dfits(int, int, configInfo*, imageInfo*, char*);
void	write3Dfits(int, int, configInfo*, imageInfo*, char*);
void	writeFits(const int, const int, configInfo*, imageInfo*, char*);
void	writeGridIfRequired(configInfo*, struct grid*, molData*, const int);
void	write_VTK_unstructured_Points(configInfo*, struct grid*);


/* Curses functions */

void	bail_out(char*);
void	casaStyleProgressBar(const int, int);
void	collpartmesg(char*, int);
void	collpartmesg2(char*, int);
void	collpartmesg3(int, int);
void	goodnight(int, char*);
void	greetings(void);
void	greetings_parallel(int);
void	printDone(int);
void	printMessage(char *, int);
void	progressbar(double, int);
void	progressbar2(configInfo*, int, int, double, double, double);
void	quotemass(double);
void	screenInfo(void);
void	warning(char*);

#ifdef FASTEXP
extern double EXP_TABLE_2D[128][10];
extern double EXP_TABLE_3D[256][2][10];
#else
extern double EXP_TABLE_2D[1][1]; /* nominal definitions so the fastexp.c module will compile. */
extern double EXP_TABLE_3D[1][1][1];
#endif

extern double ERF_TABLE[ERF_TABLE_SIZE];
extern double oneOver_i[FAST_EXP_MAX_TAYLOR+1];

#endif /* LIME_H */
<|MERGE_RESOLUTION|>--- conflicted
+++ resolved
@@ -89,13 +89,8 @@
 #define MAX_N_COLL_PART         7
 #define N_SMOOTH_ITERS          20
 #define TYPICAL_ISM_DENS        1000.0
-<<<<<<< HEAD
 #define STR_LEN_0               200
 #define DENSITY_POWER		    0.5
-=======
-#define STR_LEN_0               80
-#define DENSITY_POWER		0.5
->>>>>>> 39514654
 #define MAX_N_HIGH              10
 #define TREE_POWER              2.0
 #define ERF_TABLE_LIMIT         6.0             /* For x>6 erf(x)-1<double precision machine epsilon, so no need to store the values for larger x. */
