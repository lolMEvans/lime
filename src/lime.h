--- conflicted
+++ resolved
@@ -110,17 +110,11 @@
 
 
 typedef struct {
-<<<<<<< HEAD
-  double radius,radiusSqu,minScale,minScaleSqu,tcmb,taylorCutoff;
-  int ncell,sinkPoints,pIntensity,nImages,nSpecies,blend,traceRayAlgorithm;
-  char *outputfile, *binoutputfile, *inputfile;
-=======
   double radius,minScale,tcmb,*nMolWeights,*dustWeights;
   double radiusSqu,minScaleSqu,taylorCutoff;
-  int sinkPoints,pIntensity,blend,*collPartIds;
+  int sinkPoints,pIntensity,blend,*collPartIds,traceRayAlgorithm;
   int ncell,nImages,nSpecies,numDensities,doPregrid;
   char *outputfile, *binoutputfile;
->>>>>>> 9eaa2836
   char *gridfile;
   char *pregrid;
   char *restart;
@@ -166,11 +160,7 @@
 
 struct populations {
   double *pops, *knu, *dust;
-<<<<<<< HEAD
   double dopb, binv, nmol;
-=======
-  double dopb, binv;
->>>>>>> 9eaa2836
   struct rates *partner;
 };
 
@@ -215,16 +205,30 @@
   double rotMat[3][3];
 } image;
 
-<<<<<<< HEAD
-typedef struct {
-  int line1, line2;
-  double deltav;
-} blend;
-
 typedef struct {
   double x,y, *intensity, *tau;
   unsigned int ppi;
 } rayData;
+
+struct blend{
+  int molJ, lineJ;
+  double deltaV;
+};
+
+struct lineWithBlends{
+  int lineI, numBlends;
+  struct blend *blends;
+};
+
+struct molWithBlends{
+  int molI, numLinesWithBlends;
+  struct lineWithBlends *lines;
+};
+
+struct blendInfo{
+  int numMolsWithBlends;
+  struct molWithBlends *mols;
+};
 
 /* NOTE that it is assumed that vertx[i] is opposite the face that abuts with neigh[i] for all i.
 */ 
@@ -271,33 +275,8 @@
   double xAxis[DIM], yAxis[DIM], r[3][2];
 } triangle2D;
 
-
-=======
-typedef struct {double x,y, *intensity, *tau;} rayData;
-
-struct blend{
-  int molJ, lineJ;
-  double deltaV;
-};
-
-struct lineWithBlends{
-  int lineI, numBlends;
-  struct blend *blends;
-};
-
-struct molWithBlends{
-  int molI, numLinesWithBlends;
-  struct lineWithBlends *lines;
-};
-
-struct blendInfo{
-  int numMolsWithBlends;
-  struct molWithBlends *mols;
-};
-
 /* Some global variables */
 int silent;
->>>>>>> 9eaa2836
 
 /* User-specifiable functions */
 void density(double,double,double,double *);
@@ -312,123 +291,59 @@
 /* More functions */
 void	run(inputPars, image *);
 
-<<<<<<< HEAD
-void   	binpopsout(inputPars *, struct grid *, molData *);
-void   	buildGrid(inputPars *, struct grid *);
+void	assignMolCollPartsToDensities(configInfo*, molData*);
+void	binpopsout(configInfo *, struct grid *, molData *);
+void	buildGrid(configInfo *, struct grid *);
 int	buildRayCellChain(double*, double*, struct grid*, struct cell*, _Bool**, unsigned long, int, int, int, const double, unsigned long**, intersectType**, int*);
 void	calcFastExpRange(const int, const int, int*, int*, int*);
+void	calcGridCollRates(configInfo*, molData*, struct grid*);
+void	calcGridDustOpacity(configInfo*, molData*, struct grid*);
+void	calcGridMolDensities(configInfo*, struct grid*);
 void	calcLineAmpInterp(const double, const double, const double, double*);
 void	calcLineAmpLinear(struct grid*, const int, const int, const double, const double, double*);
 void	calcLineAmpSample(const double x[3], const double dx[3], const double, const double, double*, const int, const double, const double, double*);
 void   	calcLineAmpSpline(struct grid*, const int, const int, const double, const double, double*);
-void    calcSourceFn(double, const inputPars*, double*, double*);
+void	calcMolCMBs(configInfo*, molData*);
+void	calcSourceFn(double, const configInfo*, double*, double*);
 void	calcTableEntries(const int, const int);
 void	calcTriangleBaryCoords(double vertices[3][2], double, double, double barys[3]);
 triangle2D calcTriangle2D(faceType);
-void	continuumSetup(int, image*, molData*, inputPars*, struct grid*);
+void	checkGridDensities(configInfo*, struct grid*);
+void	checkUserDensWeights(configInfo*);
+void	continuumSetup(int, image*, molData*, configInfo*, struct grid*);
 void	delaunay(const int, struct grid*, const unsigned long, const _Bool, struct cell**, unsigned long*);
-void	distCalc(inputPars*, struct grid*);
+void	distCalc(configInfo*, struct grid*);
 void	doBaryInterp(const intersectType, struct grid*, struct gAuxType*, double*, unsigned long*, molData*, const int, gridInterp*);
 void	doSegmentInterp(gridInterp*, const int, molData*, const int, const double, const int);
 faceType extractFace(struct grid*, struct cell*, const unsigned long, const int);
-int	factorial(const int n);
-//inline double	FastExp(const float negarg);
-void	fit_d1fi(double, double, double*);
-void    fit_fi(double, double, double*);
-void    fit_rr(double, double, double*);
-int	followRayThroughDelCells(double*, double*, struct grid*, struct cell*, const unsigned long, const double, intersectType*, unsigned long**, intersectType**, int*);
-void    freeInput(inputPars*, image*, molData* m );
-void	freeGAux(const unsigned long, const int, struct gAuxType*);
-void   	freeGrid(const inputPars*, const molData*, struct grid*);
-void   	freePopulation(const inputPars*, const molData*, struct populations*);
-void	freePop2(const int, struct pop2*);
-double 	gaussline(double, double);
-void    getArea(inputPars *, struct grid *, const gsl_rng *);
-void	getclosest(double, double, double, long *, long *, double *, double *, double *);
-void    getjbar(int, molData *, struct grid *, inputPars *,gridPointData *,double *);
-void    getMass(inputPars *, struct grid *, const gsl_rng *);
-void   	getmatrix(int, gsl_matrix *, molData *, struct grid *, int, gridPointData *);
-int	getNewEntryFaceI(const unsigned long, const struct cell);
-void	getVelosplines(inputPars *, struct grid *);
-void	getVelosplines_lin(inputPars *, struct grid *);
-void	gridAlloc(inputPars *, struct grid **);
-void   	input(inputPars *, image *);
-void	intersectLineTriangle(double*, double*, faceType, intersectType*);
-float  	invSqrt(float);
-void   	kappa(molData *, struct grid *, inputPars *,int);
-void	levelPops(molData *, inputPars *, struct grid *, int *);
-void	line_plane_intersect(struct grid *, double *, int , int *, double *, double *, double);
-void	lineBlend(molData *, inputPars *, blend **);
-void    lineCount(int,molData *,int **, int **, int *);
-void	LTE(inputPars *, struct grid *, molData *);
-void   	molinit(molData *, inputPars *, struct grid *,int);
-void    openSocket(inputPars *par, int);
-void  	photon(int, struct grid *, molData *, int, const gsl_rng *,inputPars *,blend *,gridPointData *,double *);
-void	parseInput(inputPars *, image **, molData **);
-double 	planckfunc(int, double, molData *, int);
-int     pointEvaluation(inputPars *,double, double, double, double);
-void   	popsin(inputPars *, struct grid **, molData **, int *);
-void   	popsout(inputPars *, struct grid *, molData *);
-void	predefinedGrid(inputPars *, struct grid *);
-double 	ratranInput(char *, char *, double, double, double);
-void   	raytrace(int, inputPars *, struct grid *, molData *, image *);
-void	report(int, inputPars *, struct grid *);
-void	smooth(inputPars *, struct grid *);
-int     sortangles(double *, int, struct grid *, const gsl_rng *);
-void	sourceFunc(double *, double *, double, molData *,double,struct grid *,int,int, int,int);
-void    sourceFunc_line(const molData, const double, const struct populations, const int, double*, double*);
-void    sourceFunc_cont(const struct populations, const int, double*, double*);
-void    sourceFunc_line_raytrace(const molData, const double, const struct pop2, const int, double*, double*);
-void    sourceFunc_cont_raytrace(const struct pop2, const int, double*, double*);
-void	sourceFunc_pol(const double, const double*, const molData, const struct pop2, const int, const double, double*, double*);
-void   	stateq(int, struct grid *, molData *, int, inputPars *,gridPointData *,double *);
-void	statistics(int, molData *, struct grid *, int *, double *, double *, int *);
-void    stokesangles(const double B[3], const double, double *);
-double	taylor(const int maxOrder, const float x);
-void	traceray(rayData, inputPars*, const int, image*, const int, struct grid*, struct gAuxType*, molData*, const int, int*, int*, const double, const int, const double);
-void	traceray_smooth(rayData, inputPars*, const int, image*, const int, struct grid*, struct gAuxType*, molData*, const int, int*, int*, struct cell*, const unsigned long, const double, gridInterp gips[3], const int, const double, const int, const double);
-double 	veloproject(double *, double *);
-void	write2Dfits(int, inputPars *, molData *, image *);
-void	write3Dfits(int, inputPars *, molData *, image *);
-void    write_VTK_unstructured_Points(inputPars *, struct grid *);
-=======
-void	assignMolCollPartsToDensities(configInfo*, molData*);
-void	binpopsout(configInfo *, struct grid *, molData *);
-void	buildGrid(configInfo *, struct grid *);
-void	calcFastExpRange(const int, const int, int*, int*, int*);
-void	calcGridCollRates(configInfo*, molData*, struct grid*);
-void	calcGridDustOpacity(configInfo*, molData*, struct grid*);
-void	calcGridMolDensities(configInfo*, struct grid*);
-void	calcMolCMBs(configInfo*, molData*);
-void	calcSourceFn(double, const configInfo*, double*, double*);
-void	calcTableEntries(const int, const int);
-void	checkGridDensities(configInfo*, struct grid*);
-void	checkUserDensWeights(configInfo*);
-void	continuumSetup(int, image*, molData*, configInfo*, struct grid*);
-void	distCalc(configInfo*, struct grid*);
 int	factorial(const int);
 double	FastExp(const float);
 void	fit_d1fi(double, double, double*);
 void	fit_fi(double, double, double*);
 void	fit_rr(double, double, double*);
-void	freeGrid(configInfo*, const molData*, struct grid*);
+int	followRayThroughDelCells(double*, double*, struct grid*, struct cell*, const unsigned long, const double, intersectType*, unsigned long**, intersectType**, int*);
+void	freeGAux(const unsigned long, const int, struct gAuxType*);
+void	freeGrid(configInfo*, molData*, struct grid*);
 void	freeGridPointData(configInfo*, gridPointData*);
 void	freeMolData(const int, molData*);
 void	freeMolsWithBlends(struct molWithBlends*, const int);
 void	freeParImg(const int, inputPars*, image*);
-void	freePopulation(configInfo*, const molData*, struct populations*);
+void	freePopulation(configInfo*, molData*, struct populations*);
+void	freePop2(const int, struct pop2*);
 double	gaussline(double, double);
 void	getArea(configInfo *, struct grid *, const gsl_rng *);
 void	getclosest(double, double, double, long *, long *, double *, double *, double *);
 void	getjbar(int, molData*, struct grid*, const int, configInfo*, struct blendInfo, int, gridPointData*, double*);
 void	getMass(configInfo *, struct grid *, const gsl_rng *);
 void	getmatrix(int, gsl_matrix *, molData *, struct grid *, int, gridPointData *);
+int	getNewEntryFaceI(const unsigned long, const struct cell);
 int	getNextEdge(double*, int, struct grid*, const gsl_rng*);
 void	getVelosplines(configInfo *, struct grid *);
 void	getVelosplines_lin(configInfo *, struct grid *);
 void	gridAlloc(configInfo *, struct grid **);
 void	gridLineInit(configInfo*, molData*, struct grid*);
 void	input(inputPars *, image *);
+void	intersectLineTriangle(double*, double*, faceType, intersectType*);
 float	invSqrt(float);
 void	levelPops(molData *, configInfo *, struct grid *, int *);
 void	line_plane_intersect(struct grid *, double *, int , int *, double *, double *, double);
@@ -443,7 +358,6 @@
 void	popsin(configInfo *, struct grid **, molData **, int *);
 void	popsout(configInfo *, struct grid *, molData *);
 void	predefinedGrid(configInfo *, struct grid *);
-void	qhull(configInfo *, struct grid *);
 double	ratranInput(char *, char *, double, double, double);
 void	raytrace(int, configInfo *, struct grid *, molData *, image *);
 void	readDummyCollPart(FILE*, const int);
@@ -454,20 +368,22 @@
 void	setUpDensityAux(configInfo*, int*, const int);
 void	smooth(configInfo *, struct grid *);
 void	sourceFunc(double*, double*, double, molData*, double, struct grid*, int, int, int, int);
-void	sourceFunc_cont(double*, double*, struct grid*, int, int, int);
-void	sourceFunc_line(double*, double*, molData*, double, struct grid*, int, int, int);
-void	sourceFunc_pol(double*, double*, struct grid*, int, int, int, double (*rotMat)[3]);
+void    sourceFunc_line(const molData, const double, const struct populations, const int, double*, double*);
+void    sourceFunc_cont(const struct populations, const int, double*, double*);
+void    sourceFunc_line_raytrace(const molData, const double, const struct pop2, const int, double*, double*);
+void    sourceFunc_cont_raytrace(const struct pop2, const int, double*, double*);
+void	sourceFunc_pol(double*, const struct pop2, int, double (*rotMat)[3], double*, double*);
 void	stateq(int, struct grid*, molData*, const int, configInfo*, struct blendInfo, int, gridPointData*, double*, _Bool*);
 void	statistics(int, molData *, struct grid *, int *, double *, double *, int *);
-void	stokesangles(double, double, double, double (*rotMat)[3], double*);
+void	stokesangles(double*, double (*rotMat)[3], double*);
 double	taylor(const int, const float);
-void    traceray(rayData, int, int, int, configInfo*, struct grid*, molData*, image*, double);
-void	velocityspline(struct grid *, int, int, double, double, double*);
-void	velocityspline2(double *, double *, double, double, double, double*);
+void	traceray(rayData, const int, const int, const int, configInfo*, struct grid*, molData*, image*, struct gAuxType*, const int, int*, int*, const double, const int, const double);
+void	traceray_smooth(rayData, const int, const int, const int, configInfo*, struct grid*, molData*, image*, struct gAuxType*, const int, int*, int*, struct cell*, const unsigned long, const double, gridInterp*, const int, const double, const int, const double);
 double	veloproject(double *, double *);
-void	writefits(int, configInfo *, molData *, image *);
+void	write2Dfits(int, configInfo *, molData *, image *);
+void	write3Dfits(int, configInfo *, molData *, image *);
+void	writeFits(const int, configInfo*, molData*, image*);
 void	write_VTK_unstructured_Points(configInfo *, struct grid *);
->>>>>>> 9eaa2836
 
 
 /* Curses functions */
