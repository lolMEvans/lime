--- conflicted
+++ resolved
@@ -11,6 +11,7 @@
 #define LIME_H
 
 #include "inpars.h"
+#include "gridio.h"
 
 #include <stdlib.h>
 #include <stdio.h>
@@ -22,7 +23,6 @@
 #include <gsl/gsl_spline.h>
 #include <gsl/gsl_rng.h>
 #include <gsl/gsl_linalg.h>
-#include "gridio.h"
 
 #ifdef OLD_QHULL
 #include <qhull/qhull_a.h>
@@ -68,18 +68,6 @@
 #define HCKB            1.43877735		// 100.*HPLANCK*CLIGHT/KBOLTZ
 
 /* Other constants */
-<<<<<<< HEAD
-#define max_phot		10000		/* don't set this value higher unless you have enough memory. */
-#define ininphot		9
-#define minpop			1.e-6
-#define eps				1.0e-30
-#define TOL				1e-6
-#define MAXITER			50
-#define goal			50
-#define fixset			1e-6
-#define blendmask		1.e4
-#define NUM_VEL_COEFFS		5
-=======
 #define PI                      3.14159265358979323846	// pi
 #define SPI                     1.77245385091		// sqrt(pi)
 #define maxp                    0.15
@@ -94,15 +82,13 @@
 #define goal                    50
 #define fixset                  1e-6
 #define maxBlendDeltaV		1.e4		/* m/s */
->>>>>>> 9eaa2836
+#define NUM_VEL_COEFFS		5
 #define MAX_NSPECIES            100
 #define MAX_NIMAGES             100
 #define N_RAN_PER_SEGMENT       3
 #define FAST_EXP_MAX_TAYLOR	3
 #define FAST_EXP_NUM_BITS	8
-<<<<<<< HEAD
 #define NUM_GRID_STAGES		4
-=======
 #define MAX_N_COLL_PART		7
 #define N_SMOOTH_ITERS          20
 #define TYPICAL_ISM_DENS        1000.0
@@ -124,7 +110,6 @@
 #define CP_H			5
 #define CP_He			6
 #define CP_Hplus		7
->>>>>>> 9eaa2836
 
 /* Bit locations for the grid data-stage mask, that records the information which is present in the grid struct: */
 #define DS_bit_x             0	/* id, x, sink */
@@ -165,20 +150,9 @@
   char *dust;
   int sampling,lte_only,init_lte,antialias,polarization,nThreads;
   char **moldatfile;
-<<<<<<< HEAD
   _Bool writeGridAtStage[NUM_GRID_STAGES];
-  char *gridInFile,*gridOutFiles[NUM_GRID_STAGES];
+  char *gridInFile,**gridOutFiles;
   int dataFlags,nSolveIters;
-} inputPars;
-
-/* Molecular data: shared attributes */
-typedef struct {
-  int nlev,nline,*ntrans,npart;
-  int *lal,*lau,*lcl,*lcu;
-  double *aeinst,*freq,*beinstu,*beinstl,*up,*down,*eterm,*gstat;
-  double norm,norminv,*cmb,*local_cmb;
-  char molName[80];
-=======
 } configInfo;
 
 struct cpData {
@@ -193,7 +167,7 @@
   double *aeinst,*freq,*beinstu,*beinstl,*eterm,*gstat;
   double norm,norminv,*cmb,*local_cmb,amass;
   struct cpData *part;
->>>>>>> 9eaa2836
+  char molName[80];
 } molData;
 
 /* Data concerning a single grid vertex which is passed from photon() to stateq(). This data needs to be thread-safe. */
@@ -215,6 +189,7 @@
   int t_binlow;
   double interp_coeff;
 };
+
 
 struct populations {
   double *pops, *knu, *dust;
@@ -318,195 +293,131 @@
 /* More functions */
 void	run(inputPars, image *);
 
-<<<<<<< HEAD
 _Bool	allBitsSet(const int flags, const int mask);
 _Bool	anyBitSet(const int flags, const int mask);
 _Bool	bitIsSet(const int flags, const int bitI);
 _Bool	onlyBitsSet(const int flags, const int mask);
 
-void   	binpopsout(inputPars*, struct grid*, molData*);
+void	assignMolCollPartsToDensities(configInfo*, molData*);
+void	binpopsout(configInfo*, struct grid*, molData*);
 void	calcAvRelLineAmp(struct grid*, int, int, double, double, double*);
 void	calcAvRelLineAmp_lin(struct grid*, int, int, double, double, double*);
-void	calcInterpCoeffs(inputPars*, struct grid*);
-void	calcInterpCoeffs_lin(inputPars*, struct grid*);
-void    calcSourceFn(double, const inputPars*, double*, double*);
+void	calcFastExpRange(const int, const int, int*, int*, int*);
+void	calcGridCollRates(configInfo*, molData*, struct grid*);
+void	calcGridDustOpacity(configInfo*, molData*, struct grid*);
+void	calcGridMolDensities(configInfo*, struct grid*);
+void	calcInterpCoeffs(configInfo*, struct grid*);
+void	calcInterpCoeffs_lin(configInfo*, struct grid*);
+void	calcMolCMBs(configInfo*, molData*);
+void	calcSourceFn(double, const configInfo*, double*, double*);
+void	calcTableEntries(const int, const int);
+void	checkGridDensities(configInfo*, struct grid*);
 _Bool	checkPopsFitsExtExists(fitsfile*, const unsigned short);
+void	checkUserDensWeights(configInfo*);
 void	closeAndFree(lime_fptr*, const int, unsigned int*, struct linkType**, struct linkType*, const unsigned int);
 void	closeFile(lime_fptr*, const int);
 void	closeFITSFile(fitsfile*);
 void	constructLinkArrays(const unsigned int, struct grid*, struct linkType**, unsigned int*, struct linkType***, unsigned int**, unsigned int*, const int);
-void	continuumSetup(int, image *, molData *, inputPars *, struct grid *);
+void	continuumSetup(int, image*, molData*, configInfo*, struct grid*);
 int	countColumns(fitsfile*, char*);
 int	countKeywords(fitsfile*, char*);
 void	defineAndLoadColumns(fitsfile*, const unsigned short, const unsigned short, const unsigned short, const int, const unsigned short, char***, int**, int*, int**);
-void	distCalc(inputPars *, struct grid *);
-void	fit_d1fi(double, double, double*);
-void    fit_fi(double, double, double*);
-void    fit_rr(double, double, double*);
-void	freeReadGrid(const unsigned int, const unsigned short, struct grid*);
-void    freeInput(inputPars *, image*, molData* m );
-void   	freeGrid(const inputPars * par, const molData* m, struct grid * g);
-void   	freePopulation(const inputPars * par, const molData* m, struct populations * pop);
-double 	gaussline(double, double);
-void    getArea(inputPars *, struct grid *, const gsl_rng *);
-void	getclosest(double, double, double, long *, long *, double *, double *, double *);
-int	getColIndex(char**, const int, char*);
-void    getjbar(int, molData*, struct grid*, inputPars*,gridPointData*,double*);
-void    getMass(inputPars*, struct grid*, const gsl_rng*);
-void   	getmatrix(int, gsl_matrix*, molData*, struct grid*, int, gridPointData*);
-int	getNumPopsBlocks(lime_fptr*, const int, unsigned short*);
-void   	input(inputPars *, image *);
-double	interpolate(double, double, double, double, double, double);
-float  	invSqrt(float);
-void   	kappa(molData*, struct grid*, inputPars*,int);
-void	levelPops(molData*, inputPars*, struct grid*, int*);
-void	line_plane_intersect(struct grid*, double*, int , int*, double*, double*, double);
-void	lineBlend(molData*, inputPars*, blend**);
-void    lineCount(int,molData*,int**, int**, int*);
-void	LTE(inputPars*, struct grid*, molData*);
-void	mallocAndSetDefaultGrid(struct grid**, const unsigned int);
-void   	molinit(molData*, inputPars*, struct grid*,int);
-fitsfile*	openFITSFileForRead(char*);
-fitsfile*	openFITSFileForWrite(char*);
-void    openSocket(inputPars*, int);
-void	qhull(inputPars*, struct grid*);
-void  	photon(int, struct grid*, molData*, int, const gsl_rng*,inputPars*,blend*,gridPointData*,double*);
-void	parseInput(inputPars*, image**, molData**);
-double 	planckfunc(int, double, molData*, int);
-int     pointEvaluation(inputPars*,double, double, double, double);
-void   	popsin(inputPars*, struct grid**, molData**, int *);
-void   	popsout(inputPars*, struct grid*, molData*);
-void	predefinedGrid(inputPars*, struct grid*);
-void	processFitsError(int);
-double 	ratranInput(char*, char*, double, double, double);
-void   	raytrace(int, inputPars*, struct grid*, molData*, image*);
-int	readGrid(char*, const int, struct gridInfoType*, struct grid**, char***, int*, int*);
-void	readGridExtFromFits(fitsfile*, struct gridInfoType*, struct grid**, unsigned int**, char***, int*, int*);
-void	readLinksExtFromFits(fitsfile*, struct gridInfoType*, struct grid*, struct linkType**, int*);
-void	readNnIndicesExtFromFits(fitsfile*, struct linkType*, struct linkType***, struct gridInfoType*, int*);
-void	readOrBuildGrid(inputPars*, struct grid**);
-void	readPopsExtFromFits(fitsfile*, const unsigned short, struct grid*, struct gridInfoType*);
-void	report(int, inputPars*, struct grid*);
-void	smooth(inputPars*, struct grid*);
-int     sortangles(double*, int, struct grid*, const gsl_rng*);
-void	sourceFunc(double*, double*, double, molData*,double,struct grid*,int,int, int,int);
-void    sourceFunc_line(double*,double*,molData*, double, struct grid*, int, int,int);
-void    sourceFunc_cont(double*,double*, struct grid*, int, int,int);
-void    sourceFunc_pol(double*, double*, double, molData*, double, struct grid*, int, int, int, double);
-void   	stateq(int, struct grid*, molData*, int, inputPars*,gridPointData*,double*);
-void	statistics(int, molData*, struct grid*, int*, double*, double*, int*);
-void    stokesangles(double, double, double, double, double*);
-void    traceray(rayData, int, int, inputPars*, struct grid*, molData*, image*, int, int*, int*, double);
-void   	velocityspline2(double*, double*, double, double, double, double*);
-double 	veloproject(double*, double*);
-int	writeGrid(char*, const int, inputPars, unsigned short, unsigned short, struct grid*, molData*, char**, const int);
-void	writeGridExtToFits(fitsfile*, inputPars, unsigned short, struct grid*, unsigned int*, char**, const int);
-void	writeGridIfRequired(inputPars*, struct grid*, molData*, const int);
-void	writefits(int, inputPars*, molData*, image*);
-void	writeLinksExtToFits(fitsfile*, const unsigned int, const unsigned short, struct linkType*);
-void	writeNnIndicesExtToFits(fitsfile*, const unsigned int, struct linkType**, struct linkType*);
-void	writePopsExtToFits(fitsfile*, const unsigned int, molData*, const unsigned short, struct grid*);
-void    write_VTK_unstructured_Points(inputPars*, struct grid*);
-int	factorial(const int);
-double	taylor(const int, const float);
-void	calcFastExpRange(const int, const int, int*, int*, int*);
-void	calcTableEntries(const int, const int);
-double	FastExp(const float negarg);
-=======
-void	assignMolCollPartsToDensities(configInfo*, molData*);
-void	binpopsout(configInfo *, struct grid *, molData *);
-void	buildGrid(configInfo *, struct grid *);
-void	calcFastExpRange(const int, const int, int*, int*, int*);
-void	calcGridCollRates(configInfo*, molData*, struct grid*);
-void	calcGridDustOpacity(configInfo*, molData*, struct grid*);
-void	calcGridMolDensities(configInfo*, struct grid*);
-void	calcMolCMBs(configInfo*, molData*);
-void	calcSourceFn(double, const configInfo*, double*, double*);
-void	calcTableEntries(const int, const int);
-void	checkGridDensities(configInfo*, struct grid*);
-void	checkUserDensWeights(configInfo*);
-void	continuumSetup(int, image*, molData*, configInfo*, struct grid*);
 void	distCalc(configInfo*, struct grid*);
 int	factorial(const int);
 double	FastExp(const float);
 void	fit_d1fi(double, double, double*);
 void	fit_fi(double, double, double*);
 void	fit_rr(double, double, double*);
-void	freeGrid(configInfo*, const molData*, struct grid*);
+void	freeGrid(const unsigned int, const unsigned short, struct grid*);
 void	freeGridPointData(configInfo*, gridPointData*);
 void	freeMolData(const int, molData*);
 void	freeMolsWithBlends(struct molWithBlends*, const int);
 void	freeParImg(const int, inputPars*, image*);
-void	freePopulation(configInfo*, const molData*, struct populations*);
+void	freePopulation(const unsigned short, struct populations*);
 double	gaussline(double, double);
 void	getArea(configInfo *, struct grid *, const gsl_rng *);
 void	getclosest(double, double, double, long *, long *, double *, double *, double *);
+int	getColIndex(char**, const int, char*);
 void	getjbar(int, molData*, struct grid*, const int, configInfo*, struct blendInfo, int, gridPointData*, double*);
-void	getMass(configInfo *, struct grid *, const gsl_rng *);
-void	getmatrix(int, gsl_matrix *, molData *, struct grid *, int, gridPointData *);
+void	getMass(configInfo*, struct grid*, const gsl_rng*);
+void	getmatrix(int, gsl_matrix*, molData*, struct grid*, int, gridPointData*);
 int	getNextEdge(double*, int, struct grid*, const gsl_rng*);
-void	getVelosplines(configInfo *, struct grid *);
-void	getVelosplines_lin(configInfo *, struct grid *);
-void	gridAlloc(configInfo *, struct grid **);
+int	getNumPopsBlocks(lime_fptr*, const int, unsigned short*);
+//void	gridAlloc(configInfo *, struct grid **);
 void	gridLineInit(configInfo*, molData*, struct grid*);
-void	input(inputPars *, image *);
+void	input(inputPars*, image*);
+double	interpolate(double, double, double, double, double, double);
 float	invSqrt(float);
-void	levelPops(molData *, configInfo *, struct grid *, int *);
-void	line_plane_intersect(struct grid *, double *, int , int *, double *, double *, double);
+void	levelPops(molData*, configInfo*, struct grid*, int*);
+void	line_plane_intersect(struct grid*, double*, int, int*, double*, double*, double);
 void	lineBlend(molData*, configInfo*, struct blendInfo*);
-void	LTE(configInfo *, struct grid *, molData *);
+void	LTE(configInfo*, struct grid*, molData*);
 void	lteOnePoint(configInfo*, molData*, const int, const double, double*);
+void	mallocAndSetDefaultGrid(struct grid**, const unsigned int);
+fitsfile*	openFITSFileForRead(char*);
+fitsfile*	openFITSFileForWrite(char*);
 void	openSocket(char*);
 void	parseInput(inputPars, configInfo*, image**, molData**);
 void	photon(int, struct grid*, molData*, int, const gsl_rng*, configInfo*, const int, struct blendInfo, gridPointData*, double*);
-double	planckfunc(int, double, molData *, int);
+double	planckfunc(int, double, molData*, int);
 int	pointEvaluation(configInfo*, double, double, double, double);
-void	popsin(configInfo *, struct grid **, molData **, int *);
-void	popsout(configInfo *, struct grid *, molData *);
-void	predefinedGrid(configInfo *, struct grid *);
-void	qhull(configInfo *, struct grid *);
-double	ratranInput(char *, char *, double, double, double);
-void	raytrace(int, configInfo *, struct grid *, molData *, image *);
+void	popsin(configInfo*, struct grid**, molData**, int*);
+void	popsout(configInfo*, struct grid*, molData*);
+void	predefinedGrid(configInfo*, struct grid*);
+void	processFitsError(int);
+void	qhull(configInfo*, struct grid*);
+double	ratranInput(char*, char*, double, double, double);
+void	raytrace(int, configInfo*, struct grid*, molData*, image*);
 void	readDummyCollPart(FILE*, const int);
+int	readGrid(char*, const int, struct gridInfoType*, struct grid**, char***, int*, int*);
+void	readGridExtFromFits(fitsfile*, struct gridInfoType*, struct grid**, unsigned int**, char***, int*, int*);
+void	readLinksExtFromFits(fitsfile*, struct gridInfoType*, struct grid*, struct linkType**, int*);
 void	readMolData(configInfo*, molData*, int**, int*);
-void	readUserInput(inputPars *, image **, int *, int *);
-void	report(int, configInfo *, struct grid *);
-void	setUpConfig(configInfo *, image **, molData **);
+void	readNnIndicesExtFromFits(fitsfile*, struct linkType*, struct linkType***, struct gridInfoType*, int*);
+void	readOrBuildGrid(configInfo*, struct grid**);
+void	readPopsExtFromFits(fitsfile*, const unsigned short, struct grid*, struct gridInfoType*);
+void	readUserInput(inputPars*, image**, int*, int*);
+void	report(int, configInfo*, struct grid*);
+void	setUpConfig(configInfo*, image**, molData**);
 void	setUpDensityAux(configInfo*, int*, const int);
-void	smooth(configInfo *, struct grid *);
+void	smooth(configInfo*, struct grid*);
 void	sourceFunc(double*, double*, double, molData*, double, struct grid*, int, int, int, int);
 void	sourceFunc_cont(double*, double*, struct grid*, int, int, int);
 void	sourceFunc_line(double*, double*, molData*, double, struct grid*, int, int, int);
 void	sourceFunc_pol(double*, double*, struct grid*, int, int, int, double (*rotMat)[3]);
 void	stateq(int, struct grid*, molData*, const int, configInfo*, struct blendInfo, int, gridPointData*, double*, _Bool*);
-void	statistics(int, molData *, struct grid *, int *, double *, double *, int *);
+void	statistics(int, molData*, struct grid*, int*, double*, double*, int*);
 void	stokesangles(double, double, double, double (*rotMat)[3], double*);
 double	taylor(const int, const float);
-void    traceray(rayData, int, int, int, configInfo*, struct grid*, molData*, image*, double);
-void	velocityspline(struct grid *, int, int, double, double, double*);
-void	velocityspline2(double *, double *, double, double, double, double*);
-double	veloproject(double *, double *);
-void	writefits(int, configInfo *, molData *, image *);
-void	write_VTK_unstructured_Points(configInfo *, struct grid *);
->>>>>>> 9eaa2836
+void	traceray(rayData, int, int, int, configInfo*, struct grid*, molData*, image*, double);
+void	velocityspline2(double*, double*, double, double, double, double*);
+double	veloproject(double*, double*);
+void	writefits(int, configInfo*, molData*, image*);
+int	writeGrid(char*, const int, configInfo, unsigned short, unsigned short, struct grid*, molData*, char**, const int);
+void	writeGridExtToFits(fitsfile*, configInfo, unsigned short, struct grid*, unsigned int*, char**, const int);
+void	writeGridIfRequired(configInfo*, struct grid*, molData*, const int);
+void	writeLinksExtToFits(fitsfile*, const unsigned int, const unsigned short, struct linkType*);
+void	writeNnIndicesExtToFits(fitsfile*, const unsigned int, struct linkType**, struct linkType*);
+void	writePopsExtToFits(fitsfile*, const unsigned int, molData*, const unsigned short, struct grid*);
+void	write_VTK_unstructured_Points(configInfo*, struct grid*);
 
 
 /* Curses functions */
 
-void 	greetings();
-void 	greetings_parallel(int);
+void	greetings();
+void	greetings_parallel(int);
 void	screenInfo();
-void 	printDone(int);
-void 	progressbar(double,int);
-void 	progressbar2(inputPars*, int,int,double,double,double);
+void	printDone(int);
+void	progressbar(double,int);
+void	progressbar2(configInfo*, int, int, double, double, double);
 void	casaStyleProgressBar(const int,int);
-void 	goodnight(int, char *);
+void	goodnight(int, char *);
 void	quotemass(double);
 void	printMessage(char *);
-void 	warning(char *);
+void	warning(char *);
 void	bail_out(char *);
-void    collpartmesg(char *, int);
-void    collpartmesg2(char *, int);
-void    collpartmesg3(int, int);
+void	collpartmesg(char *, int);
+void	collpartmesg2(char *, int);
+void	collpartmesg3(int, int);
 
 #endif /* LIME_H */
