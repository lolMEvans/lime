--- conflicted
+++ resolved
@@ -78,12 +78,7 @@
 #define MAXITER                 50
 #define goal                    50
 #define fixset                  1e-6
-<<<<<<< HEAD
 #define maxBlendDeltaV          1.e4		/* m/s */
-=======
-#define maxBlendDeltaV		1.e4		/* m/s */
-#define NUM_VEL_COEFFS		5
->>>>>>> f0df50cc
 #define MAX_NSPECIES            100
 #define MAX_NIMAGES             100
 #define N_RAN_PER_SEGMENT       3
@@ -92,25 +87,13 @@
 #define MAX_N_COLL_PART		7
 #define N_SMOOTH_ITERS          20
 #define TYPICAL_ISM_DENS        1000.0
-<<<<<<< HEAD
 #define DENSITY_POWER		0.2
 #define MAX_N_HIGH              10
 #define TREE_POWER		2.0
-
-/* Collision partner ID numbers from LAMDA */
-#define CP_H2			1
-#define CP_p_H2			2
-#define CP_o_H2			3
-#define CP_e			4
-#define CP_H			5
-#define CP_He			6
-#define CP_Hplus		7
-=======
 #define ERF_TABLE_LIMIT		6.0             /* For x>6 erf(x)-1<double precision machine epsilon, so no need to store the values for larger x. */
 #define ERF_TABLE_SIZE		6145
 #define BIN_WIDTH		(ERF_TABLE_LIMIT/(ERF_TABLE_SIZE-1.))
 #define IBIN_WIDTH 		1./BIN_WIDTH
->>>>>>> f0df50cc
 
 /* Collision partner ID numbers from LAMDA */
 #define CP_H2			1
@@ -170,13 +153,10 @@
   double interp_coeff;
 };
 
-<<<<<<< HEAD
-=======
 struct continuumLine{
   double dust, knu;
 };
 
->>>>>>> f0df50cc
 struct populations {
   double *pops,*specNumDens;
   double dopb, binv, nmol;
@@ -306,11 +286,7 @@
 
 void	assignMolCollPartsToDensities(configInfo*, molData*);
 void	binpopsout(configInfo*, struct grid*, molData*);
-<<<<<<< HEAD
 void	buildGrid(configInfo*, struct grid*);
-=======
-void	buildGrid(configInfo *, struct grid *);
->>>>>>> f0df50cc
 int	buildRayCellChain(double*, double*, struct grid*, struct cell*, _Bool**, unsigned long, int, int, int, const double, unsigned long**, intersectType**, int*);
 void	calcFastExpRange(const int, const int, int*, int*, int*);
 void	calcGridCollRates(configInfo*, molData*, struct grid*);
@@ -342,13 +318,8 @@
 void	fit_fi(double, double, double*);
 void	fit_rr(double, double, double*);
 int	followRayThroughDelCells(double*, double*, struct grid*, struct cell*, const unsigned long, const double, intersectType*, unsigned long**, intersectType**, int*);
-<<<<<<< HEAD
 void	freeConfig(configInfo par);
-void	freeGAux(const unsigned long, const int, struct gAuxType*);
-void	freeGrid(configInfo*, molData*, struct grid*);
-=======
 void	freeGrid(const unsigned int, const unsigned short, struct grid*);
->>>>>>> f0df50cc
 void	freeGridPointData(configInfo*, gridPointData*);
 void	freeMolData(const int, molData*);
 void	freeMolsWithBlends(struct molWithBlends*, const int);
@@ -395,18 +366,9 @@
 void	setUpConfig(configInfo*, image**, molData**);
 void	setUpDensityAux(configInfo*, int*, const int);
 void	smooth(configInfo*, struct grid*);
-<<<<<<< HEAD
-void	sourceFunc(double*, double*, double, molData*, double, struct grid*, int, int, int, int);
-void    sourceFunc_line(const molData, const double, const struct populations, const int, double*, double*);
-void    sourceFunc_cont(const struct populations, const int, double*, double*);
-void    sourceFunc_line_raytrace(const molData, const double, const struct pop2, const int, double*, double*);
-void    sourceFunc_cont_raytrace(const struct pop2, const int, double*, double*);
-void	sourceFunc_pol(double*, const struct pop2, int, double (*rotMat)[3], double*, double*);
-=======
 void    sourceFunc_line(const molData*, const double, const struct populations*, const int, double*, double*);
 void    sourceFunc_cont(const struct continuumLine, double*, double*);
 void	sourceFunc_pol(double*, const struct continuumLine, double (*rotMat)[3], double*, double*);
->>>>>>> f0df50cc
 void	stateq(int, struct grid*, molData*, const int, configInfo*, struct blendInfo, int, gridPointData*, double*, _Bool*);
 void	statistics(int, molData*, struct grid*, int*, double*, double*, int*);
 void	stokesangles(double*, double (*rotMat)[3], double*);
