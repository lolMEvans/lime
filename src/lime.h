--- conflicted
+++ resolved
@@ -63,18 +63,6 @@
 #define HCKB            1.43877735		// 100.*HPLANCK*CLIGHT/KBOLTZ
 
 /* Other constants */
-<<<<<<< HEAD
-#define NITERATIONS 		16
-#define max_phot		10000		/* don't set this value higher unless you have enough memory. */
-#define ininphot		9
-#define minpop			1.e-6
-#define eps			1.0e-30
-#define TOL			1e-6
-#define MAXITER			50
-#define goal			50
-#define fixset			1e-6
-#define blendmask		1.e4
-=======
 #define PI                      3.14159265358979323846	// pi
 #define SPI                     1.77245385091		// sqrt(pi)
 #define maxp                    0.15
@@ -89,7 +77,6 @@
 #define goal                    50
 #define fixset                  1e-6
 #define blendmask               1.e4
->>>>>>> 0b161987
 #define MAX_NSPECIES            100
 #define N_RAN_PER_SEGMENT       3
 #define FAST_EXP_MAX_TAYLOR     3
