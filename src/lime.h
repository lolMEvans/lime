/*
 *  lime.h
 *  This file is part of LIME, the versatile line modeling engine
 *
 *  Copyright (C) 2006-2014 Christian Brinch
 *  Copyright (C) 2015 The LIME development team
 *
 */

#include <stdlib.h>
#include <stdio.h>
#include <string.h>
#include <math.h>
#include <time.h>
#include <gsl/gsl_matrix.h>
#include <gsl/gsl_math.h>
#include <gsl/gsl_spline.h>
#include <gsl/gsl_rng.h>
#include <gsl/gsl_linalg.h>

#ifdef OLD_QHULL
#include <qhull/qhull_a.h>
#else
#include <libqhull/qhull_a.h>
#endif

#ifdef OLD_FITSIO
#include <cfitsio/fitsio.h>
#else
#include <fitsio.h>
#endif

#ifdef _OPENMP
#include <omp.h>
#else
#define omp_get_num_threads() 0
#define omp_get_thread_num() 0
#define omp_set_dynamic(int) 0
#endif

#define silent 0
#define DIM 3
#define VERSION	"1.5"
#define DEFAULT_NTHREADS 1
#ifndef NTHREADS /* Value passed from the LIME script */
#define NTHREADS DEFAULT_NTHREADS
#endif

/* Physical constants */
// - NIST values as of 23 Sept 2015:
#define AMU		1.66053904e-27		// atomic mass unit             [kg]
#define CLIGHT		2.99792458e8		// speed of light in vacuum     [m / s]
#define HPLANCK		6.626070040e-34		// Planck constant              [J * s]
#define KBOLTZ		1.38064852e-23		// Boltzmann constant           [J / K]

// From IAU 2009:
#define GRAV		6.67428e-11		// gravitational constant       [m^3 / kg / s^2]
#define AU		1.495978707e11		// astronomical unit            [m]

// Derived:
#define PC		3.08567758e16		// parsec (~3600*180*AU/PI)     [m]
#define HPIP		8.918502221e-27		// HPLANCK*CLIGHT/4.0/PI/SPI
#define HCKB		1.43877735		// 100.*HPLANCK*CLIGHT/KBOLTZ

/* Other constants */
#define PI			3.14159265358979323846	// pi
#define SPI			1.77245385091		// sqrt(pi)
#define maxp			0.15
#define OtoP			3.
#define NITERATIONS 		16
#define max_phot		10000		/* don't set this value higher unless you have enough memory. */
#define ininphot		9
#define minpop			1.e-6
#define eps			1.0e-30
#define TOL			1e-6
#define MAXITER			50
#define goal			50
#define fixset			1e-6
#define blendmask		1.e4
#define MAX_NSPECIES            100
#define N_RAN_PER_SEGMENT       3
#define FAST_EXP_MAX_TAYLOR	3
#define FAST_EXP_NUM_BITS	8
#define N_SMOOTH_ITERS		20


/* input parameters */
typedef struct {
  double radius,radiusSqu,minScale,minScaleSqu,tcmb,taylorCutoff;
  int ncell,sinkPoints,pIntensity,nImages,nSpecies,blend;
  char *outputfile, *binoutputfile, *inputfile;
  char *gridfile;
  char *pregrid;
  char *restart;
  char *dust;
  int sampling,collPart,lte_only,init_lte,antialias,polarization,doPregrid,nThreads;
  char **moldatfile;
} inputPars;

/* Molecular data: shared attributes */
typedef struct {
  int nlev,nline,*ntrans,npart;
  int *lal,*lau,*lcl,*lcu;
  double *aeinst,*freq,*beinstu,*beinstl,*up,*down,*eterm,*gstat;
  double norm,norminv,*cmb,*local_cmb;
} molData;

/* Data concerning a single grid vertex which is passed from photon() to stateq(). This data needs to be thread-safe. */
typedef struct {
  double *jbar,*phot,*vfac;
} gridPointData;

typedef struct {
  double *intensity;
} surfRad;

/* Point coordinate */
typedef struct {
  double x[3];
  double xn[3];
} point;

struct rates {
  double *up, *down;
};


struct populations {
  double * pops, *knu, *dust;
  double dopb, binv;
  struct rates *partner;
};

/* Grid properties */
struct grid {
  int id;
  double x[3];
  double vel[3];
  double *a0,*a1,*a2,*a3,*a4;
  int numNeigh;
  point *dir;
  struct grid **neigh;
  double *w;
  int sink;
  int nphot;
  int conv;
  double *dens,t[2],*nmol,*abun, dopb;
  double *ds;
  struct populations* mol;
};

typedef struct {
  double *intense;
  double *tau;
  double stokes[3];
} spec;

/* Image information */
typedef struct {
  int doline;
  int nchan,trans;
  spec *pixel;
  double velres;
  double imgres;
  int pxls;
  int unit;
  double freq,bandwidth;
  char *filename;
  double source_vel;
  double theta,phi;
  double distance;
  double rotMat[3][3];
} image;

typedef struct {
  int line1, line2;
  double deltav;
} blend;

typedef struct {double x,y, *intensity, *tau;} rayData;



/* Some functions */
void density(double,double,double,double *);
void temperature(double,double,double,double *);
void abundance(double,double,double,double *);
void doppler(double,double,double, double *);
void velocity(double,double,double,double *);
void magfield(double,double,double,double *);
void gasIIdust(double,double,double,double *);

/* More functions */

void   	binpopsout(inputPars *, struct grid *, molData *);
void   	buildGrid(inputPars *, struct grid *);
void	calcFastExpRange(const int, const int, int *, int *, int *);
void    calcSourceFn(double, const inputPars *, double *, double *);
void	calcTableEntries(const int, const int);
void	continuumSetup(int, image *, molData *, inputPars *, struct grid *);
void	distCalc(inputPars *, struct grid *);
int	factorial(const int);
inline double	FastExp(const float);
void	fit_d1fi(double, double, double *);
void    fit_fi(double, double, double *);
void    fit_rr(double, double, double *);
void    freeInput(inputPars *, image *, molData * );
void   	freeGrid(const inputPars *, const molData *, struct grid *);
void   	freePopulation(const inputPars *, const molData *, struct populations *);
double 	gaussline(double, double);
void    getArea(inputPars *, struct grid *, const gsl_rng *);
void    getjbar(int, molData *, struct grid *, inputPars *, gridPointData *, double *);
void    getMass(inputPars *, struct grid *, const gsl_rng *);
void   	getmatrix(int, gsl_matrix *, molData *, struct grid *, int, gridPointData *);
void	getclosest(double, double, double, long *, long *, double *, double *, double *);
void	getVelosplines(inputPars *, struct grid *);
void	getVelosplines_lin(inputPars *, struct grid *);
void	gridAlloc(inputPars *, struct grid **);
void   	input(inputPars *, image *);
float  	invSqrt(float);
void   	kappa(molData *, struct grid *, inputPars *,int);
void	levelPops(molData *, inputPars *, struct grid *, int *);
void	line_plane_intersect(struct grid *, double *, int , int *, double *, double *, double);
void	lineBlend(molData *, inputPars *, blend **);
void    lineCount(int,molData *,int **, int **, int *);
void	LTE(inputPars *, struct grid *, molData *);
void   	molinit(molData *, inputPars *, struct grid *,int);
void    openSocket(inputPars *par, int);
void  	photon(int, struct grid *, molData *, int, const gsl_rng *, inputPars *, blend *, gridPointData *, double *);
void	parseInput(inputPars *, image **, molData **);
double 	planckfunc(int, double, molData *, int);
int     pointEvaluation(inputPars *, double, double, double, double);
void   	popsin(inputPars *, struct grid **, molData **, int *);
void   	popsout(inputPars *, struct grid *, molData *);
void	predefinedGrid(inputPars *, struct grid *);
void	qhull(inputPars *, struct grid *);
double 	ratranInput(char *, char *, double, double, double);
void   	raytrace(int, inputPars *, struct grid *, molData *, image *);
void	report(int, inputPars *, struct grid *);
void	smooth(inputPars *, struct grid *);
int     sortangles(double *, int, struct grid *, const gsl_rng *);
void	sourceFunc(double *, double *, double, molData *, double, struct grid *, int, int, int, int);
void    sourceFunc_line(double *, double *, molData *, double, struct grid *, int, int, int);
void    sourceFunc_cont(double *, double *, struct grid *, int, int, int);
void    sourceFunc_pol(double *, double *, double, molData *, double, struct grid *, int, int, int, double);
void   	stateq(int, struct grid *, molData *, int, inputPars *, gridPointData *, double *);
void	statistics(int, molData *, struct grid *, int *, double *, double *, int *);
void    stokesangles(double, double, double, double, double *);
void    traceray(rayData, int, int, inputPars *, struct grid *, molData *, image *, int, int *, int *, double);
void   	velocityspline(struct grid *, int, int, double, double, double*);
void   	velocityspline2(double *, double *, double, double, double, double*);
double 	veloproject(double *, double *);
void	writefits(int, inputPars *, molData *, image *);
void    write_VTK_unstructured_Points(inputPars *, struct grid *);
<<<<<<< HEAD
double	taylor(const int, const float);
=======
int	factorial(const int n);
double	taylor(const int maxOrder, const float x);
void	calcFastExpRange(const int maxTaylorOrder, const int maxNumBitsPerMantField, int *numMantissaFields, int *lowestExponent, int *numExponentsUsed);
void	calcTableEntries(const int maxTaylorOrder, const int maxNumBitsPerMantField);
double	FastExp(const float negarg);
>>>>>>> 7c72a517


/* Curses functions */

void 	greetings();
void 	greetings_parallel(int);
void	screenInfo();
void 	done(int);
void 	progressbar(double,int);
void 	progressbar2(int,int,double,double,double);
void	casaStyleProgressBar(const int,int);
void 	goodnight(int, char *);
void	quotemass(double);
void 	warning(char *);
void	bail_out(char *);
void    collpartmesg(char *, int);
void    collpartmesg2(char *, int);
void    collpartmesg3(int, int);


<|MERGE_RESOLUTION|>--- conflicted
+++ resolved
@@ -48,40 +48,40 @@
 
 /* Physical constants */
 // - NIST values as of 23 Sept 2015:
-#define AMU		1.66053904e-27		// atomic mass unit             [kg]
-#define CLIGHT		2.99792458e8		// speed of light in vacuum     [m / s]
-#define HPLANCK		6.626070040e-34		// Planck constant              [J * s]
-#define KBOLTZ		1.38064852e-23		// Boltzmann constant           [J / K]
+#define AMU             1.66053904e-27		// atomic mass unit             [kg]
+#define CLIGHT          2.99792458e8		// speed of light in vacuum     [m / s]
+#define HPLANCK         6.626070040e-34		// Planck constant              [J * s]
+#define KBOLTZ          1.38064852e-23		// Boltzmann constant           [J / K]
 
 // From IAU 2009:
-#define GRAV		6.67428e-11		// gravitational constant       [m^3 / kg / s^2]
-#define AU		1.495978707e11		// astronomical unit            [m]
+#define GRAV            6.67428e-11		// gravitational constant       [m^3 / kg / s^2]
+#define AU              1.495978707e11		// astronomical unit            [m]
 
 // Derived:
-#define PC		3.08567758e16		// parsec (~3600*180*AU/PI)     [m]
-#define HPIP		8.918502221e-27		// HPLANCK*CLIGHT/4.0/PI/SPI
-#define HCKB		1.43877735		// 100.*HPLANCK*CLIGHT/KBOLTZ
+#define PC              3.08567758e16		// parsec (~3600*180*AU/PI)     [m]
+#define HPIP            8.918502221e-27		// HPLANCK*CLIGHT/4.0/PI/SPI
+#define HCKB            1.43877735		// 100.*HPLANCK*CLIGHT/KBOLTZ
 
 /* Other constants */
-#define PI			3.14159265358979323846	// pi
-#define SPI			1.77245385091		// sqrt(pi)
-#define maxp			0.15
-#define OtoP			3.
-#define NITERATIONS 		16
-#define max_phot		10000		/* don't set this value higher unless you have enough memory. */
-#define ininphot		9
-#define minpop			1.e-6
-#define eps			1.0e-30
-#define TOL			1e-6
-#define MAXITER			50
-#define goal			50
-#define fixset			1e-6
-#define blendmask		1.e4
+#define PI                      3.14159265358979323846	// pi
+#define SPI                     1.77245385091		// sqrt(pi)
+#define maxp                    0.15
+#define OtoP                    3.
+#define NITERATIONS             16
+#define max_phot                10000		/* don't set this value higher unless you have enough memory. */
+#define ininphot                9
+#define minpop                  1.e-6
+#define eps                     1.0e-30
+#define TOL                     1e-6
+#define MAXITER                 50
+#define goal                    50
+#define fixset                  1e-6
+#define blendmask               1.e4
 #define MAX_NSPECIES            100
 #define N_RAN_PER_SEGMENT       3
-#define FAST_EXP_MAX_TAYLOR	3
-#define FAST_EXP_NUM_BITS	8
-#define N_SMOOTH_ITERS		20
+#define FAST_EXP_MAX_TAYLOR     3
+#define FAST_EXP_NUM_BITS       8
+#define N_SMOOTH_ITERS          20
 
 
 /* input parameters */
@@ -194,25 +194,25 @@
 
 void   	binpopsout(inputPars *, struct grid *, molData *);
 void   	buildGrid(inputPars *, struct grid *);
-void	calcFastExpRange(const int, const int, int *, int *, int *);
-void    calcSourceFn(double, const inputPars *, double *, double *);
+void	calcFastExpRange(const int, const int, int*, int*, int*);
+void    calcSourceFn(double, const inputPars*, double*, double*);
 void	calcTableEntries(const int, const int);
-void	continuumSetup(int, image *, molData *, inputPars *, struct grid *);
-void	distCalc(inputPars *, struct grid *);
+void	continuumSetup(int, image*, molData*, inputPars*, struct grid*);
+void	distCalc(inputPars*, struct grid*);
 int	factorial(const int);
-inline double	FastExp(const float);
-void	fit_d1fi(double, double, double *);
-void    fit_fi(double, double, double *);
-void    fit_rr(double, double, double *);
-void    freeInput(inputPars *, image *, molData * );
-void   	freeGrid(const inputPars *, const molData *, struct grid *);
-void   	freePopulation(const inputPars *, const molData *, struct populations *);
+double	FastExp(const float);
+void	fit_d1fi(double, double, double*);
+void    fit_fi(double, double, double*);
+void    fit_rr(double, double, double*);
+void   	freeGrid(const inputPars*, const molData*, struct grid*);
+void    freeInput(inputPars*, image*, molData*);
+void   	freePopulation(const inputPars*, const molData*, struct populations*);
 double 	gaussline(double, double);
 void    getArea(inputPars *, struct grid *, const gsl_rng *);
-void    getjbar(int, molData *, struct grid *, inputPars *, gridPointData *, double *);
+void	getclosest(double, double, double, long *, long *, double *, double *, double *);
+void    getjbar(int, molData*, struct grid*, inputPars*, gridPointData*, double*);
 void    getMass(inputPars *, struct grid *, const gsl_rng *);
 void   	getmatrix(int, gsl_matrix *, molData *, struct grid *, int, gridPointData *);
-void	getclosest(double, double, double, long *, long *, double *, double *, double *);
 void	getVelosplines(inputPars *, struct grid *);
 void	getVelosplines_lin(inputPars *, struct grid *);
 void	gridAlloc(inputPars *, struct grid **);
@@ -226,10 +226,10 @@
 void	LTE(inputPars *, struct grid *, molData *);
 void   	molinit(molData *, inputPars *, struct grid *,int);
 void    openSocket(inputPars *par, int);
-void  	photon(int, struct grid *, molData *, int, const gsl_rng *, inputPars *, blend *, gridPointData *, double *);
 void	parseInput(inputPars *, image **, molData **);
+void  	photon(int, struct grid*, molData*, int, const gsl_rng*, inputPars*, blend*, gridPointData*, double*);
 double 	planckfunc(int, double, molData *, int);
-int     pointEvaluation(inputPars *, double, double, double, double);
+int     pointEvaluation(inputPars*, double, double, double, double);
 void   	popsin(inputPars *, struct grid **, molData **, int *);
 void   	popsout(inputPars *, struct grid *, molData *);
 void	predefinedGrid(inputPars *, struct grid *);
@@ -239,28 +239,20 @@
 void	report(int, inputPars *, struct grid *);
 void	smooth(inputPars *, struct grid *);
 int     sortangles(double *, int, struct grid *, const gsl_rng *);
-void	sourceFunc(double *, double *, double, molData *, double, struct grid *, int, int, int, int);
-void    sourceFunc_line(double *, double *, molData *, double, struct grid *, int, int, int);
-void    sourceFunc_cont(double *, double *, struct grid *, int, int, int);
-void    sourceFunc_pol(double *, double *, double, molData *, double, struct grid *, int, int, int, double);
-void   	stateq(int, struct grid *, molData *, int, inputPars *, gridPointData *, double *);
+void	sourceFunc(double*, double*, double, molData*, double, struct grid*, int, int, int, int);
+void    sourceFunc_cont(double*, double*, struct grid*, int, int, int);
+void    sourceFunc_line(double*, double*, molData*, double, struct grid*, int, int, int);
+void    sourceFunc_pol(double*, double*, double, molData*, double, struct grid*, int, int, int, double);
+void   	stateq(int, struct grid*, molData*, int, inputPars*, gridPointData*, double*);
 void	statistics(int, molData *, struct grid *, int *, double *, double *, int *);
 void    stokesangles(double, double, double, double, double *);
+double	taylor(const int, const float);
 void    traceray(rayData, int, int, inputPars *, struct grid *, molData *, image *, int, int *, int *, double);
 void   	velocityspline(struct grid *, int, int, double, double, double*);
 void   	velocityspline2(double *, double *, double, double, double, double*);
 double 	veloproject(double *, double *);
 void	writefits(int, inputPars *, molData *, image *);
 void    write_VTK_unstructured_Points(inputPars *, struct grid *);
-<<<<<<< HEAD
-double	taylor(const int, const float);
-=======
-int	factorial(const int n);
-double	taylor(const int maxOrder, const float x);
-void	calcFastExpRange(const int maxTaylorOrder, const int maxNumBitsPerMantField, int *numMantissaFields, int *lowestExponent, int *numExponentsUsed);
-void	calcTableEntries(const int maxTaylorOrder, const int maxNumBitsPerMantField);
-double	FastExp(const float negarg);
->>>>>>> 7c72a517
 
 
 /* Curses functions */
