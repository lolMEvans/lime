--- conflicted
+++ resolved
@@ -52,24 +52,24 @@
 #endif
 
 /* Physical constants */
-// - NIST values as of 23 Sept 2015:
-#define AMU             1.66053904e-27		// atomic mass unit             [kg]
-#define CLIGHT          2.99792458e8		// speed of light in vacuum     [m / s]
-#define HPLANCK         6.626070040e-34		// Planck constant              [J * s]
-#define KBOLTZ          1.38064852e-23		// Boltzmann constant           [J / K]
-
-// From IAU 2009:
-#define GRAV            6.67428e-11		// gravitational constant       [m^3 / kg / s^2]
-#define AU              1.495978707e11		// astronomical unit            [m]
-
-// Derived:
-#define PC              3.08567758e16		// parsec (~3600*180*AU/PI)     [m]
-#define HPIP            8.918502221e-27		// HPLANCK*CLIGHT/4.0/PI/SPI
-#define HCKB            1.43877735		// 100.*HPLANCK*CLIGHT/KBOLTZ
+/* - NIST values as of 23 Sept 2015: */
+#define AMU             1.66053904e-27		/* atomic mass unit             [kg]	*/
+#define CLIGHT          2.99792458e8		/* speed of light in vacuum     [m / s]	*/
+#define HPLANCK         6.626070040e-34		/* Planck constant              [J * s]	*/
+#define KBOLTZ          1.38064852e-23		/* Boltzmann constant           [J / K]	*/
+
+/* From IAU 2009: */
+#define GRAV            6.67428e-11		/* gravitational constant       [m^3 / kg / s^2]	*/
+#define AU              1.495978707e11		/* astronomical unit            [m]	*/
+
+/* Derived: */
+#define PC              3.08567758e16		/* parsec (~3600*180*AU/PI)     [m]	*/
+#define HPIP            8.918502221e-27		/* HPLANCK*CLIGHT/4.0/PI/SPI	*/
+#define HCKB            1.43877735		/* 100.*HPLANCK*CLIGHT/KBOLTZ	*/
 
 /* Other constants */
-#define PI                      3.14159265358979323846	// pi
-#define SPI                     1.77245385091		// sqrt(pi)
+#define PI                      3.14159265358979323846	/* pi	*/
+#define SPI                     1.77245385091		/* sqrt(pi)	*/
 #define maxp                    0.15
 #define OtoP                    3.
 #define NITERATIONS             16
@@ -119,8 +119,9 @@
 #define DS_bit_abundance     4	/* abun, nmol */
 #define DS_bit_turb_doppler  5	/* dopb */
 #define DS_bit_temperatures  6	/* t */
-#define DS_bit_ACOEFF        7	/* a0, a1, a2, a3, a4 */
-#define DS_bit_populations   8	/* mol */
+#define DS_bit_magfield      7	/* B */
+#define DS_bit_ACOEFF        8	/* a0, a1, a2, a3, a4 */
+#define DS_bit_populations   9	/* mol */
 
 #define DS_mask_x            (1 << DS_bit_x)
 #define DS_mask_neighbours   (1 << DS_bit_neighbours)   | DS_mask_x
@@ -129,14 +130,16 @@
 #define DS_mask_abundance    (1 << DS_bit_abundance)    | DS_mask_x
 #define DS_mask_turb_doppler (1 << DS_bit_turb_doppler) | DS_mask_x
 #define DS_mask_temperatures (1 << DS_bit_temperatures) | DS_mask_x
+#define DS_mask_magfield     (1 << DS_bit_magfield)     | DS_mask_x
 #define DS_mask_ACOEFF       (1 << DS_bit_ACOEFF)       | DS_mask_neighbours | DS_mask_velocity
 
-#define DS_mask_1 DS_mask_x
-#define DS_mask_2 DS_mask_neighbours
-#define DS_mask_3 DS_mask_2|DS_mask_density|DS_mask_abundance|DS_mask_turb_doppler|DS_mask_temperatures|DS_mask_ACOEFF
+#define DS_mask_1            DS_mask_x
+#define DS_mask_2            DS_mask_neighbours
+#define DS_mask_3            DS_mask_2|DS_mask_density|DS_mask_abundance|DS_mask_turb_doppler|DS_mask_temperatures|DS_mask_ACOEFF
 #define DS_mask_populations  (1 << DS_bit_populations) | DS_mask_3
-#define DS_mask_4 DS_mask_populations
-#define DS_mask_all DS_mask_populations
+#define DS_mask_4            DS_mask_populations
+#define DS_mask_all          DS_mask_populations | DS_mask_magfield
+#define DS_mask_all_but_mag  DS_mask_all & ~(1 << DS_bit_magfield)
 
 typedef struct {
   double radius,minScale,tcmb,*nMolWeights,*dustWeights;
@@ -200,12 +203,7 @@
 /* Grid properties */
 struct grid {
   int id;
-<<<<<<< HEAD
-  double x[DIM];
-  double vel[DIM];
-=======
   double x[DIM], vel[DIM], B[3]; /* B field only makes physical sense in 3 dimensions. */
->>>>>>> e9956e8d
   double *a0,*a1,*a2,*a3,*a4;
   int numNeigh;
   point *dir;
@@ -352,28 +350,20 @@
 _Bool	onlyBitsSet(const int flags, const int mask);
 
 void	assignMolCollPartsToDensities(configInfo*, molData*);
-<<<<<<< HEAD
 void	binpopsout(configInfo*, struct grid*, molData*);
+int	buildRayCellChain(double*, double*, struct grid*, struct cell*, _Bool**, unsigned long, int, int, int, const double, unsigned long**, intersectType**, int*);
 void	calcAvRelLineAmp(struct grid*, int, int, double, double, double*);
 void	calcAvRelLineAmp_lin(struct grid*, int, int, double, double, double*);
-=======
-void	binpopsout(configInfo *, struct grid *, molData *);
-void	buildGrid(configInfo *, struct grid *);
-int	buildRayCellChain(double*, double*, struct grid*, struct cell*, _Bool**, unsigned long, int, int, int, const double, unsigned long**, intersectType**, int*);
->>>>>>> e9956e8d
 void	calcFastExpRange(const int, const int, int*, int*, int*);
 void	calcGridCollRates(configInfo*, molData*, struct grid*);
 void	calcGridDustOpacity(configInfo*, molData*, struct grid*);
 void	calcGridMolDensities(configInfo*, struct grid*);
-<<<<<<< HEAD
 void	calcInterpCoeffs(configInfo*, struct grid*);
 void	calcInterpCoeffs_lin(configInfo*, struct grid*);
-=======
 void	calcLineAmpInterp(const double, const double, const double, double*);
 void	calcLineAmpLinear(struct grid*, const int, const int, const double, const double, double*);
 void	calcLineAmpSample(const double x[3], const double dx[3], const double, const double, double*, const int, const double, const double, double*);
 void   	calcLineAmpSpline(struct grid*, const int, const int, const double, const double, double*);
->>>>>>> e9956e8d
 void	calcMolCMBs(configInfo*, molData*);
 void	calcSourceFn(double, const configInfo*, double*, double*);
 void	calcTableEntries(const int, const int);
@@ -387,13 +377,10 @@
 void	closeFITSFile(fitsfile*);
 void	constructLinkArrays(const unsigned int, struct grid*, struct linkType**, unsigned int*, struct linkType***, unsigned int**, unsigned int*, const int);
 void	continuumSetup(int, image*, molData*, configInfo*, struct grid*);
-<<<<<<< HEAD
 int	countColumns(fitsfile*, char*);
 int	countKeywords(fitsfile*, char*);
 void	defineAndLoadColumns(fitsfile*, const unsigned short, const unsigned short, const unsigned short, const int, const unsigned short, char***, int**, int*, int**);
-=======
 void	delaunay(const int, struct grid*, const unsigned long, const _Bool, struct cell**, unsigned long*);
->>>>>>> e9956e8d
 void	distCalc(configInfo*, struct grid*);
 void	doBaryInterp(const intersectType, struct grid*, struct gAuxType*, double*, unsigned long*, molData*, const int, gridInterp*);
 void	doSegmentInterp(gridInterp*, const int, molData*, const int, const double, const int);
@@ -403,51 +390,35 @@
 void	fit_d1fi(double, double, double*);
 void	fit_fi(double, double, double*);
 void	fit_rr(double, double, double*);
-<<<<<<< HEAD
-void	freeGrid(const unsigned int, const unsigned short, struct grid*);
-=======
 int	followRayThroughDelCells(double*, double*, struct grid*, struct cell*, const unsigned long, const double, intersectType*, unsigned long**, intersectType**, int*);
 void	freeGAux(const unsigned long, const int, struct gAuxType*);
-void	freeGrid(configInfo*, molData*, struct grid*);
->>>>>>> e9956e8d
+void	freeGrid(const unsigned int, const unsigned short, struct grid*);
 void	freeGridPointData(configInfo*, gridPointData*);
 void	freeMolData(const int, molData*);
 void	freeMolsWithBlends(struct molWithBlends*, const int);
 void	freeParImg(const int, inputPars*, image*);
-<<<<<<< HEAD
 void	freePopulation(const unsigned short, struct populations*);
-=======
-void	freePopulation(configInfo*, molData*, struct populations*);
 void	freePop2(const int, struct pop2*);
->>>>>>> e9956e8d
+void	freeSomeGridFields(const unsigned int, struct grid*);
 double	gaussline(double, double);
-void	getArea(configInfo *, struct grid *, const gsl_rng *);
-void	getclosest(double, double, double, long *, long *, double *, double *, double *);
+void	getArea(configInfo*, struct grid*, const gsl_rng*);
+void	getclosest(double, double, double, long*, long*, double*, double*, double*);
 int	getColIndex(char**, const int, char*);
 void	getjbar(int, molData*, struct grid*, const int, configInfo*, struct blendInfo, int, gridPointData*, double*);
-<<<<<<< HEAD
 void	getMass(configInfo*, struct grid*, const gsl_rng*);
 void	getmatrix(int, gsl_matrix*, molData*, struct grid*, int, gridPointData*);
-=======
-void	getMass(configInfo *, struct grid *, const gsl_rng *);
-void	getmatrix(int, gsl_matrix *, molData *, struct grid *, int, gridPointData *);
 int	getNewEntryFaceI(const unsigned long, const struct cell);
->>>>>>> e9956e8d
 int	getNextEdge(double*, int, struct grid*, const gsl_rng*);
 int	getNumPopsBlocks(lime_fptr*, const int, unsigned short*);
-//void	gridAlloc(configInfo *, struct grid **);
 void	gridLineInit(configInfo*, molData*, struct grid*);
-<<<<<<< HEAD
 void	input(inputPars*, image*);
 double	interpolate(double, double, double, double, double, double);
-=======
-void	input(inputPars *, image *);
 void	intersectLineTriangle(double*, double*, faceType, intersectType*);
->>>>>>> e9956e8d
 float	invSqrt(float);
-void	levelPops(molData*, configInfo*, struct grid*, int*);
+void	levelPops(molData*, configInfo*, struct grid*, const int, struct blendInfo, int*);
 void	line_plane_intersect(struct grid*, double*, int, int*, double*, double*, double);
 void	lineBlend(molData*, configInfo*, struct blendInfo*);
+void	lineSetup(configInfo*, molData*, struct grid*, int*, struct blendInfo*);
 void	LTE(configInfo*, struct grid*, molData*);
 void	lteOnePoint(configInfo*, molData*, const int, const double, double*);
 void	mallocAndSetDefaultGrid(struct grid**, const unsigned int);
@@ -458,21 +429,12 @@
 void	photon(int, struct grid*, molData*, int, const gsl_rng*, configInfo*, const int, struct blendInfo, gridPointData*, double*);
 double	planckfunc(int, double, molData*, int);
 int	pointEvaluation(configInfo*, double, double, double, double);
-<<<<<<< HEAD
 void	popsin(configInfo*, struct grid**, molData**, int*);
 void	popsout(configInfo*, struct grid*, molData*);
 void	predefinedGrid(configInfo*, struct grid*);
 void	processFitsError(int);
-void	qhull(configInfo*, struct grid*);
 double	ratranInput(char*, char*, double, double, double);
 void	raytrace(int, configInfo*, struct grid*, molData*, image*);
-=======
-void	popsin(configInfo *, struct grid **, molData **, int *);
-void	popsout(configInfo *, struct grid *, molData *);
-void	predefinedGrid(configInfo *, struct grid *);
-double	ratranInput(char *, char *, double, double, double);
-void	raytrace(int, configInfo *, struct grid *, molData *, image *);
->>>>>>> e9956e8d
 void	readDummyCollPart(FILE*, const int);
 int	readGrid(char*, const int, struct gridInfoType*, struct grid**, char***, int*, int*);
 void	readGridExtFromFits(fitsfile*, struct gridInfoType*, struct grid**, unsigned int**, char***, int*, int*);
@@ -493,14 +455,15 @@
 void    sourceFunc_cont_raytrace(const struct pop2, const int, double*, double*);
 void	sourceFunc_pol(double*, const struct pop2, int, double (*rotMat)[3], double*, double*);
 void	stateq(int, struct grid*, molData*, const int, configInfo*, struct blendInfo, int, gridPointData*, double*, _Bool*);
-<<<<<<< HEAD
 void	statistics(int, molData*, struct grid*, int*, double*, double*, int*);
-void	stokesangles(double, double, double, double (*rotMat)[3], double*);
+void	stokesangles(double*, double (*rotMat)[3], double*);
 double	taylor(const int, const float);
-void	traceray(rayData, int, int, int, configInfo*, struct grid*, molData*, image*, double);
-void	velocityspline2(double*, double*, double, double, double, double*);
+void	traceray(rayData, const int, const int, const int, configInfo*, struct grid*, molData*, image*, struct gAuxType*, const int, int*, int*, const double, const int, const double);
+void	traceray_smooth(rayData, const int, const int, const int, configInfo*, struct grid*, molData*, image*, struct gAuxType*, const int, int*, int*, struct cell*, const unsigned long, const double, gridInterp*, const int, const double, const int, const double);
 double	veloproject(double*, double*);
-void	writefits(int, configInfo*, molData*, image*);
+void	write2Dfits(int, configInfo*, molData*, image*);
+void	write3Dfits(int, configInfo*, molData*, image*);
+void	writeFits(const int, configInfo*, molData*, image*);
 int	writeGrid(char*, const int, configInfo, unsigned short, unsigned short, struct grid*, molData*, char**, const int);
 void	writeGridExtToFits(fitsfile*, configInfo, unsigned short, struct grid*, unsigned int*, char**, const int);
 void	writeGridIfRequired(configInfo*, struct grid*, molData*, const int);
@@ -508,18 +471,6 @@
 void	writeNnIndicesExtToFits(fitsfile*, const unsigned int, struct linkType**, struct linkType*);
 void	writePopsExtToFits(fitsfile*, const unsigned int, molData*, const unsigned short, struct grid*);
 void	write_VTK_unstructured_Points(configInfo*, struct grid*);
-=======
-void	statistics(int, molData *, struct grid *, int *, double *, double *, int *);
-void	stokesangles(double*, double (*rotMat)[3], double*);
-double	taylor(const int, const float);
-void	traceray(rayData, const int, const int, const int, configInfo*, struct grid*, molData*, image*, struct gAuxType*, const int, int*, int*, const double, const int, const double);
-void	traceray_smooth(rayData, const int, const int, const int, configInfo*, struct grid*, molData*, image*, struct gAuxType*, const int, int*, int*, struct cell*, const unsigned long, const double, gridInterp*, const int, const double, const int, const double);
-double	veloproject(double *, double *);
-void	write2Dfits(int, configInfo *, molData *, image *);
-void	write3Dfits(int, configInfo *, molData *, image *);
-void	writeFits(const int, configInfo*, molData*, image*);
-void	write_VTK_unstructured_Points(configInfo *, struct grid *);
->>>>>>> e9956e8d
 
 
 /* Curses functions */
