/*
 *  lime.h
 *  This file is part of LIME, the versatile line modeling engine
 *
 *  Copyright (C) 2006-2014 Christian Brinch
 *  Copyright (C) 2015 The LIME development team
 *
 */

#include <stdlib.h>
#include <stdio.h>
#include <string.h>
#include <math.h>
#include <time.h>
#include <gsl/gsl_matrix.h>
#include <gsl/gsl_math.h>
#include <gsl/gsl_spline.h>
#include <gsl/gsl_rng.h>
#include <gsl/gsl_linalg.h>

#ifdef OLD_QHULL
#include <qhull/qhull_a.h>
#else
#include <libqhull/qhull_a.h>
#endif

#ifdef OLD_FITSIO
#include <cfitsio/fitsio.h>
#else
#include <fitsio.h>
#endif

#ifdef _OPENMP
#include <omp.h>
#else
#define omp_get_num_threads() 0
#define omp_get_thread_num() 0
#define omp_set_dynamic(int) 0
#endif

#define silent 0
#define DIM 3
#define VERSION	"1.5"
#define DEFAULT_NTHREADS 1
#ifndef NTHREADS /* Value passed from the LIME script */
#define NTHREADS DEFAULT_NTHREADS
#endif

/* Physical constants */
// - NIST values as of 23 Sept 2015:
#define AMU             1.66053904e-27		// atomic mass unit             [kg]
#define CLIGHT          2.99792458e8		// speed of light in vacuum     [m / s]
#define HPLANCK         6.626070040e-34		// Planck constant              [J * s]
#define KBOLTZ          1.38064852e-23		// Boltzmann constant           [J / K]

// From IAU 2009:
#define GRAV            6.67428e-11		// gravitational constant       [m^3 / kg / s^2]
#define AU              1.495978707e11		// astronomical unit            [m]

// Derived:
#define PC              3.08567758e16		// parsec (~3600*180*AU/PI)     [m]
#define HPIP            8.918502221e-27		// HPLANCK*CLIGHT/4.0/PI/SPI
#define HCKB            1.43877735		// 100.*HPLANCK*CLIGHT/KBOLTZ

/* Other constants */
#define PI                      3.14159265358979323846	// pi
#define SPI                     1.77245385091		// sqrt(pi)
#define maxp                    0.15
#define OtoP                    3.
#define NITERATIONS             16
#define max_phot                10000		/* don't set this value higher unless you have enough memory. */
#define ininphot                9
#define minpop                  1.e-6
#define eps                     1.0e-30
#define TOL                     1e-6
#define MAXITER                 50
#define goal                    50
#define fixset                  1e-6
#define blendmask               1.e4
#define MAX_NSPECIES            100
#define N_RAN_PER_SEGMENT       3
<<<<<<< HEAD
#define FAST_EXP_MAX_TAYLOR	3
#define FAST_EXP_NUM_BITS	8
#define MAX_N_COLL_PART		7

/* Collision partner ID numbers from LAMDA */
#define CP_H2			1
#define CP_p_H2			2
#define CP_o_H2			3
#define CP_e			4
#define CP_H			5
#define CP_He			6
#define CP_Hplus		7
=======
#define FAST_EXP_MAX_TAYLOR     3
#define FAST_EXP_NUM_BITS       8
#define N_SMOOTH_ITERS          20
>>>>>>> e14af908


/* input parameters */
typedef struct {
  double radius,radiusSqu,minScale,minScaleSqu,tcmb,taylorCutoff,*nMolWeights,*dustWeights;
  int ncell,sinkPoints,pIntensity,nImages,nSpecies,blend;
  char *outputfile, *binoutputfile, *inputfile;
  char *gridfile;
  char *pregrid;
  char *restart;
  char *dust;
  int sampling,lte_only,init_lte,antialias,polarization,doPregrid,nThreads;
  char **moldatfile;
  int *collPartIds,numDensities; /* numDensities should equal the number of density function returns (or the number of density values in the respective input files, if pregrid or restart are desired), and also eventually the number of elements in collPartIds and nMolWeights. */
} inputPars;

struct cpData {
  double *colld,*temp;
  int collPartId,ntemp,ntrans,*lcl,*lcu,densityIndex;
};

/* Molecular data: shared attributes */
typedef struct {
<<<<<<< HEAD
  int nlev,nline,npart;
  int *lal,*lau;
  double *aeinst,*freq,*beinstu,*beinstl,*eterm,*gstat;
  double norm,norminv,*cmb,*local_cmb,amass;
  struct cpData *part;
=======
  int nlev,nline,*ntrans,*ntemp,npart;
  int *lal,*lau,*lcl,*lcu;
  double *aeinst,*freq,*beinstu,*beinstl,*eterm,*gstat;
  double **down;
  double norm,norminv,*cmb,*local_cmb;
>>>>>>> e14af908
} molData;

/* Data concerning a single grid vertex which is passed from photon() to stateq(). This data needs to be thread-safe. */
typedef struct {
  double *jbar,*phot,*vfac;
} gridPointData;

typedef struct {
  double *intensity;
} surfRad;

/* Point coordinate */
typedef struct {
  double x[3];
  double xn[3];
} point;

struct rates {
  int t_binlow;
  double interp_coeff;
};


struct populations {
  double *pops, *knu, *dust;
  double dopb, binv;
  struct rates *partner;
};

/* Grid properties */
struct grid {
  int id;
  double x[3];
  double vel[3];
  double *a0,*a1,*a2,*a3,*a4;
  int numNeigh;
  point *dir;
  struct grid **neigh;
  double *w;
  int sink;
  int nphot;
  int conv;
  double *dens,t[2],*nmol,*abun, dopb;
  double *ds;
  struct populations* mol;
};

typedef struct {
  double *intense;
  double *tau;
  double stokes[3];
} spec;

/* Image information */
typedef struct {
  int doline;
  int nchan,trans;
  spec *pixel;
  double velres;
  double imgres;
  int pxls;
  int unit;
  double freq,bandwidth;
  char *filename;
  double source_vel;
  double theta,phi;
  double distance;
  double rotMat[3][3];
} image;

typedef struct {
  int line1, line2;
  double deltav;
} blend;

typedef struct {double x,y, *intensity, *tau;} rayData;


/* Some functions */
void density(double,double,double,double *);
void temperature(double,double,double,double *);
void abundance(double,double,double,double *);
void doppler(double,double,double, double *);
void velocity(double,double,double,double *);
void magfield(double,double,double,double *);
void gasIIdust(double,double,double,double *);

/* More functions */

void	assignMolCollPartsToDensities(inputPars*, molData*);
void   	binpopsout(inputPars *, struct grid *, molData *);
void   	buildGrid(inputPars *, struct grid *);
<<<<<<< HEAD
void	calcGridCollRates(inputPars*, molData*, struct grid*);
void	calcGridDustOpacity(inputPars*, molData*, struct grid*);
void	calcGridMolDensities(inputPars*, struct grid*);
void	calcMolCMBs(inputPars*, molData*);
void    calcSourceFn(double dTau, const inputPars *par, double *remnantSnu, double *expDTau);
void	checkUserDensWeights(inputPars*);
void	continuumSetup(int, image *, molData *, inputPars *, struct grid *);
void	distCalc(inputPars *, struct grid *);
void	fit_d1fi(double, double, double*);
void    fit_fi(double, double, double*);
void    fit_rr(double, double, double*);
void   	input(inputPars *, image *);
float  	invSqrt(float);
void    freeInput(inputPars*, image* );
void   	freeGrid(const inputPars*, const molData*, struct grid*);
void	freeGridPointData(inputPars*, gridPointData*);
void	freeMolData( inputPars*, molData* );
void   	freePopulation(const inputPars * par, const molData* m, struct populations * pop);
=======
void	calcFastExpRange(const int, const int, int*, int*, int*);
void    calcSourceFn(double, const inputPars*, double*, double*);
void	calcTableEntries(const int, const int);
void	continuumSetup(int, image*, molData*, inputPars*, struct grid*);
void	distCalc(inputPars*, struct grid*);
int	factorial(const int);
double	FastExp(const float);
void	fit_d1fi(double, double, double*);
void    fit_fi(double, double, double*);
void    fit_rr(double, double, double*);
void   	freeGrid(const inputPars*, const molData*, struct grid*);
void    freeInput(inputPars*, image*, molData*);
void   	freePopulation(const inputPars*, const molData*, struct populations*);
>>>>>>> e14af908
double 	gaussline(double, double);
void    getArea(inputPars *, struct grid *, const gsl_rng *);
void	getclosest(double, double, double, long *, long *, double *, double *, double *);
void    getjbar(int, molData*, struct grid*, inputPars*, gridPointData*, double*);
void    getMass(inputPars *, struct grid *, const gsl_rng *);
void   	getmatrix(int, gsl_matrix *, molData *, struct grid *, int, gridPointData *);
void	getVelosplines(inputPars *, struct grid *);
void	getVelosplines_lin(inputPars *, struct grid *);
void	gridAlloc(inputPars *, struct grid **);
<<<<<<< HEAD
void	gridLineInit(inputPars*, molData*, struct grid*);
=======
void   	input(inputPars *, image *);
float  	invSqrt(float);
void   	kappa(molData *, struct grid *, inputPars *,int);
>>>>>>> e14af908
void	levelPops(molData *, inputPars *, struct grid *, int *);
void	line_plane_intersect(struct grid *, double *, int , int *, double *, double *, double);
void	lineBlend(molData *, inputPars *, blend **);
void    lineCount(int,molData *,int **, int **, int *);
void	LTE(inputPars *, struct grid *, molData *);
void    openSocket(inputPars *par, int);
void	parseInput(inputPars *, image **, molData **);
void  	photon(int, struct grid*, molData*, int, const gsl_rng*, inputPars*, blend*, gridPointData*, double*);
double 	planckfunc(int, double, molData *, int);
int     pointEvaluation(inputPars*, double, double, double, double);
void   	popsin(inputPars *, struct grid **, molData **, int *);
void   	popsout(inputPars *, struct grid *, molData *);
void	predefinedGrid(inputPars *, struct grid *);
void	qhull(inputPars *, struct grid *);
double 	ratranInput(char *, char *, double, double, double);
void   	raytrace(int, inputPars *, struct grid *, molData *, image *);
void	readDummyCollPart(FILE*, const int);
void	readMolData(inputPars*, molData*, int**, int*);
void	report(int, inputPars *, struct grid *);
void	setUpDensityAux(inputPars*, int*, const int);
void	smooth(inputPars *, struct grid *);
int     sortangles(double *, int, struct grid *, const gsl_rng *);
void	sourceFunc(double*, double*, double, molData*, double, struct grid*, int, int, int, int);
void    sourceFunc_cont(double*, double*, struct grid*, int, int, int);
void    sourceFunc_line(double*, double*, molData*, double, struct grid*, int, int, int);
void    sourceFunc_pol(double*, double*, double, molData*, double, struct grid*, int, int, int, double);
void   	stateq(int, struct grid*, molData*, int, inputPars*, gridPointData*, double*);
void	statistics(int, molData *, struct grid *, int *, double *, double *, int *);
void    stokesangles(double, double, double, double, double *);
double	taylor(const int, const float);
void    traceray(rayData, int, int, inputPars *, struct grid *, molData *, image *, int, int *, int *, double);
void   	velocityspline(struct grid *, int, int, double, double, double*);
void   	velocityspline2(double *, double *, double, double, double, double*);
double 	veloproject(double *, double *);
void	writefits(int, inputPars *, molData *, image *);
void    write_VTK_unstructured_Points(inputPars *, struct grid *);


/* Curses functions */

void 	greetings();
void 	greetings_parallel(int);
void	screenInfo();
void 	done(int);
void 	progressbar(double,int);
void 	progressbar2(int,int,double,double,double);
void	casaStyleProgressBar(const int,int);
void 	goodnight(int, char *);
void	quotemass(double);
void 	warning(char *);
void	bail_out(char *);
void    collpartmesg(char *, int);
void    collpartmesg2(char *, int);
void    collpartmesg3(int, int);


<|MERGE_RESOLUTION|>--- conflicted
+++ resolved
@@ -79,10 +79,10 @@
 #define blendmask               1.e4
 #define MAX_NSPECIES            100
 #define N_RAN_PER_SEGMENT       3
-<<<<<<< HEAD
 #define FAST_EXP_MAX_TAYLOR	3
 #define FAST_EXP_NUM_BITS	8
 #define MAX_N_COLL_PART		7
+#define N_SMOOTH_ITERS          20
 
 /* Collision partner ID numbers from LAMDA */
 #define CP_H2			1
@@ -92,11 +92,6 @@
 #define CP_H			5
 #define CP_He			6
 #define CP_Hplus		7
-=======
-#define FAST_EXP_MAX_TAYLOR     3
-#define FAST_EXP_NUM_BITS       8
-#define N_SMOOTH_ITERS          20
->>>>>>> e14af908
 
 
 /* input parameters */
@@ -114,25 +109,17 @@
 } inputPars;
 
 struct cpData {
-  double *colld,*temp;
+  double *down,*temp;
   int collPartId,ntemp,ntrans,*lcl,*lcu,densityIndex;
 };
 
 /* Molecular data: shared attributes */
 typedef struct {
-<<<<<<< HEAD
   int nlev,nline,npart;
   int *lal,*lau;
   double *aeinst,*freq,*beinstu,*beinstl,*eterm,*gstat;
   double norm,norminv,*cmb,*local_cmb,amass;
   struct cpData *part;
-=======
-  int nlev,nline,*ntrans,*ntemp,npart;
-  int *lal,*lau,*lcl,*lcu;
-  double *aeinst,*freq,*beinstu,*beinstl,*eterm,*gstat;
-  double **down;
-  double norm,norminv,*cmb,*local_cmb;
->>>>>>> e14af908
 } molData;
 
 /* Data concerning a single grid vertex which is passed from photon() to stateq(). This data needs to be thread-safe. */
@@ -225,40 +212,26 @@
 void	assignMolCollPartsToDensities(inputPars*, molData*);
 void   	binpopsout(inputPars *, struct grid *, molData *);
 void   	buildGrid(inputPars *, struct grid *);
-<<<<<<< HEAD
+void	calcFastExpRange(const int, const int, int*, int*, int*);
 void	calcGridCollRates(inputPars*, molData*, struct grid*);
 void	calcGridDustOpacity(inputPars*, molData*, struct grid*);
 void	calcGridMolDensities(inputPars*, struct grid*);
 void	calcMolCMBs(inputPars*, molData*);
 void    calcSourceFn(double dTau, const inputPars *par, double *remnantSnu, double *expDTau);
+void	calcTableEntries(const int, const int);
 void	checkUserDensWeights(inputPars*);
 void	continuumSetup(int, image *, molData *, inputPars *, struct grid *);
 void	distCalc(inputPars *, struct grid *);
-void	fit_d1fi(double, double, double*);
-void    fit_fi(double, double, double*);
-void    fit_rr(double, double, double*);
-void   	input(inputPars *, image *);
-float  	invSqrt(float);
-void    freeInput(inputPars*, image* );
-void   	freeGrid(const inputPars*, const molData*, struct grid*);
-void	freeGridPointData(inputPars*, gridPointData*);
-void	freeMolData( inputPars*, molData* );
-void   	freePopulation(const inputPars * par, const molData* m, struct populations * pop);
-=======
-void	calcFastExpRange(const int, const int, int*, int*, int*);
-void    calcSourceFn(double, const inputPars*, double*, double*);
-void	calcTableEntries(const int, const int);
-void	continuumSetup(int, image*, molData*, inputPars*, struct grid*);
-void	distCalc(inputPars*, struct grid*);
 int	factorial(const int);
 double	FastExp(const float);
 void	fit_d1fi(double, double, double*);
 void    fit_fi(double, double, double*);
 void    fit_rr(double, double, double*);
 void   	freeGrid(const inputPars*, const molData*, struct grid*);
-void    freeInput(inputPars*, image*, molData*);
-void   	freePopulation(const inputPars*, const molData*, struct populations*);
->>>>>>> e14af908
+void    freeInput(inputPars*, image* );
+void	freeGridPointData(inputPars*, gridPointData*);
+void	freeMolData( inputPars*, molData* );
+void   	freePopulation(const inputPars * par, const molData* m, struct populations * pop);
 double 	gaussline(double, double);
 void    getArea(inputPars *, struct grid *, const gsl_rng *);
 void	getclosest(double, double, double, long *, long *, double *, double *, double *);
@@ -268,13 +241,9 @@
 void	getVelosplines(inputPars *, struct grid *);
 void	getVelosplines_lin(inputPars *, struct grid *);
 void	gridAlloc(inputPars *, struct grid **);
-<<<<<<< HEAD
 void	gridLineInit(inputPars*, molData*, struct grid*);
-=======
 void   	input(inputPars *, image *);
 float  	invSqrt(float);
-void   	kappa(molData *, struct grid *, inputPars *,int);
->>>>>>> e14af908
 void	levelPops(molData *, inputPars *, struct grid *, int *);
 void	line_plane_intersect(struct grid *, double *, int , int *, double *, double *, double);
 void	lineBlend(molData *, inputPars *, blend **);
