/*
 *  raytrace.c
 *  This file is part of LIME, the versatile line modeling engine
 *
 *  Copyright (C) 2006-2014 Christian Brinch
 *  Copyright (C) 2016 The LIME development team
 *
 */

#include "lime.h"


void
velocityspline2(double x[3], double dx[3], double ds, double binv, double deltav, double *vfac){
  /*
The bulk velocity of the model material can vary significantly with position, thus so can the value of the line-shape function at a given frequency and direction. The present function calculates 'vfac', an approximate average of the line-shape function along a path of length ds in the direction of the line of sight.
  */
  int i,steps=10;
  double v,d,val,vel[3];

  *vfac=0.;
  for(i=0;i<steps;i++){
    d=i*ds/steps;
    velocity(x[0]+(dx[0]*d),x[1]+(dx[1]*d),x[2]+(dx[2]*d),vel);
    v=deltav-veloproject(dx,vel); /* veloproject returns the component of the local bulk velocity in the direction of dx, whereas deltav is the recession velocity of the channel we are interested in (corrected for bulk source velocity and line displacement from the nominal frequency). Remember also that, since dx points away from the observer, positive values of the projected velocity also represent recessions. Line centre occurs when v==0, i.e. when deltav==veloproject(dx,vel). That is the reason for the subtraction here. */
    val=fabs(v)*binv;
    if(val <=  2500.){
#ifdef FASTEXP
      *vfac+= FastExp(val*val);
#else
      *vfac+=   exp(-(val*val));
#endif
    }
  }
  *vfac=*vfac/steps;
  return;
}


void
line_plane_intersect(struct grid *gp, double *ds, int posn, int *nposn, double *dx, double *x, double cutoff){
  /*
This function returns ds as the (always positive-valued) distance between the present value of x and the next Voronoi face in the direction of vector dx, and nposn as the id of the grid cell that abuts that face. 
  */
  double newdist, numerator, denominator ;
  int i;

  for(i=0;i<gp[posn].numNeigh;i++) {
    /* Find the shortest distance between (x,y,z) and any of the posn Voronoi faces */
    /* ds=(p0-l0) dot n / l dot n */

    numerator=((gp[posn].x[0]+gp[posn].dir[i].x[0]/2. - x[0]) * gp[posn].dir[i].x[0]+
               (gp[posn].x[1]+gp[posn].dir[i].x[1]/2. - x[1]) * gp[posn].dir[i].x[1]+
               (gp[posn].x[2]+gp[posn].dir[i].x[2]/2. - x[2]) * gp[posn].dir[i].x[2]);

    denominator=(dx[0]*gp[posn].dir[i].x[0]+dx[1]*gp[posn].dir[i].x[1]+dx[2]*gp[posn].dir[i].x[2]);
    
    if(fabs(denominator) > 0){
      newdist=numerator/denominator;
      if(newdist<*ds && newdist > cutoff){
        *ds=newdist;
        *nposn=gp[posn].neigh[i]->id;
      }
    }
  }
  if(*nposn==-1) *nposn=posn;
}


void
<<<<<<< HEAD
traceray(rayData ray, int tmptrans, int im, inputPars *par, struct grid *gp, molData *md, image *img, int nlinetot, int *counta, int *countb, double cutoff){
=======
traceray(rayData ray, int cmbMolI, int cmbLineI, int im, configInfo *par, struct grid *gp, molData *md, image *img, double cutoff){
>>>>>>> 9eaa2836
  /*
For a given image pixel position, this function evaluates the intensity of the total light emitted/absorbed along that line of sight through the (possibly rotated) model. The calculation is performed for several frequencies, one per channel of the output image.

Note that the algorithm employed here is similar to that employed in the function photon() which calculates the average radiant flux impinging on a grid cell: namely the notional photon is started at the side of the model near the observer and 'propagated' in the receding direction until it 'reaches' the far side. This is rather non-physical in conception but it makes the calculation easier.
  */
  const int stokesIi=0;
  int ichan,posn,nposn,i,molI,lineI;
  double vfac=0.,x[3],dx[3],vThisChan;
  double deltav,ds,dist2,ndist2,xp,yp,zp,col,lineRedShift,jnu,alpha,remnantSnu,dtau,expDTau,snu_pol[3];

  for(ichan=0;ichan<img[im].nchan;ichan++){
    ray.tau[ichan]=0.0;
    ray.intensity[ichan]=0.0;
  }

  xp=ray.x;
  yp=ray.y;

  if((xp*xp+yp*yp)/par->radiusSqu <= 1 ) {
    zp=-sqrt(par->radiusSqu-(xp*xp+yp*yp)); /* There are two points of intersection between the line of sight and the spherical model surface; this is the Z coordinate (in the unrotated frame) of the one nearer to the observer. */

    /* Rotate the line of sight as desired. */
    for(i=0;i<3;i++){
      x[i]=xp*img[im].rotMat[i][0] + yp*img[im].rotMat[i][1] + zp*img[im].rotMat[i][2];
      dx[i]= img[im].rotMat[i][2]; /* This points away from the observer. */
    }

    /* Find the grid point nearest to the starting x. */
    i=0;
    dist2=(x[0]-gp[i].x[0])*(x[0]-gp[i].x[0]) + (x[1]-gp[i].x[1])*(x[1]-gp[i].x[1]) + (x[2]-gp[i].x[2])*(x[2]-gp[i].x[2]);
    posn=i;
    for(i=1;i<par->ncell;i++){
      ndist2=(x[0]-gp[i].x[0])*(x[0]-gp[i].x[0]) + (x[1]-gp[i].x[1])*(x[1]-gp[i].x[1]) + (x[2]-gp[i].x[2])*(x[2]-gp[i].x[2]);
      if(ndist2<dist2){
        posn=i;
        dist2=ndist2;
      }
    }

    col=0;
    do{
      ds=-2.*zp-col; /* This default value is chosen to be as large as possible given the spherical model boundary. */
      nposn=-1;
      line_plane_intersect(gp,&ds,posn,&nposn,dx,x,cutoff); /* Returns a new ds equal to the distance to the next Voronoi face, and nposn, the ID of the grid cell that abuts that face. */ 
      if(par->polarization){
<<<<<<< HEAD
        for(ichan=0;ichan<img[im].nchan;ichan++){
          sourceFunc_pol(snu_pol,&dtau,ds,md,vfac,gp,posn,0,0,img[im].theta);
=======
        sourceFunc_pol(snu_pol,&alpha,gp,posn,0,0,img[im].rotMat);
        dtau=alpha*ds;
        calcSourceFn(dtau, par, &remnantSnu, &expDTau);
        remnantSnu *= md[0].norminv*ds;

        for(ichan=0;ichan<img[im].nchan;ichan++){ /* Loop over I, Q and U */
>>>>>>> 9eaa2836
#ifdef FASTEXP
          ray.intensity[ichan]+=FastExp(ray.tau[ichan])*remnantSnu*snu_pol[ichan];
#else
          ray.intensity[ichan]+=   exp(-ray.tau[ichan])*remnantSnu*snu_pol[ichan];
#endif
          ray.tau[ichan]+=dtau; //**** But this will be the same for I, Q or U.
        }
      } else {
        for(ichan=0;ichan<img[im].nchan;ichan++){
          jnu=.0;
          alpha=0.;

<<<<<<< HEAD
          for(iline=0;iline<nlinetot;iline++){
            molI = counta[iline];
            lineI = countb[iline];
            if(img[im].doline && md[molI].freq[lineI] > img[im].freq-img[im].bandwidth/2.
            && md[molI].freq[lineI] < img[im].freq+img[im].bandwidth/2.){
              /* Calculate the red shift of the transition wrt to the frequency specified for the image. */
              if(img[im].trans > -1){
                lineRedShift=(md[molI].freq[img[im].trans]-md[molI].freq[lineI])/md[molI].freq[img[im].trans]*CLIGHT;
              } else {
                lineRedShift=(img[im].freq-md[molI].freq[lineI])/img[im].freq*CLIGHT;
              }

              vThisChan=(ichan-(img[im].nchan-1)/2.)*img[im].velres; /* Consistent with the WCS definition in writefits(). */
              deltav = vThisChan - img[im].source_vel - lineRedShift;
              /* Line centre occurs when deltav = the recession velocity of the radiating material. Explanation of the signs of the 2nd and 3rd terms on the RHS: (i) A bulk source velocity (which is defined as >0 for the receding direction) should be added to the material velocity field; this is equivalent to subtracting it from deltav, as here. (ii) A positive value of lineRedShift means the line is red-shifted wrt to the frequency specified for the image. The effect is the same as if the line and image frequencies were the same, but the bulk recession velocity were higher. lineRedShift should thus be added to the recession velocity, which is equivalent to subtracting it from deltav, as here. */

              /* Calculate an approximate average line-shape function at deltav within the Voronoi cell. */
              if(!par->pregrid) velocityspline2(x,dx,ds,gp[posn].mol[molI].binv,deltav,&vfac);
              else vfac=gaussline(deltav-veloproject(dx,gp[posn].vel),gp[posn].mol[molI].binv);

              /* Increment jnu and alpha for this Voronoi cell by the amounts appropriate to the spectral line. */
              sourceFunc_line(&jnu,&alpha,md,vfac,gp,posn,molI,lineI);
            }
          }

          if(img[im].doline && img[im].trans > -1) sourceFunc_cont(&jnu,&alpha,gp,posn,0,img[im].trans);
          else if(img[im].doline && img[im].trans == -1) sourceFunc_cont(&jnu,&alpha,gp,posn,0,tmptrans);
          else sourceFunc_cont(&jnu,&alpha,gp,posn,0,0);
=======
          if(img[im].doline){
            for(molI=0;molI<par->nSpecies;molI++){
              for(lineI=0;lineI<md[molI].nline;lineI++){
                if(md[molI].freq[lineI] > img[im].freq-img[im].bandwidth*0.5
                && md[molI].freq[lineI] < img[im].freq+img[im].bandwidth*0.5){
                  /* Calculate the red shift of the transition wrt to the frequency specified for the image. */
                  if(img[im].trans > -1){
                    lineRedShift=(md[molI].freq[img[im].trans]-md[molI].freq[lineI])/md[molI].freq[img[im].trans]*CLIGHT;
                  } else {
                    lineRedShift=(img[im].freq-md[molI].freq[lineI])/img[im].freq*CLIGHT;
                  }

                  vThisChan=(ichan-(img[im].nchan-1)/2.)*img[im].velres; /* Consistent with the WCS definition in writefits(). */
                  deltav = vThisChan - img[im].source_vel - lineRedShift;
                  /* Line centre occurs when deltav = the recession velocity of the radiating material. Explanation of the signs of the 2nd and 3rd terms on the RHS: (i) A bulk source velocity (which is defined as >0 for the receding direction) should be added to the material velocity field; this is equivalent to subtracting it from deltav, as here. (ii) A positive value of lineRedShift means the line is red-shifted wrt to the frequency specified for the image. The effect is the same as if the line and image frequencies were the same, but the bulk recession velocity were higher. lineRedShift should thus be added to the recession velocity, which is equivalent to subtracting it from deltav, as here. */

                  /* Calculate an approximate average line-shape function at deltav within the Voronoi cell. */
                  if(!par->pregrid) velocityspline2(x,dx,ds,gp[posn].mol[molI].binv,deltav,&vfac);
                  else vfac=gaussline(deltav-veloproject(dx,gp[posn].vel),gp[posn].mol[molI].binv);

                  /* Increment jnu and alpha for this Voronoi cell by the amounts appropriate to the spectral line. */
                  sourceFunc_line(&jnu,&alpha,md,vfac,gp,posn,molI,lineI);
                }
              }
            }
          }

          sourceFunc_cont(&jnu,&alpha,gp,posn,cmbMolI,cmbLineI);
>>>>>>> 9eaa2836
          dtau=alpha*ds;
          calcSourceFn(dtau, par, &remnantSnu, &expDTau);
          remnantSnu *= jnu*md[0].norminv*ds;
#ifdef FASTEXP
          ray.intensity[ichan]+=FastExp(ray.tau[ichan])*remnantSnu;
#else
          ray.intensity[ichan]+=   exp(-ray.tau[ichan])*remnantSnu;
#endif
          ray.tau[ichan]+=dtau;
        }
      }

      /* Move the working point to the edge of the next Voronoi cell. */
      for(i=0;i<3;i++) x[i]+=ds*dx[i];
      col+=ds;
      posn=nposn;
    } while(col < 2.0*fabs(zp));

    /* Add or subtract cmb. */
    if(par->polarization){ /* just add it to Stokes I */
#ifdef FASTEXP
<<<<<<< HEAD
    for(ichan=0;ichan<img[im].nchan;ichan++){
      ray.intensity[ichan]+=FastExp(ray.tau[ichan])*md[0].local_cmb[tmptrans];
    }
#else
    for(ichan=0;ichan<img[im].nchan;ichan++){
      ray.intensity[ichan]+=exp(-ray.tau[ichan])*md[0].local_cmb[tmptrans];
    }
=======
      ray.intensity[stokesIi]+=FastExp(ray.tau[stokesIi])*md[cmbMolI].local_cmb[cmbLineI];
#else
      ray.intensity[stokesIi]+=exp(   -ray.tau[stokesIi])*md[cmbMolI].local_cmb[cmbLineI];
#endif

    }else{
#ifdef FASTEXP
      for(ichan=0;ichan<img[im].nchan;ichan++){
        ray.intensity[ichan]+=FastExp(ray.tau[ichan])*md[cmbMolI].local_cmb[cmbLineI];
      }
#else
      for(ichan=0;ichan<img[im].nchan;ichan++){
        ray.intensity[ichan]+=exp(-ray.tau[ichan])*md[cmbMolI].local_cmb[cmbLineI];
      }
>>>>>>> 9eaa2836
#endif
    }
  }
}


void
<<<<<<< HEAD
raytrace(int im, inputPars *par, struct grid *gp, molData *md, image *img){
  int *counta, *countb,nlinetot,aa;
  int ichan,px,iline,tmptrans,i,threadI,nRaysDone;
=======
raytrace(int im, configInfo *par, struct grid *gp, molData *md, image *img){
  int aa,ichan,px,iline,cmbMolI,cmbLineI,i,threadI,nRaysDone,molI,lineI;
>>>>>>> 9eaa2836
  double size,minfreq,absDeltaFreq,totalNumPixelsMinus1=(double)(img[im].pxls*img[im].pxls-1);
  double cutoff;
  const gsl_rng_type *ranNumGenType = gsl_rng_ranlxs2;
  gsl_error_handler_t *defaultErrorHandler=NULL;

  gsl_rng *ran = gsl_rng_alloc(ranNumGenType);	/* Random number generator */
#ifdef TEST
  gsl_rng_set(ran,178490);
#else
  gsl_rng_set(ran,time(0));
#endif

  gsl_rng **threadRans;
  threadRans = malloc(sizeof(gsl_rng *)*par->nThreads);

  for (i=0;i<par->nThreads;i++){
    threadRans[i] = gsl_rng_alloc(ranNumGenType);
    gsl_rng_set(threadRans[i],(int)(gsl_rng_uniform(ran)*1e6));
  }

  size=img[im].distance*img[im].imgres;

<<<<<<< HEAD
  /* Determine whether there are blended lines or not. */
  lineCount(par->nSpecies, md, &counta, &countb, &nlinetot);
  if(img[im].doline==0) nlinetot=1;

  /* Fix the image parameters. */
  if(img[im].freq < 0) img[im].freq=md[0].freq[img[im].trans];
  if(img[im].nchan == 0 && img[im].bandwidth>0){
    img[im].nchan=(int) (img[im].bandwidth/(img[im].velres/CLIGHT*img[im].freq));
  } else if (img[im].velres<0 && img[im].bandwidth>0){
    img[im].velres = img[im].bandwidth*CLIGHT/img[im].freq/img[im].nchan;
  } else img[im].bandwidth = img[im].nchan*img[im].velres/CLIGHT * img[im].freq;

  if(img[im].trans<0){
    iline=0;
    minfreq=fabs(img[im].freq-md[0].freq[iline]);
    tmptrans=iline;
    for(iline=1;iline<md[0].nline;iline++){
      absDeltaFreq=fabs(img[im].freq-md[0].freq[iline]);
      if(absDeltaFreq<minfreq){
        minfreq=absDeltaFreq;
        tmptrans=iline;
=======
  if(img[im].doline){
    /* The user may have set img.trans/img.molI but not img.freq. If so, we calculate freq now.
    */
    if(img[im].trans>-1)
      img[im].freq = md[img[im].molI].freq[img[im].trans];

    /* Fill in the missing one of the triplet nchan/velres/bandwidth.
    */
    if(img[im].bandwidth > 0 && img[im].velres > 0){
      img[im].nchan = (int)(img[im].bandwidth/(img[im].velres/CLIGHT*img[im].freq));

    }else if(img[im].bandwidth > 0 && img[im].nchan > 0){
      img[im].velres = img[im].bandwidth*CLIGHT/img[im].freq/img[im].nchan;

    }else{ /*(img[im].velres > 0 && img[im].nchan > 0 */
      img[im].bandwidth = img[im].nchan*img[im].velres/CLIGHT*img[im].freq;
    }
  } /* If not doline, we already have img.freq and nchan by now anyway. */

  /*
For both line and continuum images we have to access (currently in traceray() and sourceFunc_cont()) array elements m[i].local_cmb[j], g[id].mol[i].dust[j] and g[id].mol[i].knu[j]. For a continuum image, the molData object and the grid.mol object are simply convenient (if misleadingly named in this instance) repositories of appropriate cmb, dust and knu information; there is no actual molecule involved, and i and j are both simply 0.

For a line image however, we may have a problem, because of the pair of quantities img.freq and img.trans, the user is allowed to specify freq and not trans. Since the cmb, dust and knu are assumed to be slowly-varying quantities, we can for 'trans' in this case use the line closest to the image frequency. (There must be some reasonably close line, else we would see no line emission in the image.)
  */
  if(img[im].doline){
    if (img[im].trans>=0){
      cmbMolI  = img[im].molI;
      cmbLineI = img[im].trans;

    }else{ /* User didn't set trans. Find the nearest line to the image frequency. */
      for(molI=0;molI<par->nSpecies;molI++){
        for(lineI=0;lineI<md[molI].nline;lineI++){
          absDeltaFreq = fabs(img[im].freq - md[molI].freq[lineI]);
          if((molI==0 && lineI==0) || absDeltaFreq < minfreq){
            minfreq = absDeltaFreq;
            cmbMolI = molI;
            cmbLineI = lineI;
          }
        }
>>>>>>> 9eaa2836
      }
    }
  }else{ /* continuum image */
    cmbMolI = 0;
    cmbLineI = 0;
  }

  cutoff = par->minScale*1.0e-7;

  for(px=0;px<(img[im].pxls*img[im].pxls);px++){
    for(ichan=0;ichan<img[im].nchan;ichan++){
      img[im].pixel[px].intense[ichan]=0.0;
      img[im].pixel[px].tau[ichan]=0.0;
    }
  }

  defaultErrorHandler = gsl_set_error_handler_off();
  /*
The GSL documentation does not recommend leaving the error handler at the default within multi-threaded code.

While this is off however, gsl_* calls will not exit if they encounter a problem. We may need to pay some attention to trapping their errors.
  */

  nRaysDone=0;
  omp_set_dynamic(0);
  #pragma omp parallel private(px,aa,threadI) num_threads(par->nThreads)
  {
    threadI = omp_get_thread_num();

    /* Declaration of thread-private pointers. */
    rayData ray;
    ray.intensity=malloc(sizeof(double) * img[im].nchan);
    ray.tau=malloc(sizeof(double) * img[im].nchan);

    #pragma omp for
    /* Main loop through pixel grid. */
    for(px=0;px<(img[im].pxls*img[im].pxls);px++){
      #pragma omp atomic
      ++nRaysDone;

      for(aa=0;aa<par->antialias;aa++){
        ray.x = -size*(gsl_rng_uniform(threadRans[threadI]) + px%img[im].pxls - 0.5*img[im].pxls);
        ray.y =  size*(gsl_rng_uniform(threadRans[threadI]) + px/img[im].pxls - 0.5*img[im].pxls);

<<<<<<< HEAD
        traceray(ray, tmptrans, im, par, gp, md, img, nlinetot, counta, countb, cutoff);
=======
        traceray(ray, cmbMolI, cmbLineI, im, par, gp, md, img, cutoff);
>>>>>>> 9eaa2836

        #pragma omp critical
        {
          for(ichan=0;ichan<img[im].nchan;ichan++){
            img[im].pixel[px].intense[ichan] += ray.intensity[ichan]/(double) par->antialias;
            img[im].pixel[px].tau[ichan] += ray.tau[ichan]/(double) par->antialias;
          }
        }
      }
      if (threadI == 0){ /* i.e., is master thread */
        if(!silent) progressbar((double)(nRaysDone)/totalNumPixelsMinus1, 13);
      }
    }

    free(ray.tau);
    free(ray.intensity);
  } /* End of parallel block. */

  gsl_set_error_handler(defaultErrorHandler);

  for (i=0;i<par->nThreads;i++){
    gsl_rng_free(threadRans[i]);
  }
  free(threadRans);
  gsl_rng_free(ran);

  if(!silent) printDone(13);
}
<|MERGE_RESOLUTION|>--- conflicted
+++ resolved
@@ -38,28 +38,28 @@
 
 
 void
-line_plane_intersect(struct grid *gp, double *ds, int posn, int *nposn, double *dx, double *x, double cutoff){
+line_plane_intersect(struct grid *g, double *ds, int posn, int *nposn, double *dx, double *x, double cutoff){
   /*
 This function returns ds as the (always positive-valued) distance between the present value of x and the next Voronoi face in the direction of vector dx, and nposn as the id of the grid cell that abuts that face. 
   */
   double newdist, numerator, denominator ;
   int i;
 
-  for(i=0;i<gp[posn].numNeigh;i++) {
+  for(i=0;i<g[posn].numNeigh;i++) {
     /* Find the shortest distance between (x,y,z) and any of the posn Voronoi faces */
     /* ds=(p0-l0) dot n / l dot n */
 
-    numerator=((gp[posn].x[0]+gp[posn].dir[i].x[0]/2. - x[0]) * gp[posn].dir[i].x[0]+
-               (gp[posn].x[1]+gp[posn].dir[i].x[1]/2. - x[1]) * gp[posn].dir[i].x[1]+
-               (gp[posn].x[2]+gp[posn].dir[i].x[2]/2. - x[2]) * gp[posn].dir[i].x[2]);
-
-    denominator=(dx[0]*gp[posn].dir[i].x[0]+dx[1]*gp[posn].dir[i].x[1]+dx[2]*gp[posn].dir[i].x[2]);
+    numerator=((g[posn].x[0]+g[posn].dir[i].x[0]/2. - x[0]) * g[posn].dir[i].x[0]+
+               (g[posn].x[1]+g[posn].dir[i].x[1]/2. - x[1]) * g[posn].dir[i].x[1]+
+               (g[posn].x[2]+g[posn].dir[i].x[2]/2. - x[2]) * g[posn].dir[i].x[2]);
+
+    denominator=(dx[0]*g[posn].dir[i].x[0]+dx[1]*g[posn].dir[i].x[1]+dx[2]*g[posn].dir[i].x[2]);
     
     if(fabs(denominator) > 0){
       newdist=numerator/denominator;
       if(newdist<*ds && newdist > cutoff){
         *ds=newdist;
-        *nposn=gp[posn].neigh[i]->id;
+        *nposn=g[posn].neigh[i]->id;
       }
     }
   }
@@ -68,11 +68,7 @@
 
 
 void
-<<<<<<< HEAD
-traceray(rayData ray, int tmptrans, int im, inputPars *par, struct grid *gp, molData *md, image *img, int nlinetot, int *counta, int *countb, double cutoff){
-=======
 traceray(rayData ray, int cmbMolI, int cmbLineI, int im, configInfo *par, struct grid *gp, molData *md, image *img, double cutoff){
->>>>>>> 9eaa2836
   /*
 For a given image pixel position, this function evaluates the intensity of the total light emitted/absorbed along that line of sight through the (possibly rotated) model. The calculation is performed for several frequencies, one per channel of the output image.
 
@@ -118,17 +114,12 @@
       nposn=-1;
       line_plane_intersect(gp,&ds,posn,&nposn,dx,x,cutoff); /* Returns a new ds equal to the distance to the next Voronoi face, and nposn, the ID of the grid cell that abuts that face. */ 
       if(par->polarization){
-<<<<<<< HEAD
-        for(ichan=0;ichan<img[im].nchan;ichan++){
-          sourceFunc_pol(snu_pol,&dtau,ds,md,vfac,gp,posn,0,0,img[im].theta);
-=======
         sourceFunc_pol(snu_pol,&alpha,gp,posn,0,0,img[im].rotMat);
         dtau=alpha*ds;
         calcSourceFn(dtau, par, &remnantSnu, &expDTau);
         remnantSnu *= md[0].norminv*ds;
 
         for(ichan=0;ichan<img[im].nchan;ichan++){ /* Loop over I, Q and U */
->>>>>>> 9eaa2836
 #ifdef FASTEXP
           ray.intensity[ichan]+=FastExp(ray.tau[ichan])*remnantSnu*snu_pol[ichan];
 #else
@@ -141,36 +132,6 @@
           jnu=.0;
           alpha=0.;
 
-<<<<<<< HEAD
-          for(iline=0;iline<nlinetot;iline++){
-            molI = counta[iline];
-            lineI = countb[iline];
-            if(img[im].doline && md[molI].freq[lineI] > img[im].freq-img[im].bandwidth/2.
-            && md[molI].freq[lineI] < img[im].freq+img[im].bandwidth/2.){
-              /* Calculate the red shift of the transition wrt to the frequency specified for the image. */
-              if(img[im].trans > -1){
-                lineRedShift=(md[molI].freq[img[im].trans]-md[molI].freq[lineI])/md[molI].freq[img[im].trans]*CLIGHT;
-              } else {
-                lineRedShift=(img[im].freq-md[molI].freq[lineI])/img[im].freq*CLIGHT;
-              }
-
-              vThisChan=(ichan-(img[im].nchan-1)/2.)*img[im].velres; /* Consistent with the WCS definition in writefits(). */
-              deltav = vThisChan - img[im].source_vel - lineRedShift;
-              /* Line centre occurs when deltav = the recession velocity of the radiating material. Explanation of the signs of the 2nd and 3rd terms on the RHS: (i) A bulk source velocity (which is defined as >0 for the receding direction) should be added to the material velocity field; this is equivalent to subtracting it from deltav, as here. (ii) A positive value of lineRedShift means the line is red-shifted wrt to the frequency specified for the image. The effect is the same as if the line and image frequencies were the same, but the bulk recession velocity were higher. lineRedShift should thus be added to the recession velocity, which is equivalent to subtracting it from deltav, as here. */
-
-              /* Calculate an approximate average line-shape function at deltav within the Voronoi cell. */
-              if(!par->pregrid) velocityspline2(x,dx,ds,gp[posn].mol[molI].binv,deltav,&vfac);
-              else vfac=gaussline(deltav-veloproject(dx,gp[posn].vel),gp[posn].mol[molI].binv);
-
-              /* Increment jnu and alpha for this Voronoi cell by the amounts appropriate to the spectral line. */
-              sourceFunc_line(&jnu,&alpha,md,vfac,gp,posn,molI,lineI);
-            }
-          }
-
-          if(img[im].doline && img[im].trans > -1) sourceFunc_cont(&jnu,&alpha,gp,posn,0,img[im].trans);
-          else if(img[im].doline && img[im].trans == -1) sourceFunc_cont(&jnu,&alpha,gp,posn,0,tmptrans);
-          else sourceFunc_cont(&jnu,&alpha,gp,posn,0,0);
-=======
           if(img[im].doline){
             for(molI=0;molI<par->nSpecies;molI++){
               for(lineI=0;lineI<md[molI].nline;lineI++){
@@ -199,7 +160,6 @@
           }
 
           sourceFunc_cont(&jnu,&alpha,gp,posn,cmbMolI,cmbLineI);
->>>>>>> 9eaa2836
           dtau=alpha*ds;
           calcSourceFn(dtau, par, &remnantSnu, &expDTau);
           remnantSnu *= jnu*md[0].norminv*ds;
@@ -221,15 +181,6 @@
     /* Add or subtract cmb. */
     if(par->polarization){ /* just add it to Stokes I */
 #ifdef FASTEXP
-<<<<<<< HEAD
-    for(ichan=0;ichan<img[im].nchan;ichan++){
-      ray.intensity[ichan]+=FastExp(ray.tau[ichan])*md[0].local_cmb[tmptrans];
-    }
-#else
-    for(ichan=0;ichan<img[im].nchan;ichan++){
-      ray.intensity[ichan]+=exp(-ray.tau[ichan])*md[0].local_cmb[tmptrans];
-    }
-=======
       ray.intensity[stokesIi]+=FastExp(ray.tau[stokesIi])*md[cmbMolI].local_cmb[cmbLineI];
 #else
       ray.intensity[stokesIi]+=exp(   -ray.tau[stokesIi])*md[cmbMolI].local_cmb[cmbLineI];
@@ -244,7 +195,6 @@
       for(ichan=0;ichan<img[im].nchan;ichan++){
         ray.intensity[ichan]+=exp(-ray.tau[ichan])*md[cmbMolI].local_cmb[cmbLineI];
       }
->>>>>>> 9eaa2836
 #endif
     }
   }
@@ -252,14 +202,8 @@
 
 
 void
-<<<<<<< HEAD
-raytrace(int im, inputPars *par, struct grid *gp, molData *md, image *img){
-  int *counta, *countb,nlinetot,aa;
-  int ichan,px,iline,tmptrans,i,threadI,nRaysDone;
-=======
 raytrace(int im, configInfo *par, struct grid *gp, molData *md, image *img){
   int aa,ichan,px,iline,cmbMolI,cmbLineI,i,threadI,nRaysDone,molI,lineI;
->>>>>>> 9eaa2836
   double size,minfreq,absDeltaFreq,totalNumPixelsMinus1=(double)(img[im].pxls*img[im].pxls-1);
   double cutoff;
   const gsl_rng_type *ranNumGenType = gsl_rng_ranlxs2;
@@ -282,29 +226,6 @@
 
   size=img[im].distance*img[im].imgres;
 
-<<<<<<< HEAD
-  /* Determine whether there are blended lines or not. */
-  lineCount(par->nSpecies, md, &counta, &countb, &nlinetot);
-  if(img[im].doline==0) nlinetot=1;
-
-  /* Fix the image parameters. */
-  if(img[im].freq < 0) img[im].freq=md[0].freq[img[im].trans];
-  if(img[im].nchan == 0 && img[im].bandwidth>0){
-    img[im].nchan=(int) (img[im].bandwidth/(img[im].velres/CLIGHT*img[im].freq));
-  } else if (img[im].velres<0 && img[im].bandwidth>0){
-    img[im].velres = img[im].bandwidth*CLIGHT/img[im].freq/img[im].nchan;
-  } else img[im].bandwidth = img[im].nchan*img[im].velres/CLIGHT * img[im].freq;
-
-  if(img[im].trans<0){
-    iline=0;
-    minfreq=fabs(img[im].freq-md[0].freq[iline]);
-    tmptrans=iline;
-    for(iline=1;iline<md[0].nline;iline++){
-      absDeltaFreq=fabs(img[im].freq-md[0].freq[iline]);
-      if(absDeltaFreq<minfreq){
-        minfreq=absDeltaFreq;
-        tmptrans=iline;
-=======
   if(img[im].doline){
     /* The user may have set img.trans/img.molI but not img.freq. If so, we calculate freq now.
     */
@@ -344,7 +265,6 @@
             cmbLineI = lineI;
           }
         }
->>>>>>> 9eaa2836
       }
     }
   }else{ /* continuum image */
@@ -389,11 +309,7 @@
         ray.x = -size*(gsl_rng_uniform(threadRans[threadI]) + px%img[im].pxls - 0.5*img[im].pxls);
         ray.y =  size*(gsl_rng_uniform(threadRans[threadI]) + px/img[im].pxls - 0.5*img[im].pxls);
 
-<<<<<<< HEAD
-        traceray(ray, tmptrans, im, par, gp, md, img, nlinetot, counta, countb, cutoff);
-=======
         traceray(ray, cmbMolI, cmbLineI, im, par, gp, md, img, cutoff);
->>>>>>> 9eaa2836
 
         #pragma omp critical
         {
@@ -419,6 +335,4 @@
   }
   free(threadRans);
   gsl_rng_free(ran);
-
-  if(!silent) printDone(13);
 }
