/*
 *  raytrace.c
 *  This file is part of LIME, the versatile line modeling engine
 *
 *  Copyright (C) 2006-2014 Christian Brinch
 *  Copyright (C) 2015 The LIME development team
 *
 */

#include "lime.h"


/*....................................................................*/
void velocityspline2(const double x[3], const double dx[3], const double ds\
  , const double binv, double *projVels, const int nSteps\
  , const double oneOnNSteps, const double deltav, double *vfac){
  /*
The bulk velocity of the model material can vary significantly with position, thus so can the value of the line-shape function at a given frequency and direction. The present function calculates 'vfac', an approximate average of the line-shape function along a path of length ds in the direction of the line of sight.
  */
  int i;
  double v,d,val,vel[3];

  *vfac=0.;
  for(i=0;i<nSteps;i++){
    d=i*ds*oneOnNSteps;
    v = deltav - projVels[i]; /* projVels contains the component of the local bulk velocity in the direction of dx, whereas deltav is the recession velocity of the channel we are interested in (corrected for bulk source velocity and line displacement from the nominal frequency). Remember also that, since dx points away from the observer, positive values of the projected velocity also represent recessions. Line centre occurs when v==0, i.e. when deltav==veloproject(dx,vel). That is the reason for the subtraction here. */
    val=fabs(v)*binv;
    if(val <=  2500.){
#ifdef FASTEXP
      *vfac+= FastExp(val*val);
#else
      *vfac+=   exp(-(val*val));
#endif
    }
  }
  *vfac *= oneOnNSteps;
  return;
}


/*....................................................................*/
void
line_plane_intersect(struct grid *g, double *ds, int posn, int *nposn, double *dx, double *x, double cutoff){
  /*
This function returns ds as the (always positive-valued) distance between the present value of x and the next Voronoi face in the direction of vector dx, and nposn as the id of the grid cell that abuts that face. 
  */
  double newdist, numerator, denominator ;
  int i;

  for(i=0;i<g[posn].numNeigh;i++) {
    /* Find the shortest distance between (x,y,z) and any of the posn Voronoi faces */
    /* ds=(p0-l0) dot n / l dot n */

    numerator=((g[posn].x[0]+g[posn].dir[i].x[0]/2. - x[0]) * g[posn].dir[i].x[0]+
               (g[posn].x[1]+g[posn].dir[i].x[1]/2. - x[1]) * g[posn].dir[i].x[1]+
               (g[posn].x[2]+g[posn].dir[i].x[2]/2. - x[2]) * g[posn].dir[i].x[2]);

    denominator=(dx[0]*g[posn].dir[i].x[0]+dx[1]*g[posn].dir[i].x[1]+dx[2]*g[posn].dir[i].x[2]);
    
    if(fabs(denominator) > 0){
      newdist=numerator/denominator;
      if(newdist<*ds && newdist > cutoff){
        *ds=newdist;
        *nposn=g[posn].neigh[i]->id;
      }
    }
  }
  if(*nposn==-1) *nposn=posn;
}


/*....................................................................*/
void traceray(rayData ray, int tmptrans, int im, inputPars *par\
  , struct grid *g, molData *m, image *img, int nlinetot, int *counta\
  , int *countb, double cutoff, const int nSteps, const double oneOnNSteps){
  /*
For a given image pixel position, this function evaluates the intensity of the total light emitted/absorbed along that line of sight through the (possibly rotated) model. The calculation is performed for several frequencies, one per channel of the output image.

Note that the algorithm employed here is similar to that employed in the function photon() which calculates the average radiant flux impinging on a grid cell: namely the notional photon is started at the side of the model near the observer and 'propagated' in the receding direction until it 'reaches' the far side. This is rather non-physical in conception but it makes the calculation easier.
  */
  int ichan,posn,nposn,i,iline,molI,lineI,contMolI,contLineI,polMolI,polLineI,stokesId;
  double vfac=0.,x[DIM],dx[DIM],vThisChan;
  double deltav,ds,dist2,ndist2,xp,yp,zp,col,lineRedShift,jnu,alpha,remnantSnu,dtau,expDTau,snu_pol[3];
  double projVels[nSteps],d,vel[DIM],contJnu,contAlpha;

  for(ichan=0;ichan<img[im].nchan;ichan++){
    ray.tau[ichan]=0.0;
    ray.intensity[ichan]=0.0;
  }

  xp=ray.x;
  yp=ray.y;

  if((xp*xp+yp*yp)/par->radiusSqu <= 1 ) {
    zp=-sqrt(par->radiusSqu-(xp*xp+yp*yp)); /* There are two points of intersection between the line of sight and the spherical model surface; this is the Z coordinate (in the unrotated frame) of the one nearer to the observer. */

    /* Rotate the line of sight as desired. */
    for(i=0;i<DIM;i++){
      x[i]=xp*img[im].rotMat[i][0] + yp*img[im].rotMat[i][1] + zp*img[im].rotMat[i][2];
      dx[i]= img[im].rotMat[i][2]; /* This points away from the observer. */
    }

    contMolI = 0; /****** Always?? */

    if(img[im].doline && img[im].trans > -1)
      contLineI = img[im].trans;
    else if(img[im].doline && img[im].trans == -1)
      contLineI = tmptrans;
    else
      contLineI = 0;

    /* Find the grid point nearest to the starting x. */
    i=0;
    dist2=(x[0]-g[i].x[0])*(x[0]-g[i].x[0]) + (x[1]-g[i].x[1])*(x[1]-g[i].x[1]) + (x[2]-g[i].x[2])*(x[2]-g[i].x[2]);
    posn=i;
    for(i=1;i<par->ncell;i++){
      ndist2=(x[0]-g[i].x[0])*(x[0]-g[i].x[0]) + (x[1]-g[i].x[1])*(x[1]-g[i].x[1]) + (x[2]-g[i].x[2])*(x[2]-g[i].x[2]);
      if(ndist2<dist2){
        posn=i;
        dist2=ndist2;
      }
    }

    col=0;
    do{
      ds=-2.*zp-col; /* This default value is chosen to be as large as possible given the spherical model boundary. */
      nposn=-1;
      line_plane_intersect(g,&ds,posn,&nposn,dx,x,cutoff); /* Returns a new ds equal to the distance to the next Voronoi face, and nposn, the ID of the grid cell that abuts that face. */

      if(par->polarization){
        polMolI = 0; /****** Always?? */
        polLineI = 0; /****** Always?? */
        for(stokesId=0;stokesId<img[im].nchan;stokesId++){ /* We only loop over I, Q, U because no V? */
          sourceFunc_pol(snu_pol,&dtau,ds,m,g,posn,polMolI,polLineI,img[im].theta);
#ifdef FASTEXP
          ray.intensity[stokesId]+=FastExp(ray.tau[stokesId])*(1.-exp(-dtau))*snu_pol[stokesId];
#else
          ray.intensity[stokesId]+=   exp(-ray.tau[stokesId])*(1.-exp(-dtau))*snu_pol[stokesId];
#endif
          ray.tau[stokesId]+=dtau;
        }
      } else {
        if(!par->pregrid){
          for(i=0;i<nSteps;i++){
            d = i*ds*oneOnNSteps;
            velocity(x[0]+(dx[0]*d),x[1]+(dx[1]*d),x[2]+(dx[2]*d),vel);
            projVels[i] = veloproject(dx,vel);
          }
        }

        /* Calculate first the continuum stuff because it is the same for all channels:
        */
        contJnu = 0.0;
        contAlpha = 0.0;
        sourceFunc_cont(&contJnu,&contAlpha,g,posn,contMolI,contLineI);

        for(ichan=0;ichan<img[im].nchan;ichan++){
          jnu = contJnu;
          alpha = contAlpha;

          for(iline=0;iline<nlinetot;iline++){
            molI = counta[iline];
            lineI = countb[iline];
            if(img[im].doline\
            && m[molI].freq[lineI] > img[im].freq-img[im].bandwidth/2.
            && m[molI].freq[lineI] < img[im].freq+img[im].bandwidth/2.){
              /* Calculate the red shift of the transition wrt to the frequency specified for the image.
              */
              if(img[im].trans > -1){
                lineRedShift=(m[molI].freq[img[im].trans]-m[molI].freq[lineI])/m[molI].freq[img[im].trans]*CLIGHT;
              } else {
                lineRedShift=(img[im].freq-m[molI].freq[lineI])/img[im].freq*CLIGHT;
              }

              vThisChan=(ichan-(img[im].nchan-1)/2.)*img[im].velres; /* Consistent with the WCS definition in writefits(). */
              deltav = vThisChan - img[im].source_vel - lineRedShift;
              /* Line centre occurs when deltav = the recession velocity of the radiating material. Explanation of the signs of the 2nd and 3rd terms on the RHS: (i) A bulk source velocity (which is defined as >0 for the receding direction) should be added to the material velocity field; this is equivalent to subtracting it from deltav, as here. (ii) A positive value of lineRedShift means the line is red-shifted wrt to the frequency specified for the image. The effect is the same as if the line and image frequencies were the same, but the bulk recession velocity were higher. lineRedShift should thus be added to the recession velocity, which is equivalent to subtracting it from deltav, as here. */

              /* Calculate an approximate average line-shape function at deltav within the Voronoi cell. */
<<<<<<< HEAD
              if(!par->pregrid)
                velocityspline2(x,dx,ds,g[posn].mol[molI].binv,projVels,nSteps,oneOnNSteps,deltav,&vfac);
              else
                vfac = gaussline(deltav+veloproject(dx,g[posn].vel),g[posn].mol[molI].binv);
=======
              if(!par->pregrid) velocityspline2(x,dx,ds,g[posn].mol[molI].binv,deltav,&vfac);
              else vfac=gaussline(deltav-veloproject(dx,g[posn].vel),g[posn].mol[molI].binv);
>>>>>>> cceaea95

              /* Increment jnu and alpha for this Voronoi cell by the amounts appropriate to the spectral line. */
              sourceFunc_line(&jnu,&alpha,m,vfac,g,posn,molI,lineI);
            }
          }

          dtau=alpha*ds;
//???          if(dtau < -30) dtau = -30; // as in photon()?
          calcSourceFn(dtau, par, &remnantSnu, &expDTau);
          remnantSnu *= jnu*m[0].norminv*ds;
#ifdef FASTEXP
          ray.intensity[ichan]+=FastExp(ray.tau[ichan])*remnantSnu;
#else
          ray.intensity[ichan]+=   exp(-ray.tau[ichan])*remnantSnu;
#endif
          ray.tau[ichan]+=dtau;
        }
      }

      /* Move the working point to the edge of the next Voronoi cell. */
      for(i=0;i<DIM;i++) x[i]+=ds*dx[i];
      col+=ds;
      posn=nposn;
    } while(col < 2.0*fabs(zp));

    /* Add or subtract cmb. */
#ifdef FASTEXP
    for(ichan=0;ichan<img[im].nchan;ichan++){
      ray.intensity[ichan]+=FastExp(ray.tau[ichan])*m[0].local_cmb[tmptrans];
    }
#else
    for(ichan=0;ichan<img[im].nchan;ichan++){
      ray.intensity[ichan]+=exp(-ray.tau[ichan])*m[0].local_cmb[tmptrans];
    }
#endif
  }
}


/*....................................................................*/
void raytrace(int im, inputPars *par, struct grid *g, molData *m, image *img){
  int *counta, *countb,nlinetot,aa;
  int ichan,px,iline,tmptrans,i,threadI,nRaysDone;
  double size,minfreq,absDeltaFreq,totalNumPixelsMinus1=(double)(img[im].pxls*img[im].pxls-1);
  double cutoff;
  const gsl_rng_type *ranNumGenType = gsl_rng_ranlxs2;
  const int nStepsThruCell=10;
  const double oneOnNSteps=1.0/(double)nStepsThruCell;

  gsl_rng *ran = gsl_rng_alloc(ranNumGenType);	/* Random number generator */
#ifdef TEST
  gsl_rng_set(ran,178490);
#else
  gsl_rng_set(ran,time(0));
#endif

  gsl_rng **threadRans;
  threadRans = malloc(sizeof(gsl_rng *)*par->nThreads);

  for (i=0;i<par->nThreads;i++){
    threadRans[i] = gsl_rng_alloc(ranNumGenType);
    gsl_rng_set(threadRans[i],(int)gsl_rng_uniform(ran)*1e6);
  }

  size=img[im].distance*img[im].imgres;

  /* Determine whether there are blended lines or not. */
  lineCount(par->nSpecies, m, &counta, &countb, &nlinetot);
  if(img[im].doline==0) nlinetot=1;

  /* Fix the image parameters. */
  if(img[im].freq < 0) img[im].freq=m[0].freq[img[im].trans];
  if(img[im].nchan == 0 && img[im].bandwidth>0){
    img[im].nchan=(int) (img[im].bandwidth/(img[im].velres/CLIGHT*img[im].freq));
  } else if (img[im].velres<0 && img[im].bandwidth>0){
    img[im].velres = img[im].bandwidth*CLIGHT/img[im].freq/img[im].nchan;
  } else img[im].bandwidth = img[im].nchan*img[im].velres/CLIGHT * img[im].freq;

  if(img[im].trans<0){
    iline=0;
    minfreq=fabs(img[im].freq-m[0].freq[iline]);
    tmptrans=iline;
    for(iline=1;iline<m[0].nline;iline++){
      absDeltaFreq=fabs(img[im].freq-m[0].freq[iline]);
      if(absDeltaFreq<minfreq){
        minfreq=absDeltaFreq;
        tmptrans=iline;
      }
    }
  } else tmptrans=img[im].trans;

  cutoff = par->minScale*1.0e-7;

  for(px=0;px<(img[im].pxls*img[im].pxls);px++){
    for(ichan=0;ichan<img[im].nchan;ichan++){
      img[im].pixel[px].intense[ichan]=0.0;
      img[im].pixel[px].tau[ichan]=0.0;
    }
  }

  nRaysDone=0;
  omp_set_dynamic(0);
  #pragma omp parallel private(px,aa,threadI) num_threads(par->nThreads)
  {
    threadI = omp_get_thread_num();

    /* Declaration of thread-private pointers. */
    rayData ray;
    ray.intensity=malloc(sizeof(double) * img[im].nchan);
    ray.tau=malloc(sizeof(double) * img[im].nchan);

    #pragma omp for
    /* Main loop through pixel grid. */
    for(px=0;px<(img[im].pxls*img[im].pxls);px++){
      #pragma omp atomic
      ++nRaysDone;

      for(aa=0;aa<par->antialias;aa++){
        ray.x = -size*(gsl_rng_uniform(threadRans[threadI]) + px%img[im].pxls - 0.5*img[im].pxls);
        ray.y =  size*(gsl_rng_uniform(threadRans[threadI]) + px/img[im].pxls - 0.5*img[im].pxls);

        traceray(ray, tmptrans, im, par, g, m, img, nlinetot, counta, countb, cutoff, nStepsThruCell, oneOnNSteps);

        #pragma omp critical
        {
          for(ichan=0;ichan<img[im].nchan;ichan++){
            img[im].pixel[px].intense[ichan] += ray.intensity[ichan]/(double) par->antialias;
            img[im].pixel[px].tau[ichan] += ray.tau[ichan]/(double) par->antialias;
          }
        }
      }
      if (threadI == 0){ /* i.e., is master thread */
        if(!silent) progressbar((double)(nRaysDone)/totalNumPixelsMinus1, 13);
      }
    }

    free(ray.tau);
    free(ray.intensity);
  } /* End of parallel block. */

  img[im].trans=tmptrans;

  free(counta);
  free(countb);
  for (i=0;i<par->nThreads;i++){
    gsl_rng_free(threadRans[i]);
  }
  free(threadRans);
  gsl_rng_free(ran);
}
<|MERGE_RESOLUTION|>--- conflicted
+++ resolved
@@ -177,15 +177,10 @@
               /* Line centre occurs when deltav = the recession velocity of the radiating material. Explanation of the signs of the 2nd and 3rd terms on the RHS: (i) A bulk source velocity (which is defined as >0 for the receding direction) should be added to the material velocity field; this is equivalent to subtracting it from deltav, as here. (ii) A positive value of lineRedShift means the line is red-shifted wrt to the frequency specified for the image. The effect is the same as if the line and image frequencies were the same, but the bulk recession velocity were higher. lineRedShift should thus be added to the recession velocity, which is equivalent to subtracting it from deltav, as here. */
 
               /* Calculate an approximate average line-shape function at deltav within the Voronoi cell. */
-<<<<<<< HEAD
               if(!par->pregrid)
                 velocityspline2(x,dx,ds,g[posn].mol[molI].binv,projVels,nSteps,oneOnNSteps,deltav,&vfac);
               else
-                vfac = gaussline(deltav+veloproject(dx,g[posn].vel),g[posn].mol[molI].binv);
-=======
-              if(!par->pregrid) velocityspline2(x,dx,ds,g[posn].mol[molI].binv,deltav,&vfac);
-              else vfac=gaussline(deltav-veloproject(dx,g[posn].vel),g[posn].mol[molI].binv);
->>>>>>> cceaea95
+                vfac = gaussline(deltav-veloproject(dx,g[posn].vel),g[posn].mol[molI].binv);
 
               /* Increment jnu and alpha for this Voronoi cell by the amounts appropriate to the spectral line. */
               sourceFunc_line(&jnu,&alpha,m,vfac,g,posn,molI,lineI);
