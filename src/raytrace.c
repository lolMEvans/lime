/*
 *  raytrace.c
 *  This file is part of LIME, the versatile line modeling engine
 *
 *  Copyright (C) 2006-2014 Christian Brinch
 *  Copyright (C) 2015 The LIME development team
 *
 */

#include "lime.h"


void
velocityspline2(double x[3], double dx[3], double ds, double binv, double deltav, double *vfac){
  /*
The bulk velocity of the model material can vary significantly with position, thus so can the value of the line-shape function at a given frequency and direction. The present function calculates 'vfac', an approximate average of the line-shape function along a path of length ds in the direction of the line of sight.
  */
  int i,steps=10;
  double v,d,val,vel[3];

  *vfac=0.;
  for(i=0;i<steps;i++){
    d=i*ds/steps;
    velocity(x[0]+(dx[0]*d),x[1]+(dx[1]*d),x[2]+(dx[2]*d),vel);
    v=deltav-veloproject(dx,vel); /* veloproject returns the component of the local bulk velocity in the direction of dx, whereas deltav is the recession velocity of the channel we are interested in (corrected for bulk source velocity and line displacement from the nominal frequency). Remember also that, since dx points away from the observer, positive values of the projected velocity also represent recessions. Line centre occurs when v==0, i.e. when deltav==veloproject(dx,vel). That is the reason for the subtraction here. */
    val=fabs(v)*binv;
    if(val <=  2500.){
#ifdef FASTEXP
      *vfac+= FastExp(val*val);
#else
      *vfac+=   exp(-(val*val));
#endif
    }
  }
  *vfac=*vfac/steps;
  return;
}


void
line_plane_intersect(struct grid *g, double *ds, int posn, int *nposn, double *dx, double *x, double cutoff){
  /*
This function returns ds as the (always positive-valued) distance between the present value of x and the next Voronoi face in the direction of vector dx, and nposn as the id of the grid cell that abuts that face. 
  */
  double newdist, numerator, denominator ;
  int i;

  for(i=0;i<g[posn].numNeigh;i++) {
    /* Find the shortest distance between (x,y,z) and any of the posn Voronoi faces */
    /* ds=(p0-l0) dot n / l dot n */

    numerator=((g[posn].x[0]+g[posn].dir[i].x[0]/2. - x[0]) * g[posn].dir[i].x[0]+
               (g[posn].x[1]+g[posn].dir[i].x[1]/2. - x[1]) * g[posn].dir[i].x[1]+
               (g[posn].x[2]+g[posn].dir[i].x[2]/2. - x[2]) * g[posn].dir[i].x[2]);

    denominator=(dx[0]*g[posn].dir[i].x[0]+dx[1]*g[posn].dir[i].x[1]+dx[2]*g[posn].dir[i].x[2]);
    
    if(fabs(denominator) > 0){
      newdist=numerator/denominator;
      if(newdist<*ds && newdist > cutoff){
        *ds=newdist;
        *nposn=g[posn].neigh[i]->id;
      }
    }
  }
  if(*nposn==-1) *nposn=posn;
}


void
<<<<<<< HEAD
traceray(rayData ray, int cmbMolI, int cmbLineI, int im, inputPars *par, struct grid *g, molData *m, image *img, int nlinetot, int *counta, int *countb, double cutoff){
=======
traceray(rayData ray, int tmptrans, int im, configInfo *par, struct grid *gp, molData *md, image *img, double cutoff){
>>>>>>> 1e8ef1dc
  /*
For a given image pixel position, this function evaluates the intensity of the total light emitted/absorbed along that line of sight through the (possibly rotated) model. The calculation is performed for several frequencies, one per channel of the output image.

Note that the algorithm employed here is similar to that employed in the function photon() which calculates the average radiant flux impinging on a grid cell: namely the notional photon is started at the side of the model near the observer and 'propagated' in the receding direction until it 'reaches' the far side. This is rather non-physical in conception but it makes the calculation easier.
  */
  const int stokesIi=0;
  int ichan,posn,nposn,i,molI,lineI;
  double vfac=0.,x[3],dx[3],vThisChan;
  double deltav,ds,dist2,ndist2,xp,yp,zp,col,lineRedShift,jnu,alpha,remnantSnu,dtau,expDTau,snu_pol[3];

  for(ichan=0;ichan<img[im].nchan;ichan++){
    ray.tau[ichan]=0.0;
    ray.intensity[ichan]=0.0;
  }

  xp=ray.x;
  yp=ray.y;

  if((xp*xp+yp*yp)/par->radiusSqu <= 1 ) {
    zp=-sqrt(par->radiusSqu-(xp*xp+yp*yp)); /* There are two points of intersection between the line of sight and the spherical model surface; this is the Z coordinate (in the unrotated frame) of the one nearer to the observer. */

    /* Rotate the line of sight as desired. */
    for(i=0;i<3;i++){
      x[i]=xp*img[im].rotMat[i][0] + yp*img[im].rotMat[i][1] + zp*img[im].rotMat[i][2];
      dx[i]= img[im].rotMat[i][2]; /* This points away from the observer. */
    }

    /* Find the grid point nearest to the starting x. */
    i=0;
    dist2=(x[0]-gp[i].x[0])*(x[0]-gp[i].x[0]) + (x[1]-gp[i].x[1])*(x[1]-gp[i].x[1]) + (x[2]-gp[i].x[2])*(x[2]-gp[i].x[2]);
    posn=i;
    for(i=1;i<par->ncell;i++){
      ndist2=(x[0]-gp[i].x[0])*(x[0]-gp[i].x[0]) + (x[1]-gp[i].x[1])*(x[1]-gp[i].x[1]) + (x[2]-gp[i].x[2])*(x[2]-gp[i].x[2]);
      if(ndist2<dist2){
        posn=i;
        dist2=ndist2;
      }
    }

    col=0;
    do{
      ds=-2.*zp-col; /* This default value is chosen to be as large as possible given the spherical model boundary. */
      nposn=-1;
      line_plane_intersect(gp,&ds,posn,&nposn,dx,x,cutoff); /* Returns a new ds equal to the distance to the next Voronoi face, and nposn, the ID of the grid cell that abuts that face. */ 
      if(par->polarization){
        sourceFunc_pol(snu_pol,&alpha,gp,posn,0,0,img[im].rotMat);
        dtau=alpha*ds;
        calcSourceFn(dtau, par, &remnantSnu, &expDTau);
        remnantSnu *= md[0].norminv*ds;

        for(ichan=0;ichan<img[im].nchan;ichan++){ /* Loop over I, Q and U */
#ifdef FASTEXP
          ray.intensity[ichan]+=FastExp(ray.tau[ichan])*remnantSnu*snu_pol[ichan];
#else
          ray.intensity[ichan]+=   exp(-ray.tau[ichan])*remnantSnu*snu_pol[ichan];
#endif
          ray.tau[ichan]+=dtau; //**** But this will be the same for I, Q or U.
        }
      } else {
        for(ichan=0;ichan<img[im].nchan;ichan++){
          jnu=.0;
          alpha=0.;

<<<<<<< HEAD
          for(iline=0;iline<nlinetot;iline++){
            molI = counta[iline];
            lineI = countb[iline];
            if(img[im].doline && m[molI].freq[lineI] > img[im].freq-img[im].bandwidth/2.
            && m[molI].freq[lineI] < img[im].freq+img[im].bandwidth/2.){
              /* Calculate the red shift of the transition wrt to the frequency specified for the image. */
              lineRedShift=(img[im].freq-m[molI].freq[lineI])/img[im].freq*CLIGHT;

              vThisChan=(ichan-(img[im].nchan-1)/2.)*img[im].velres; /* Consistent with the WCS definition in writefits(). */
              deltav = vThisChan - img[im].source_vel - lineRedShift;
              /* Line centre occurs when deltav = the recession velocity of the radiating material. Explanation of the signs of the 2nd and 3rd terms on the RHS: (i) A bulk source velocity (which is defined as >0 for the receding direction) should be added to the material velocity field; this is equivalent to subtracting it from deltav, as here. (ii) A positive value of lineRedShift means the line is red-shifted wrt to the frequency specified for the image. The effect is the same as if the line and image frequencies were the same, but the bulk recession velocity were higher. lineRedShift should thus be added to the recession velocity, which is equivalent to subtracting it from deltav, as here. */

              /* Calculate an approximate average line-shape function at deltav within the Voronoi cell. */
              if(!par->pregrid) velocityspline2(x,dx,ds,g[posn].mol[molI].binv,deltav,&vfac);
              else vfac=gaussline(deltav-veloproject(dx,g[posn].vel),g[posn].mol[molI].binv);

              /* Increment jnu and alpha for this Voronoi cell by the amounts appropriate to the spectral line. */
              sourceFunc_line(&jnu,&alpha,m,vfac,g,posn,molI,lineI);
            }
          }
          sourceFunc_cont(&jnu,&alpha,g,posn,cmbMolI,cmbLineI);
=======
          if(img[im].doline){
            for(molI=0;molI<par->nSpecies;molI++){
              for(lineI=0;lineI<md[molI].nline;lineI++){
                if(md[molI].freq[lineI] > img[im].freq-img[im].bandwidth*0.5
                && md[molI].freq[lineI] < img[im].freq+img[im].bandwidth*0.5){
                  /* Calculate the red shift of the transition wrt to the frequency specified for the image. */
                  if(img[im].trans > -1){
                    lineRedShift=(md[molI].freq[img[im].trans]-md[molI].freq[lineI])/md[molI].freq[img[im].trans]*CLIGHT;
                  } else {
                    lineRedShift=(img[im].freq-md[molI].freq[lineI])/img[im].freq*CLIGHT;
                  }

                  vThisChan=(ichan-(img[im].nchan-1)/2.)*img[im].velres; /* Consistent with the WCS definition in writefits(). */
                  deltav = vThisChan - img[im].source_vel - lineRedShift;
                  /* Line centre occurs when deltav = the recession velocity of the radiating material. Explanation of the signs of the 2nd and 3rd terms on the RHS: (i) A bulk source velocity (which is defined as >0 for the receding direction) should be added to the material velocity field; this is equivalent to subtracting it from deltav, as here. (ii) A positive value of lineRedShift means the line is red-shifted wrt to the frequency specified for the image. The effect is the same as if the line and image frequencies were the same, but the bulk recession velocity were higher. lineRedShift should thus be added to the recession velocity, which is equivalent to subtracting it from deltav, as here. */

                  /* Calculate an approximate average line-shape function at deltav within the Voronoi cell. */
                  if(!par->pregrid) velocityspline2(x,dx,ds,gp[posn].mol[molI].binv,deltav,&vfac);
                  else vfac=gaussline(deltav-veloproject(dx,gp[posn].vel),gp[posn].mol[molI].binv);

                  /* Increment jnu and alpha for this Voronoi cell by the amounts appropriate to the spectral line. */
                  sourceFunc_line(&jnu,&alpha,md,vfac,gp,posn,molI,lineI);
                }
              }
            }
          }

          if(img[im].doline && img[im].trans > -1) sourceFunc_cont(&jnu,&alpha,gp,posn,0,img[im].trans);
          else if(img[im].doline && img[im].trans == -1) sourceFunc_cont(&jnu,&alpha,gp,posn,0,tmptrans);
          else sourceFunc_cont(&jnu,&alpha,gp,posn,0,0);
>>>>>>> 1e8ef1dc
          dtau=alpha*ds;
          calcSourceFn(dtau, par, &remnantSnu, &expDTau);
          remnantSnu *= jnu*md[0].norminv*ds;
#ifdef FASTEXP
          ray.intensity[ichan]+=FastExp(ray.tau[ichan])*remnantSnu;
#else
          ray.intensity[ichan]+=   exp(-ray.tau[ichan])*remnantSnu;
#endif
          ray.tau[ichan]+=dtau;
        }
      }

      /* Move the working point to the edge of the next Voronoi cell. */
      for(i=0;i<3;i++) x[i]+=ds*dx[i];
      col+=ds;
      posn=nposn;
    } while(col < 2.0*fabs(zp));

    /* Add or subtract cmb. */
    if(par->polarization){ /* just add it to Stokes I */
#ifdef FASTEXP
<<<<<<< HEAD
    for(ichan=0;ichan<img[im].nchan;ichan++){
      ray.intensity[ichan]+=FastExp(ray.tau[ichan])*m[cmbMolI].local_cmb[cmbLineI];
    }
#else
    for(ichan=0;ichan<img[im].nchan;ichan++){
      ray.intensity[ichan]+=exp(-ray.tau[ichan])*m[cmbMolI].local_cmb[cmbLineI];
    }
=======
      ray.intensity[stokesIi]+=FastExp(ray.tau[stokesIi])*md[0].local_cmb[tmptrans];
#else
      ray.intensity[stokesIi]+=exp(   -ray.tau[stokesIi])*md[0].local_cmb[tmptrans];
#endif

    }else{
#ifdef FASTEXP
      for(ichan=0;ichan<img[im].nchan;ichan++){
        ray.intensity[ichan]+=FastExp(ray.tau[ichan])*md[0].local_cmb[tmptrans];
      }
#else
      for(ichan=0;ichan<img[im].nchan;ichan++){
        ray.intensity[ichan]+=exp(-ray.tau[ichan])*md[0].local_cmb[tmptrans];
      }
>>>>>>> 1e8ef1dc
#endif
    }
  }
}


void
<<<<<<< HEAD
raytrace(int im, inputPars *par, struct grid *g, molData *m, image *img){
  int *counta, *countb,nlinetot,aa;
  int ichan,px,iline,cmbMolI,cmbLineI,i,threadI,nRaysDone,molI,lineI;
=======
raytrace(int im, configInfo *par, struct grid *gp, molData *md, image *img){
  int aa,ichan,px,iline,tmptrans,i,threadI,nRaysDone;
>>>>>>> 1e8ef1dc
  double size,minfreq,absDeltaFreq,totalNumPixelsMinus1=(double)(img[im].pxls*img[im].pxls-1);
  double cutoff;
  const gsl_rng_type *ranNumGenType = gsl_rng_ranlxs2;
  gsl_error_handler_t *defaultErrorHandler=NULL;

  gsl_rng *ran = gsl_rng_alloc(ranNumGenType);	/* Random number generator */
#ifdef TEST
  gsl_rng_set(ran,178490);
#else
  gsl_rng_set(ran,time(0));
#endif

  gsl_rng **threadRans;
  threadRans = malloc(sizeof(gsl_rng *)*par->nThreads);

  for (i=0;i<par->nThreads;i++){
    threadRans[i] = gsl_rng_alloc(ranNumGenType);
    gsl_rng_set(threadRans[i],(int)(gsl_rng_uniform(ran)*1e6));
  }

  size=img[im].distance*img[im].imgres;

<<<<<<< HEAD
  /* Determine whether there are blended lines or not. */
  lineCount(par->nSpecies, m, &counta, &countb, &nlinetot);
  if(img[im].doline==0) nlinetot=1;

  if(img[im].doline){
    /* The user may have set img.trans/img.molI but not img.freq. If so, we calculate freq now.
    */
    if(img[im].trans>-1)
      img[im].freq = m[img[im].molI].freq[img[im].trans];

    /* Fill in the missing one of the triplet nchan/velres/bandwidth.
    */
    if(img[im].bandwidth > 0 && img[im].velres > 0){
      img[im].nchan = (int)(img[im].bandwidth/(img[im].velres/CLIGHT*img[im].freq));

    }else if(img[im].bandwidth > 0 && img[im].nchan > 0){
      img[im].velres = img[im].bandwidth*CLIGHT/img[im].freq/img[im].nchan;

    }else{ /*(img[im].velres > 0 && img[im].nchan > 0 */
      img[im].bandwidth = img[im].nchan*img[im].velres/CLIGHT*img[im].freq;
    }
  } /* If not doline, we already have img.freq and nchan by now anyway. */

  /*
For both line and continuum images we have to access (currently in traceray() and sourceFunc_cont()) array elements m[i].local_cmb[j], g[id].mol[i].dust[j] and g[id].mol[i].knu[j]. For a continuum image, the molData object and the grid.mol object are simply convenient (if misleadingly named in this instance) repositories of appropriate cmb, dust and knu information; there is no actual molecule involved, and i and j are both simply 0.

For a line image however, we may have a problem, because of the pair of quantities img.freq and img.trans, the user is allowed to specify freq and not trans. Since the cmb, dust and knu are assumed to be slowly-varying quantities, we can for 'trans' in this case use the line closest to the image frequency. (There must be some reasonably close line, else we would see no line emission in the image.)
  */
  if(img[im].doline){
    if (img[im].trans>=0){
      cmbMolI  = img[im].molI;
      cmbLineI = img[im].trans;

    }else{ /* User didn't set trans. Find the nearest line to the image frequency. */
      for(molI=0;molI<par->nSpecies;molI++){
        for(lineI=0;lineI<m[molI].nline;lineI++){
          absDeltaFreq = fabs(img[im].freq - m[molI].freq[lineI]);
          if((molI==0 && lineI==0) || absDeltaFreq < minfreq){
            minfreq = absDeltaFreq;
            cmbMolI = molI;
            cmbLineI = lineI;
          }
        }
=======
  /* Fix the image parameters.
  */
  if(img[im].freq < 0) img[im].freq=md[0].freq[img[im].trans];
  if(img[im].nchan == 0 && img[im].bandwidth>0){
    img[im].nchan=(int) (img[im].bandwidth/(img[im].velres/CLIGHT*img[im].freq));
  } else if (img[im].velres<0 && img[im].bandwidth>0){
    img[im].velres = img[im].bandwidth*CLIGHT/img[im].freq/img[im].nchan;
  } else img[im].bandwidth = img[im].nchan*img[im].velres/CLIGHT * img[im].freq;

  if(img[im].trans<0){
    iline=0;
    minfreq=fabs(img[im].freq-md[0].freq[iline]);
    tmptrans=iline;
    for(iline=1;iline<md[0].nline;iline++){
      absDeltaFreq=fabs(img[im].freq-md[0].freq[iline]);
      if(absDeltaFreq<minfreq){
        minfreq=absDeltaFreq;
        tmptrans=iline;
>>>>>>> 1e8ef1dc
      }
    }
  }else{ /* continuum image */
    cmbMolI = 0;
    cmbLineI = 0;
  }

  cutoff = par->minScale*1.0e-7;

  for(px=0;px<(img[im].pxls*img[im].pxls);px++){
    for(ichan=0;ichan<img[im].nchan;ichan++){
      img[im].pixel[px].intense[ichan]=0.0;
      img[im].pixel[px].tau[ichan]=0.0;
    }
  }

  defaultErrorHandler = gsl_set_error_handler_off();
  /*
The GSL documentation does not recommend leaving the error handler at the default within multi-threaded code.

While this is off however, gsl_* calls will not exit if they encounter a problem. We may need to pay some attention to trapping their errors.
  */

  nRaysDone=0;
  omp_set_dynamic(0);
  #pragma omp parallel private(px,aa,threadI) num_threads(par->nThreads)
  {
    threadI = omp_get_thread_num();

    /* Declaration of thread-private pointers. */
    rayData ray;
    ray.intensity=malloc(sizeof(double) * img[im].nchan);
    ray.tau=malloc(sizeof(double) * img[im].nchan);

    #pragma omp for
    /* Main loop through pixel grid. */
    for(px=0;px<(img[im].pxls*img[im].pxls);px++){
      #pragma omp atomic
      ++nRaysDone;

      for(aa=0;aa<par->antialias;aa++){
        ray.x = -size*(gsl_rng_uniform(threadRans[threadI]) + px%img[im].pxls - 0.5*img[im].pxls);
        ray.y =  size*(gsl_rng_uniform(threadRans[threadI]) + px/img[im].pxls - 0.5*img[im].pxls);

<<<<<<< HEAD
        traceray(ray, cmbMolI, cmbLineI, im, par, g, m, img, nlinetot, counta, countb, cutoff);
=======
        traceray(ray, tmptrans, im, par, gp, md, img, cutoff);
>>>>>>> 1e8ef1dc

        #pragma omp critical
        {
          for(ichan=0;ichan<img[im].nchan;ichan++){
            img[im].pixel[px].intense[ichan] += ray.intensity[ichan]/(double) par->antialias;
            img[im].pixel[px].tau[ichan] += ray.tau[ichan]/(double) par->antialias;
          }
        }
      }
      if (threadI == 0){ /* i.e., is master thread */
        if(!silent) progressbar((double)(nRaysDone)/totalNumPixelsMinus1, 13);
      }
    }

    free(ray.tau);
    free(ray.intensity);
  } /* End of parallel block. */

<<<<<<< HEAD
  free(counta);
  free(countb);
=======
  gsl_set_error_handler(defaultErrorHandler);
  img[im].trans=tmptrans;

>>>>>>> 1e8ef1dc
  for (i=0;i<par->nThreads;i++){
    gsl_rng_free(threadRans[i]);
  }
  free(threadRans);
  gsl_rng_free(ran);
}
<|MERGE_RESOLUTION|>--- conflicted
+++ resolved
@@ -3,7 +3,7 @@
  *  This file is part of LIME, the versatile line modeling engine
  *
  *  Copyright (C) 2006-2014 Christian Brinch
- *  Copyright (C) 2015 The LIME development team
+ *  Copyright (C) 2016 The LIME development team
  *
  */
 
@@ -68,11 +68,7 @@
 
 
 void
-<<<<<<< HEAD
-traceray(rayData ray, int cmbMolI, int cmbLineI, int im, inputPars *par, struct grid *g, molData *m, image *img, int nlinetot, int *counta, int *countb, double cutoff){
-=======
-traceray(rayData ray, int tmptrans, int im, configInfo *par, struct grid *gp, molData *md, image *img, double cutoff){
->>>>>>> 1e8ef1dc
+traceray(rayData ray, int cmbMolI, int cmbLineI, int im, configInfo *par, struct grid *gp, molData *md, image *img, double cutoff){
   /*
 For a given image pixel position, this function evaluates the intensity of the total light emitted/absorbed along that line of sight through the (possibly rotated) model. The calculation is performed for several frequencies, one per channel of the output image.
 
@@ -136,29 +132,6 @@
           jnu=.0;
           alpha=0.;
 
-<<<<<<< HEAD
-          for(iline=0;iline<nlinetot;iline++){
-            molI = counta[iline];
-            lineI = countb[iline];
-            if(img[im].doline && m[molI].freq[lineI] > img[im].freq-img[im].bandwidth/2.
-            && m[molI].freq[lineI] < img[im].freq+img[im].bandwidth/2.){
-              /* Calculate the red shift of the transition wrt to the frequency specified for the image. */
-              lineRedShift=(img[im].freq-m[molI].freq[lineI])/img[im].freq*CLIGHT;
-
-              vThisChan=(ichan-(img[im].nchan-1)/2.)*img[im].velres; /* Consistent with the WCS definition in writefits(). */
-              deltav = vThisChan - img[im].source_vel - lineRedShift;
-              /* Line centre occurs when deltav = the recession velocity of the radiating material. Explanation of the signs of the 2nd and 3rd terms on the RHS: (i) A bulk source velocity (which is defined as >0 for the receding direction) should be added to the material velocity field; this is equivalent to subtracting it from deltav, as here. (ii) A positive value of lineRedShift means the line is red-shifted wrt to the frequency specified for the image. The effect is the same as if the line and image frequencies were the same, but the bulk recession velocity were higher. lineRedShift should thus be added to the recession velocity, which is equivalent to subtracting it from deltav, as here. */
-
-              /* Calculate an approximate average line-shape function at deltav within the Voronoi cell. */
-              if(!par->pregrid) velocityspline2(x,dx,ds,g[posn].mol[molI].binv,deltav,&vfac);
-              else vfac=gaussline(deltav-veloproject(dx,g[posn].vel),g[posn].mol[molI].binv);
-
-              /* Increment jnu and alpha for this Voronoi cell by the amounts appropriate to the spectral line. */
-              sourceFunc_line(&jnu,&alpha,m,vfac,g,posn,molI,lineI);
-            }
-          }
-          sourceFunc_cont(&jnu,&alpha,g,posn,cmbMolI,cmbLineI);
-=======
           if(img[im].doline){
             for(molI=0;molI<par->nSpecies;molI++){
               for(lineI=0;lineI<md[molI].nline;lineI++){
@@ -186,10 +159,7 @@
             }
           }
 
-          if(img[im].doline && img[im].trans > -1) sourceFunc_cont(&jnu,&alpha,gp,posn,0,img[im].trans);
-          else if(img[im].doline && img[im].trans == -1) sourceFunc_cont(&jnu,&alpha,gp,posn,0,tmptrans);
-          else sourceFunc_cont(&jnu,&alpha,gp,posn,0,0);
->>>>>>> 1e8ef1dc
+          sourceFunc_cont(&jnu,&alpha,gp,posn,cmbMolI,cmbLineI);
           dtau=alpha*ds;
           calcSourceFn(dtau, par, &remnantSnu, &expDTau);
           remnantSnu *= jnu*md[0].norminv*ds;
@@ -211,30 +181,20 @@
     /* Add or subtract cmb. */
     if(par->polarization){ /* just add it to Stokes I */
 #ifdef FASTEXP
-<<<<<<< HEAD
-    for(ichan=0;ichan<img[im].nchan;ichan++){
-      ray.intensity[ichan]+=FastExp(ray.tau[ichan])*m[cmbMolI].local_cmb[cmbLineI];
-    }
-#else
-    for(ichan=0;ichan<img[im].nchan;ichan++){
-      ray.intensity[ichan]+=exp(-ray.tau[ichan])*m[cmbMolI].local_cmb[cmbLineI];
-    }
-=======
-      ray.intensity[stokesIi]+=FastExp(ray.tau[stokesIi])*md[0].local_cmb[tmptrans];
-#else
-      ray.intensity[stokesIi]+=exp(   -ray.tau[stokesIi])*md[0].local_cmb[tmptrans];
+      ray.intensity[stokesIi]+=FastExp(ray.tau[stokesIi])*md[cmbMolI].local_cmb[cmbLineI];
+#else
+      ray.intensity[stokesIi]+=exp(   -ray.tau[stokesIi])*md[cmbMolI].local_cmb[cmbLineI];
 #endif
 
     }else{
 #ifdef FASTEXP
       for(ichan=0;ichan<img[im].nchan;ichan++){
-        ray.intensity[ichan]+=FastExp(ray.tau[ichan])*md[0].local_cmb[tmptrans];
+        ray.intensity[ichan]+=FastExp(ray.tau[ichan])*md[cmbMolI].local_cmb[cmbLineI];
       }
 #else
       for(ichan=0;ichan<img[im].nchan;ichan++){
-        ray.intensity[ichan]+=exp(-ray.tau[ichan])*md[0].local_cmb[tmptrans];
-      }
->>>>>>> 1e8ef1dc
+        ray.intensity[ichan]+=exp(-ray.tau[ichan])*md[cmbMolI].local_cmb[cmbLineI];
+      }
 #endif
     }
   }
@@ -242,14 +202,8 @@
 
 
 void
-<<<<<<< HEAD
-raytrace(int im, inputPars *par, struct grid *g, molData *m, image *img){
-  int *counta, *countb,nlinetot,aa;
-  int ichan,px,iline,cmbMolI,cmbLineI,i,threadI,nRaysDone,molI,lineI;
-=======
 raytrace(int im, configInfo *par, struct grid *gp, molData *md, image *img){
-  int aa,ichan,px,iline,tmptrans,i,threadI,nRaysDone;
->>>>>>> 1e8ef1dc
+  int aa,ichan,px,iline,cmbMolI,cmbLineI,i,threadI,nRaysDone,molI,lineI;
   double size,minfreq,absDeltaFreq,totalNumPixelsMinus1=(double)(img[im].pxls*img[im].pxls-1);
   double cutoff;
   const gsl_rng_type *ranNumGenType = gsl_rng_ranlxs2;
@@ -272,16 +226,11 @@
 
   size=img[im].distance*img[im].imgres;
 
-<<<<<<< HEAD
-  /* Determine whether there are blended lines or not. */
-  lineCount(par->nSpecies, m, &counta, &countb, &nlinetot);
-  if(img[im].doline==0) nlinetot=1;
-
   if(img[im].doline){
     /* The user may have set img.trans/img.molI but not img.freq. If so, we calculate freq now.
     */
     if(img[im].trans>-1)
-      img[im].freq = m[img[im].molI].freq[img[im].trans];
+      img[im].freq = md[img[im].molI].freq[img[im].trans];
 
     /* Fill in the missing one of the triplet nchan/velres/bandwidth.
     */
@@ -308,34 +257,14 @@
 
     }else{ /* User didn't set trans. Find the nearest line to the image frequency. */
       for(molI=0;molI<par->nSpecies;molI++){
-        for(lineI=0;lineI<m[molI].nline;lineI++){
-          absDeltaFreq = fabs(img[im].freq - m[molI].freq[lineI]);
+        for(lineI=0;lineI<md[molI].nline;lineI++){
+          absDeltaFreq = fabs(img[im].freq - md[molI].freq[lineI]);
           if((molI==0 && lineI==0) || absDeltaFreq < minfreq){
             minfreq = absDeltaFreq;
             cmbMolI = molI;
             cmbLineI = lineI;
           }
         }
-=======
-  /* Fix the image parameters.
-  */
-  if(img[im].freq < 0) img[im].freq=md[0].freq[img[im].trans];
-  if(img[im].nchan == 0 && img[im].bandwidth>0){
-    img[im].nchan=(int) (img[im].bandwidth/(img[im].velres/CLIGHT*img[im].freq));
-  } else if (img[im].velres<0 && img[im].bandwidth>0){
-    img[im].velres = img[im].bandwidth*CLIGHT/img[im].freq/img[im].nchan;
-  } else img[im].bandwidth = img[im].nchan*img[im].velres/CLIGHT * img[im].freq;
-
-  if(img[im].trans<0){
-    iline=0;
-    minfreq=fabs(img[im].freq-md[0].freq[iline]);
-    tmptrans=iline;
-    for(iline=1;iline<md[0].nline;iline++){
-      absDeltaFreq=fabs(img[im].freq-md[0].freq[iline]);
-      if(absDeltaFreq<minfreq){
-        minfreq=absDeltaFreq;
-        tmptrans=iline;
->>>>>>> 1e8ef1dc
       }
     }
   }else{ /* continuum image */
@@ -380,11 +309,7 @@
         ray.x = -size*(gsl_rng_uniform(threadRans[threadI]) + px%img[im].pxls - 0.5*img[im].pxls);
         ray.y =  size*(gsl_rng_uniform(threadRans[threadI]) + px/img[im].pxls - 0.5*img[im].pxls);
 
-<<<<<<< HEAD
-        traceray(ray, cmbMolI, cmbLineI, im, par, g, m, img, nlinetot, counta, countb, cutoff);
-=======
-        traceray(ray, tmptrans, im, par, gp, md, img, cutoff);
->>>>>>> 1e8ef1dc
+        traceray(ray, cmbMolI, cmbLineI, im, par, gp, md, img, cutoff);
 
         #pragma omp critical
         {
@@ -403,14 +328,8 @@
     free(ray.intensity);
   } /* End of parallel block. */
 
-<<<<<<< HEAD
-  free(counta);
-  free(countb);
-=======
   gsl_set_error_handler(defaultErrorHandler);
-  img[im].trans=tmptrans;
-
->>>>>>> 1e8ef1dc
+
   for (i=0;i<par->nThreads;i++){
     gsl_rng_free(threadRans[i]);
   }
