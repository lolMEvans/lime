--- conflicted
+++ resolved
@@ -389,17 +389,11 @@
               deltav = vThisChan - img[im].source_vel - lineRedShift;
               /* Line centre occurs when deltav = the recession velocity of the radiating material. Explanation of the signs of the 2nd and 3rd terms on the RHS: (i) A bulk source velocity (which is defined as >0 for the receding direction) should be added to the material velocity field; this is equivalent to subtracting it from deltav, as here. (ii) A positive value of lineRedShift means the line is red-shifted wrt to the frequency specified for the image. The effect is the same as if the line and image frequencies were the same, but the bulk recession velocity were higher. lineRedShift should thus be added to the recession velocity, which is equivalent to subtracting it from deltav, as here. */
 
-<<<<<<< HEAD
               /* It appears to be necessary to sample the velocity function in the following way rather than interpolating it from the vertices of the Delaunay cell in the same way as with all the other quantities of interest. Velocity varies too much across the cells, and in a nonlinear way, for linear interpolation to yield a totally satisfactory result.
               */
               velocity(gips[2].x[0], gips[2].x[1], gips[2].x[2], vel);
               velCmpntRay = veloproject(dir, vel);
               calcLineAmpInterp(velCmpntRay, gips[2].mol[molI].binv, deltav, &vfac);
-=======
-              /* Calculate an approximate average line-shape function at deltav within the Voronoi cell. */
-              if(!par->pregrid) velocityspline2(x,dx,ds,g[posn].mol[molI].binv,deltav,&vfac);
-              else vfac=gaussline(deltav-veloproject(dx,g[posn].vel),g[posn].mol[molI].binv);
->>>>>>> cceaea95
 
               /* Increment jnu and alpha for this Voronoi cell by the amounts appropriate to the spectral line.
               */
