/*
 *  raytrace.c
 *  This file is part of LIME, the versatile line modeling engine
 *
 *  Copyright (C) 2006-2014 Christian Brinch
 *  Copyright (C) 2015-2016 The LIME development team
 *
TODO:
  - In raytrace(), look at rearranging the code to do the qhull step before choosing the rays. This would allow cells with all vertices outside the image boundaries to be excluded. If the image is much smaller than the model, this could lead to significant savings in time. The only downside might be memory useage...
 */

#include "lime.h"


/*....................................................................*/
void calcLineAmpSample(const double x[3], const double dx[3], const double ds\
  , const double binv, double *projVels, const int nSteps\
  , const double oneOnNSteps, const double deltav, double *vfac){
  /*
The bulk velocity of the model material can vary significantly with position, thus so can the value of the line-shape function at a given frequency and direction. The present function calculates 'vfac', an approximate average of the line-shape function along a path of length ds in the direction of the line of sight.
  */
  int i;
  double v,val;

  *vfac=0.;
  for(i=0;i<nSteps;i++){
    v = deltav - projVels[i]; /* projVels contains the component of the local bulk velocity in the direction of dx, whereas deltav is the recession velocity of the channel we are interested in (corrected for bulk source velocity and line displacement from the nominal frequency). Remember also that, since dx points away from the observer, positive values of the projected velocity also represent recessions. Line centre occurs when v==0, i.e. when deltav==veloproject(dx,vel). That is the reason for the subtraction here. */
    val=fabs(v)*binv;
    if(val <=  2500.){
#ifdef FASTEXP
      *vfac+= FastExp(val*val);
#else
      *vfac+=   exp(-(val*val));
#endif
    }
  }
  *vfac *= oneOnNSteps;
  return;
}

/*....................................................................*/
void calcLineAmpInterp(const double projVelRay, const double binv\
  , const double deltav, double *vfac){
  /*
The bulk velocity of the model material can vary significantly with position, thus so can the value of the line-shape function at a given frequency and direction. The present function calculates 'vfac', an approximate average of the line-shape function along a path of length ds in the direction of the line of sight.
  */
  double v,val;

  v = deltav - projVelRay; /* projVelRay is the component of the local bulk velocity in the direction of the ray, whereas deltav is the recession velocity of the channel we are interested in (corrected for bulk source velocity and line displacement from the nominal frequency). Remember also that, since the ray points away from the observer, positive values of the projected velocity also represent recessions. Line centre occurs when v==0, i.e. when deltav==projVelRay. That is the reason for the subtraction here. */
  val = fabs(v)*binv;
  if(val <=  2500.){
#ifdef FASTEXP
    *vfac = FastExp(val*val);
#else
    *vfac =   exp(-(val*val));
#endif
  }else
    *vfac = 0.0;
}

/*....................................................................*/
void
line_plane_intersect(struct grid *gp, double *ds, int posn, int *nposn\
  , double *dx, double *x, double cutoff){
  /*
This function returns ds as the (always positive-valued) distance between the present value of x and the next Voronoi face in the direction of vector dx, and nposn as the id of the grid cell that abuts that face. 
  */
  double newdist, numerator, denominator ;
  int i;

  for(i=0;i<gp[posn].numNeigh;i++) {
    /* Find the shortest distance between (x,y,z) and any of the posn Voronoi faces */
    /* ds=(p0-l0) dot n / l dot n */

    numerator=((gp[posn].x[0]+gp[posn].dir[i].x[0]/2. - x[0]) * gp[posn].dir[i].x[0]+
               (gp[posn].x[1]+gp[posn].dir[i].x[1]/2. - x[1]) * gp[posn].dir[i].x[1]+
               (gp[posn].x[2]+gp[posn].dir[i].x[2]/2. - x[2]) * gp[posn].dir[i].x[2]);

    denominator=(dx[0]*gp[posn].dir[i].x[0]+dx[1]*gp[posn].dir[i].x[1]+dx[2]*gp[posn].dir[i].x[2]);
    
    if(fabs(denominator) > 0){
      newdist=numerator/denominator;
      if(newdist<*ds && newdist > cutoff){
        *ds=newdist;
        *nposn=gp[posn].neigh[i]->id;
      }
    }
  }
  if(*nposn==-1) *nposn=posn;
}

/*....................................................................*/
void traceray(rayData ray, const double local_cmb, const int im\
  , configInfo *par, struct grid *gp, molData *md, image *img\
  , const double cutoff, const int nSteps, const double oneOnNSteps){
  /*
For a given image pixel position, this function evaluates the intensity of the total light emitted/absorbed along that line of sight through the (possibly rotated) model. The calculation is performed for several frequencies, one per channel of the output image.

Note that the algorithm employed here is similar to that employed in the function photon() which calculates the average radiant flux impinging on a grid cell: namely the notional photon is started at the side of the model near the observer and 'propagated' in the receding direction until it 'reaches' the far side. This is rather non-physical in conception but it makes the calculation easier.
  */
  const int stokesIi=0;
<<<<<<< HEAD
  int ichan,stokesId,di,i,posn,nposn,molI,lineI;
=======
  int ichan,stokesId,di,i,posn,nposn,polMolI,polLineI,molI,lineI;
>>>>>>> 27357c82
  double xp,yp,zp,x[DIM],dx[DIM],dist2,ndist2,col,ds,snu_pol[3],dtau;
  double contJnu,contAlpha,jnu,alpha,lineRedShift,vThisChan,deltav,vfac=0.;
  double remnantSnu,expDTau,brightnessIncrement;
  double projVels[nSteps],d,vel[DIM];

  for(ichan=0;ichan<img[im].nchan;ichan++){
    ray.tau[ichan]=0.0;
    ray.intensity[ichan]=0.0;
  }

  xp=ray.x;
  yp=ray.y;

  /* The model is circular in projection. We only follow the ray if it will intersect the model.
  */
  if((xp*xp+yp*yp)>par->radiusSqu)
    return;

  zp=-sqrt(par->radiusSqu-(xp*xp+yp*yp)); /* There are two points of intersection between the line of sight and the spherical model surface; this is the Z coordinate (in the unrotated frame) of the one nearer to the observer. */

  /* Rotate the line of sight as desired. */
  for(di=0;di<DIM;di++){
    x[di]=xp*img[im].rotMat[di][0] + yp*img[im].rotMat[di][1] + zp*img[im].rotMat[di][2];
    dx[di]= img[im].rotMat[di][2]; /* This points away from the observer. */
  }

  /* Find the grid point nearest to the starting x. */
  i=0;
  dist2=(x[0]-gp[i].x[0])*(x[0]-gp[i].x[0]) + (x[1]-gp[i].x[1])*(x[1]-gp[i].x[1]) + (x[2]-gp[i].x[2])*(x[2]-gp[i].x[2]);
  posn=i;
  for(i=1;i<par->ncell;i++){
    ndist2=(x[0]-gp[i].x[0])*(x[0]-gp[i].x[0]) + (x[1]-gp[i].x[1])*(x[1]-gp[i].x[1]) + (x[2]-gp[i].x[2])*(x[2]-gp[i].x[2]);
    if(ndist2<dist2){
      posn=i;
      dist2=ndist2;
    }
  }

  col=0;
  do{
    ds=-2.*zp-col; /* This default value is chosen to be as large as possible given the spherical model boundary. */
    nposn=-1;
    line_plane_intersect(gp,&ds,posn,&nposn,dx,x,cutoff); /* Returns a new ds equal to the distance to the next Voronoi face, and nposn, the ID of the grid cell that abuts that face. */

    if(par->polarization){ /* Should also imply img[im].doline. */
      sourceFunc_pol(gp[posn].B, gp[posn].cont, img[im].rotMat, snu_pol, &alpha);
      dtau=alpha*ds;
      calcSourceFn(dtau, par, &remnantSnu, &expDTau);
      remnantSnu *= ds;

      for(stokesId=0;stokesId<img[im].nchan;stokesId++){ /* Loop over I, Q and U */
#ifdef FASTEXP
        brightnessIncrement = FastExp(ray.tau[stokesId])*remnantSnu*snu_pol[stokesId];
#else
        brightnessIncrement =    exp(-ray.tau[stokesId])*remnantSnu*snu_pol[stokesId];
#endif
        ray.intensity[stokesId] += brightnessIncrement;
        ray.tau[stokesId]+=dtau; //**** But this will be the same for I, Q or U.
      }
    } else {
      if(!par->doPregrid){
        for(i=0;i<nSteps;i++){
          d = i*ds*oneOnNSteps;
          velocity(x[0]+(dx[0]*d),x[1]+(dx[1]*d),x[2]+(dx[2]*d),vel);
          projVels[i] = veloproject(dx,vel);
        }
      }

      /* Calculate first the continuum stuff because it is the same for all channels:
      */
      contJnu = 0.0;
      contAlpha = 0.0;
      sourceFunc_cont(gp[posn].cont, &contJnu, &contAlpha);

      for(ichan=0;ichan<img[im].nchan;ichan++){
        jnu = contJnu;
        alpha = contAlpha;
        vThisChan = (ichan-(img[im].nchan-1)*0.5)*img[im].velres; /* Consistent with the WCS definition in writefits(). */

        if(img[im].doline){
          for(molI=0;molI<par->nSpecies;molI++){
            for(lineI=0;lineI<md[molI].nline;lineI++){
              if(md[molI].freq[lineI] > img[im].freq-img[im].bandwidth*0.5\
              && md[molI].freq[lineI] < img[im].freq+img[im].bandwidth*0.5){
                /* Calculate the red shift of the transition wrt to the frequency specified for the image.
                */
                if(img[im].trans > -1){
                  lineRedShift=(md[molI].freq[img[im].trans]-md[molI].freq[lineI])/md[molI].freq[img[im].trans]*CLIGHT;
                } else {
                  lineRedShift=(img[im].freq-md[molI].freq[lineI])/img[im].freq*CLIGHT;
                }

                deltav = vThisChan - img[im].source_vel - lineRedShift;
                /* Line centre occurs when deltav = the recession velocity of the radiating material. Explanation of the signs of the 2nd and 3rd terms on the RHS: (i) A bulk source velocity (which is defined as >0 for the receding direction) should be added to the material velocity field; this is equivalent to subtracting it from deltav, as here. (ii) A positive value of lineRedShift means the line is red-shifted wrt to the frequency specified for the image. The effect is the same as if the line and image frequencies were the same, but the bulk recession velocity were higher. lineRedShift should thus be added to the recession velocity, which is equivalent to subtracting it from deltav, as here. */

                /* Calculate an approximate average line-shape function at deltav within the Voronoi cell. */
                if(!par->doPregrid)
                  calcLineAmpSample(x,dx,ds,gp[posn].mol[molI].binv,projVels,nSteps,oneOnNSteps,deltav,&vfac);
                else
                  vfac = gaussline(deltav-veloproject(dx,gp[posn].vel),gp[posn].mol[molI].binv);

                /* Increment jnu and alpha for this Voronoi cell by the amounts appropriate to the spectral line. */
                sourceFunc_line(md[molI],vfac,gp[posn].mol[molI],lineI,&jnu,&alpha);
              }
            }
          }
        } /* end if(img[im].doline) */

        dtau=alpha*ds;
//???          if(dtau < -30) dtau = -30; // as in photon()?
        calcSourceFn(dtau, par, &remnantSnu, &expDTau);
        remnantSnu *= jnu*ds;
#ifdef FASTEXP
        brightnessIncrement = FastExp(ray.tau[ichan])*remnantSnu;
#else
        brightnessIncrement =    exp(-ray.tau[ichan])*remnantSnu;
#endif
        ray.intensity[ichan] += brightnessIncrement;
        ray.tau[ichan]+=dtau;
      } /* end loop over channels */
    } /* end if(par->polarization) */

    /* Move the working point to the edge of the next Voronoi cell. */
    for(di=0;di<DIM;di++) x[di]+=ds*dx[di];
    col+=ds;
    posn=nposn;
  } while(col < 2.0*fabs(zp));

  /* Add or subtract cmb. */
  if(par->polarization){ /* just add it to Stokes I */
#ifdef FASTEXP
    ray.intensity[stokesIi]+=FastExp(ray.tau[stokesIi])*local_cmb;
#else
    ray.intensity[stokesIi]+=exp(   -ray.tau[stokesIi])*local_cmb;
#endif

  }else{
#ifdef FASTEXP
    for(ichan=0;ichan<img[im].nchan;ichan++){
      ray.intensity[ichan]+=FastExp(ray.tau[ichan])*local_cmb;
    }
#else
    for(ichan=0;ichan<img[im].nchan;ichan++){
      ray.intensity[ichan]+=exp(-ray.tau[ichan])*local_cmb;
    }
#endif
  }
}

/*....................................................................*/
void traceray_smooth(rayData ray, const double local_cmb, const int im\
  , configInfo *par, struct grid *gp, molData *md, image *img\
  , struct cell *dc, const unsigned long numCells, const double epsilon\
  , gridInterp gips[3], const int numSegments, const double oneOnNumSegments\
  , const int nSteps, const double oneOnNSteps){
  /*
For a given image pixel position, this function evaluates the intensity of the total light emitted/absorbed along that line of sight through the (possibly rotated) model. The calculation is performed for several frequencies, one per channel of the output image.

Note that the algorithm employed here to solve the RTE is similar to that employed in the function photon() which calculates the average radiant flux impinging on a grid cell: namely the notional photon is started at the side of the model near the observer and 'propagated' in the receding direction until it 'reaches' the far side. This is rather non-physical in conception but it makes the calculation easier.

This version of traceray implements a new algorithm in which the population values are interpolated linearly from those at the vertices of the Delaunay cell which the working point falls within.
  */
  const int stokesIi=0;
  const int numFaces = DIM+1, nVertPerFace=3;
  int ichan,stokesId,di,status,lenChainPtrs,entryI,exitI,vi,vvi,ci;
<<<<<<< HEAD
  int si, molI, lineI;
=======
  int si, polMolI, polLineI, molI, lineI;
>>>>>>> 27357c82
  double xp,yp,zp,x[DIM],dir[DIM],projVelRay,vel[DIM];
  double xCmpntsRay[nVertPerFace], ds, snu_pol[3], dtau, contJnu, contAlpha;
  double jnu, alpha, lineRedShift, vThisChan, deltav, vfac, remnantSnu, expDTau;
  double brightnessIncrement;
  intersectType entryIntcptFirstCell, *cellExitIntcpts=NULL;
  unsigned long *chainOfCellIds=NULL, dci;
  unsigned long gis[2][nVertPerFace];

  for(ichan=0;ichan<img[im].nchan;ichan++){
    ray.tau[ichan]=0.0;
    ray.intensity[ichan]=0.0;
  }

  xp=ray.x;
  yp=ray.y;

  /* The model is circular in projection. We only follow the ray if it will intersect the model.
  */
  if((xp*xp+yp*yp)>par->radiusSqu)
    return;

  zp=-sqrt(par->radiusSqu-(xp*xp+yp*yp)); /* There are two points of intersection between the line of sight and the spherical model surface; this is the Z coordinate (in the unrotated frame) of the one nearer to the observer. */

  /* Rotate the line of sight as desired. */
  for(di=0;di<DIM;di++){
    x[di]=xp*img[im].rotMat[di][0] + yp*img[im].rotMat[di][1] + zp*img[im].rotMat[di][2];
    dir[di]= img[im].rotMat[di][2]; /* This points away from the observer. */
  }

  /* Find the chain of cells the ray passes through.
  */
  status = followRayThroughDelCells(x, dir, gp, dc, numCells, epsilon\
    , &entryIntcptFirstCell, &chainOfCellIds, &cellExitIntcpts, &lenChainPtrs);

  if(status!=0){
    free(chainOfCellIds);
    free(cellExitIntcpts);
    return;
  }

  entryI = 0;
  exitI  = 1;
  dci = chainOfCellIds[0];

  /* Obtain the indices of the grid points on the vertices of the entry face.
  */
  vvi = 0;
  for(vi=0;vi<numFaces;vi++){
    if(vi!=entryIntcptFirstCell.fi){
      gis[entryI][vvi++] = dc[dci].vertx[vi]->id;
    }
  }

  /* Calculate, for each of the 3 vertices of the entry face, the displacement components in the direction of 'dir'. *** NOTE *** that if all the rays are parallel, we could precalculate these for all the vertices.
  */
  for(vi=0;vi<nVertPerFace;vi++)
    xCmpntsRay[vi] = veloproject(dir, gp[gis[entryI][vi]].x);

  doBaryInterp(entryIntcptFirstCell, gp, xCmpntsRay, gis[entryI]\
    , md, par->nSpecies, &gips[entryI]);

  for(ci=0;ci<lenChainPtrs;ci++){
    /* For each cell we have 2 data structures which give information about respectively the entry and exit points of the ray, including the barycentric coordinates of the intersection point between the ray and the appropriate face of the cell. (If we follow rays in 3D space then the cells will be tetrahedra and the faces triangles.) If we know the value of a quantity Q for each of the vertices, then the linear interpolation of the Q values for any face is (for a 3D space) bary[0]*Q[0] + bary[1]*Q[1] + bary[2]*Q[2], where the indices are taken to run over the vertices of that face. Thus we can calculate the interpolated values Q_entry and Q_exit. Further linear interpolation along the path between entry and exit is straightforward.
    */

    dci = chainOfCellIds[ci];

    /* Obtain the indices of the grid points on the vertices of the exit face. */
    vvi = 0;
    for(vi=0;vi<numFaces;vi++){
      if(vi!=cellExitIntcpts[ci].fi){
        gis[exitI][vvi++] = dc[dci].vertx[vi]->id;
      }
    }

    /* Calculate, for each of the 3 vertices of the exit face, the displacement components in the direction of 'dir'. *** NOTE *** that if all the rays are parallel, we could precalculate these for all the vertices.
    */
    for(vi=0;vi<nVertPerFace;vi++)
      xCmpntsRay[vi] = veloproject(dir, gp[gis[exitI][vi]].x);

    doBaryInterp(cellExitIntcpts[ci], gp, xCmpntsRay, gis[exitI]\
      , md, par->nSpecies, &gips[exitI]);

    /* At this point we have interpolated all the values of interest to both the entry and exit points of the cell. Now we break the path between entry and exit into several segments and calculate all these values at the midpoint of each segment.

At the moment I will fix the number of segments, but it might possibly be faster to rather have a fixed segment length (in barycentric coordinates) and vary the number depending on how many of these lengths fit in the path between entry and exit.
    */
    ds = (gips[exitI].xCmpntRay - gips[entryI].xCmpntRay)*oneOnNumSegments;

    for(si=0;si<numSegments;si++){
      doSegmentInterp(gips, entryI, md, par->nSpecies, oneOnNumSegments, si);

      if(par->polarization){
        sourceFunc_pol(gips[2].B, gips[2].cont, img[im].rotMat, snu_pol, &alpha);
        dtau=alpha*ds;
        calcSourceFn(dtau, par, &remnantSnu, &expDTau);
        remnantSnu *= ds;

        for(stokesId=0;stokesId<img[im].nchan;stokesId++){ /* Loop over I, Q and U */
#ifdef FASTEXP
          brightnessIncrement = FastExp(ray.tau[stokesId])*remnantSnu*snu_pol[stokesId];
#else
          brightnessIncrement =    exp(-ray.tau[stokesId])*remnantSnu*snu_pol[stokesId];
#endif
          ray.intensity[stokesId] += brightnessIncrement;
          ray.tau[stokesId]+=dtau; //**** But this will be the same for I, Q or U.
        }
      } else {
        /* It appears to be necessary to sample the velocity function in the following way rather than interpolating it from the vertices of the Delaunay cell in the same way as with all the other quantities of interest. Velocity varies too much across the cells, and in a nonlinear way, for linear interpolation to yield a totally satisfactory result.
        */
        velocity(gips[2].x[0], gips[2].x[1], gips[2].x[2], vel);
        projVelRay = veloproject(dir, vel);

        /* Calculate first the continuum stuff because it is the same for all channels:
        */
        contJnu = 0.0;
        contAlpha = 0.0;
        sourceFunc_cont(gips[2].cont, &contJnu, &contAlpha);

        for(ichan=0;ichan<img[im].nchan;ichan++){
          jnu = contJnu;
          alpha = contAlpha;
          vThisChan=(ichan-(img[im].nchan-1)*0.5)*img[im].velres; /* Consistent with the WCS definition in writefits(). */

          if(img[im].doline){
            for(molI=0;molI<par->nSpecies;molI++){
              for(lineI=0;lineI<md[molI].nline;lineI++){
                if(md[molI].freq[lineI] > img[im].freq-img[im].bandwidth*0.5\
                && md[molI].freq[lineI] < img[im].freq+img[im].bandwidth*0.5){
                  /* Calculate the red shift of the transition wrt to the frequency specified for the image.
                  */
                  if(img[im].trans > -1){
                    lineRedShift=(md[molI].freq[img[im].trans]-md[molI].freq[lineI])/md[molI].freq[img[im].trans]*CLIGHT;
                  } else {
                    lineRedShift=(img[im].freq-md[molI].freq[lineI])/img[im].freq*CLIGHT;
                  }

                  deltav = vThisChan - img[im].source_vel - lineRedShift;
                  /* Line centre occurs when deltav = the recession velocity of the radiating material. Explanation of the signs of the 2nd and 3rd terms on the RHS: (i) A bulk source velocity (which is defined as >0 for the receding direction) should be added to the material velocity field; this is equivalent to subtracting it from deltav, as here. (ii) A positive value of lineRedShift means the line is red-shifted wrt to the frequency specified for the image. The effect is the same as if the line and image frequencies were the same, but the bulk recession velocity were higher. lineRedShift should thus be added to the recession velocity, which is equivalent to subtracting it from deltav, as here. */

                  calcLineAmpInterp(projVelRay, gips[2].mol[molI].binv, deltav, &vfac);

                  /* Increment jnu and alpha for this Voronoi cell by the amounts appropriate to the spectral line.
                  */
                  sourceFunc_line(md[molI], vfac, gips[2].mol[molI], lineI, &jnu, &alpha);
                } /* end if within freq range. */
              } /* end loop over lines this mol. */
            } /* end loop over all mols. */
          } /* end if doLine. */

          dtau = alpha*ds;
//???          if(dtau < -30) dtau = -30; // as in photon()?
          calcSourceFn(dtau, par, &remnantSnu, &expDTau);
          remnantSnu *= jnu*ds;
#ifdef FASTEXP
          brightnessIncrement = FastExp(ray.tau[ichan])*remnantSnu;
#else
          brightnessIncrement =    exp(-ray.tau[ichan])*remnantSnu;
#endif
          ray.intensity[ichan] += brightnessIncrement;
          ray.tau[ichan] += dtau;
        } /* End loop over channels. */
      } /* End if(par->polarization). */
    } /* End loop over segments within cell. */

    entryI = exitI;
    exitI = 1 - exitI;
  } /* End loop over cells in the chain traversed by the ray. */

  /* Add or subtract cmb. */
  if(par->polarization){ /* just add it to Stokes I */
#ifdef FASTEXP
    ray.intensity[stokesIi]+=FastExp(ray.tau[stokesIi])*local_cmb;
#else
    ray.intensity[stokesIi]+=exp(   -ray.tau[stokesIi])*local_cmb;
#endif

  }else{
#ifdef FASTEXP
    for(ichan=0;ichan<img[im].nchan;ichan++){
      ray.intensity[ichan]+=FastExp(ray.tau[ichan])*local_cmb;
    }
#else
    for(ichan=0;ichan<img[im].nchan;ichan++){
      ray.intensity[ichan]+=exp(-ray.tau[ichan])*local_cmb;
    }
#endif
  }

  free(chainOfCellIds);
  free(cellExitIntcpts);
}

/*....................................................................*/
void locateRayOnImage(double x[2], const double size, const double imgCentreXPixels, const double imgCentreYPixels, image *img, const int im, const int maxNumRaysPerPixel, rayData *rays, int *numActiveRays){
  int xi,yi,ichan;
  _Bool isOutsideImage;
  unsigned int ppi;

  /* Calculate which pixel the projected position (x[0],x[1]) falls within.
  */
  xi = floor(x[0]/size + imgCentreXPixels);
  yi = floor(x[1]/size + imgCentreYPixels);
  if(xi<0 || xi>=img[im].pxls || yi<0 || yi>=img[im].pxls){
    isOutsideImage = 1;
    ppi = 0; /* Under these circumstances it ought never to be accessed, but it is not good to leave it without a value at all. */
  }else{
    isOutsideImage = 0;
    ppi = (unsigned int)yi*(unsigned int)img[im].pxls + (unsigned int)xi;
  }

  /* See if we want to keep the ray. For the time being we will include those outside the image bounds, but a cleverer algorithm would exclude some of them. Note that maxNumRaysPerPixel<1 is used to flag that there is no upper limit to the number of rays per pixel.
  */
  if(isOutsideImage || maxNumRaysPerPixel<1 || img[im].pixel[ppi].numRays<maxNumRaysPerPixel){
    if(!isOutsideImage)
      img[im].pixel[ppi].numRays++;

    rays[*numActiveRays].ppi = ppi;
    rays[*numActiveRays].x = x[0];
    rays[*numActiveRays].y = x[1];
    rays[*numActiveRays].tau       = malloc(sizeof(double)*img[im].nchan);
    rays[*numActiveRays].intensity = malloc(sizeof(double)*img[im].nchan);
    for(ichan=0;ichan<img[im].nchan;ichan++) {
      rays[*numActiveRays].tau[ichan] = 0.0;
      rays[*numActiveRays].intensity[ichan] = 0.0;
    }

    (*numActiveRays)++;
  }
}

/*....................................................................*/
void
raytrace(int im, configInfo *par, struct grid *gp, molData *md, image *img, double *lamtab, double *kaptab, const int nEntries){
  /*
This function constructs an image cube by following sets of rays (at least 1 per image pixel) through the model, solving the radiative transfer equations as appropriate for each ray. The ray locations within each pixel are chosen randomly within the pixel, but the number of rays per pixel is set equal to the number of projected model grid points falling within that pixel, down to a minimum equal to par->alias.

Note that the argument 'md', and the grid element '.mol', are only accessed for line images.
  */
  const int maxNumRaysPerPixel=20; /**** Arbitrary - could make this a global, or an argument. Set it to zero to indicate there is no maximum. */
  const double cutoff = par->minScale*1.0e-7;
  const int numFaces=1+DIM, numInterpPoints=3, numSegments=5, minNumRaysForAverage=2;
  const double oneOnNFaces=1.0/(double)numFaces, oneOnNumSegments = 1.0/(double)numSegments;
  const double epsilon = 1.0e-6; // Needs thinking about. Double precision is much smaller than this.
  const int nStepsThruCell=10;
  const double oneOnNSteps=1.0/(double)nStepsThruCell;

<<<<<<< HEAD
  double size,oneOnNumActiveRaysMinus1,imgCentreXPixels,imgCentreYPixels,minfreq,absDeltaFreq,x[2],sum,oneOnNumRays;
  unsigned int totalNumImagePixels,ppi,numPixelsForInterp;
  int gi,molI,lineI,ichan,numActiveRays,i,di,xi,yi,ri,c,id,ids[3],vi;
  int cmbMolI,cmbLineI;
=======
  double size,oneOnNumActiveRaysMinus1,imgCentreXPixels,imgCentreYPixels,minfreq,absDeltaFreq,x,xs[2],sum,oneOnNumRays;//,oneOnTotalNumPixelsMinus1
  unsigned int totalNumImagePixels,ppi,numPixelsForInterp;
  int nlinetot,tmptrans,ichan,numCircleRays,numActiveRaysInternal,numActiveRays;
  int gi,molI,lineI,ei,li,i,di,xi,yi,ri,c,id,ids[3],vi;
  int *allLineMolIs,*allLineLineIs,cmbMolI,cmbLineI;
>>>>>>> 27357c82
  rayData *rays;
  struct cell *dc=NULL;
  unsigned long numCells,dci;
  coordT *pt_array, point[3];
  char flags[255];
  boolT ismalloc = False,isoutside;
  realT bestdist;
  facetT *facet;
  vertexT *vertex,**vertexp;
  int curlong, totlong;
<<<<<<< HEAD
  double triangle[3][2],barys[3],local_cmb,cmbFreq;
=======
  double triangle[3][2],barys[3],circleSpacing,scale,angle;
  double *xySquared=NULL;
>>>>>>> 27357c82
  _Bool isOutsideImage;
  gsl_error_handler_t *defaultErrorHandler=NULL;

  size = img[im].distance*img[im].imgres;
  totalNumImagePixels = img[im].pxls*img[im].pxls;
  imgCentreXPixels = img[im].pxls/2.0;
  imgCentreYPixels = img[im].pxls/2.0;

  if(img[im].doline){
    /* The user may have set img.trans/img.molI but not img.freq. If so, we calculate freq now.
    */
    if(img[im].trans>-1)
      img[im].freq = md[img[im].molI].freq[img[im].trans];

    /* Fill in the missing one of the triplet nchan/velres/bandwidth.
    */
    if(img[im].bandwidth > 0 && img[im].velres > 0){
      img[im].nchan = (int)(img[im].bandwidth/(img[im].velres/CLIGHT*img[im].freq));

    }else if(img[im].bandwidth > 0 && img[im].nchan > 0){
      img[im].velres = img[im].bandwidth*CLIGHT/img[im].freq/img[im].nchan;

    }else{ /*(img[im].velres > 0 && img[im].nchan > 0 */
      img[im].bandwidth = img[im].nchan*img[im].velres/CLIGHT*img[im].freq;
    }
  } /* If not doline, we already have img.freq and nchan by now anyway. */

  /*
We need to calculate or choose a single value of 'local' CMB flux, also single values (i.e. one of each per grid point) of dust and knu, all corresponding the the nominal image frequency. The sensible thing would seem to be to calculate them afresh for each new image; and for continuum images, this is what in fact has always been done. For line images however local_cmb and the dust/knu values were calculated for the frequency of each spectral line and stored respectively in the molData struct and the struct populations element of struct grid. These multiple values (of dust/knu at least) are required during the main solution kernel of LIME, so for line images at least they were kept until the present point, just so one from their number could be chosen. :-/

At the present point in the code, for line images, instead of calculating the 'continuum' values of local_cmb/dust/knu, the algorithm chose the nearest 'line' frequency and calculates the required numbers from that. The intent is to preserve (for the present at least) the former numerical behaviour, while changing the way the information is parcelled out among the variables and structs. I.e. a dedicated 'continuum' pair of dust/knu values is now available for each grid point in addition to the array of spectral line values. This decoupling allows better management of memory and avoids the deceptive use of spectral-line variables for continuum use.
  */
  if(img[im].doline){
    if (img[im].trans>=0){
      cmbMolI  = img[im].molI;
      cmbLineI = img[im].trans;

    }else{ /* User didn't set trans. Find the nearest line to the image frequency. */
      for(molI=0;molI<par->nSpecies;molI++){
        for(lineI=0;lineI<md[molI].nline;lineI++){
          absDeltaFreq = fabs(img[im].freq - md[molI].freq[lineI]);
          if((molI==0 && lineI==0) || absDeltaFreq < minfreq){
            minfreq = absDeltaFreq;
            cmbMolI = molI;
            cmbLineI = lineI;
          }
        }
      }
    }
    cmbFreq = md[cmbMolI].freq[cmbLineI];

  }else{ /* continuum image */
    cmbFreq = img[im].freq;
  }

  local_cmb = planckfunc(cmbFreq,2.728);
  calcGridContDustOpacity(par, cmbFreq, lamtab, kaptab, nEntries, gp);

  for(ppi=0;ppi<totalNumImagePixels;ppi++){
    for(ichan=0;ichan<img[im].nchan;ichan++){
      img[im].pixel[ppi].intense[ichan] = 0.0;
      img[im].pixel[ppi].tau[    ichan] = 0.0;
    }
  }

  for(ppi=0;ppi<totalNumImagePixels;ppi++)
    img[im].pixel[ppi].numRays = 0;

  /*
The set of rays which we plan to follow is taken from the set of (non-sink) grid points, projected onto a plane parallel to the observer's X and Y axes with Z coordinate on the observer's side of the model (because solution of the raytracing equations requires that iterate 'backwards' through the model). In addition to these points we will add another tranche located on a circle in this plane with its centre at (X,Y) == (0,0) and radius equal to the model radius. Addition of these circle points seems to be necessary to make qhull behave properly. We choose evenly-spaced points on this circle and choose the spacing such that it is the same as the average nearest-neighbour spacing of the grid points, assuming the grid points were evenly distributed within the circle.

How to calculate this distance? Well if we have N points randomly but evenly distributed inside a circle of radius R it is not hard to show that the mean NN spacing is G(3/2)*R/sqrt(N), where G() is the gamma function. In fact G(3/2)=sqrt(pi)/2. This will add about 4*sqrt(pi*N) points.
  */
  circleSpacing = 0.5*par->radius*sqrt(PI/(double)par->pIntensity);
  numCircleRays = (int)(2.0*PI*par->radius/circleSpacing);

  /* The following is the first of the 3 main loops in raytrace. Here we loop over the (internal or non-sink) grid points. We're doing 2 things: loading the rotated, projected coordinates into the rays list, and counting the rays per image pixel.
  */
  rays = malloc(sizeof(rayData)*(par->pIntensity+numCircleRays)); /* We may need to reallocate this later. */
  numActiveRaysInternal = 0;
  for(gi=0;gi<par->pIntensity;gi++){
    /* Apply the inverse (i.e. transpose) rotation matrix. (We use the inverse matrix here because here we want to rotate grid coordinates to the observer frame, whereas inside traceray() we rotate observer coordinates to the grid frame.)
    */
    for(i=0;i<2;i++){
      xs[i]=0.0;
      for(di=0;di<DIM;di++){
        xs[i] += gp[gi].x[di]*img[im].rotMat[di][i];
      }
    }

    locateRayOnImage(xs, size, imgCentreXPixels, imgCentreYPixels, img, im, maxNumRaysPerPixel, rays, &numActiveRaysInternal);
  } /* End loop 1, over grid points. */

  /* Add the circle rays:
  */
  numActiveRays = numActiveRaysInternal;
  scale = 2.0*PI/(double)numCircleRays;
  for(i=0;i<numCircleRays;i++){
    angle = i*scale;
    xs[0] = par->radius*cos(angle);
    xs[1] = par->radius*sin(angle);
    locateRayOnImage(xs, size, imgCentreXPixels, imgCentreYPixels, img, im, maxNumRaysPerPixel, rays, &numActiveRays);
  }

  oneOnNumActiveRaysMinus1 = 1.0/(double)(numActiveRays-1);

  if(numActiveRays<par->pIntensity)
    rays = realloc(rays, sizeof(rayData)*numActiveRays);

  if(par->traceRayAlgorithm==1){
    delaunay(DIM, gp, (unsigned long)par->ncell, 1, &dc, &numCells); /* mallocs dc if getCells==T */

    /* We need to process the list of cells a bit further - calculate their centres, and reset the id values to be the same as the index of the cell in the list. (This last because we are going to construct other lists to indicate which cells have been visited etc.)
    */
    for(dci=0;dci<numCells;dci++){
      for(di=0;di<DIM;di++){
        sum = 0.0;
        for(vi=0;vi<numFaces;vi++){
          sum += dc[dci].vertx[vi]->x[di];
        }
        dc[dci].centre[di] = sum*oneOnNFaces;
      }

      dc[dci].id = dci;
    }

  }else if(par->traceRayAlgorithm!=0){
    if(!silent) bail_out("Unrecognized value of par.traceRayAlgorithm");
    exit(1);
  }

  /* This is the start of loop 2/3, which loops over the rays. We trace each ray, then load into the image cube those for which the number of rays per pixel exceeds a minimum. The remaining image pixels we handle via an interpolation algorithm in loop 3.
  */
  defaultErrorHandler = gsl_set_error_handler_off();
  /*
The GSL documentation does not recommend leaving the error handler at the default within multi-threaded code.

While this is off however, gsl_* calls will not exit if they encounter a problem. We may need to pay some attention to trapping their errors.
  */

  omp_set_dynamic(0);
  #pragma omp parallel num_threads(par->nThreads)
  {
    /* Declaration of thread-private pointers.
    */
    int threadI = omp_get_thread_num();
    int ii, si, ri;
    gridInterp gips[numInterpPoints];

    if(par->traceRayAlgorithm==1){
      /* Allocate memory for the interpolation points:
      */
      if(img[im].doline){
        for(ii=0;ii<numInterpPoints;ii++){
          gips[ii].mol = malloc(sizeof(*(gips[ii].mol))*par->nSpecies);
          for(si=0;si<par->nSpecies;si++){
            gips[ii].mol[si].specNumDens\
              = malloc(sizeof(*(gips[ii].mol[si].specNumDens))*md[si].nlev);
            gips[ii].mol[si].cont    = NULL;
            gips[ii].mol[si].pops    = NULL;
            gips[ii].mol[si].partner = NULL;
          }
        }
      }else{ /* continuum image */
        for(ii=0;ii<numInterpPoints;ii++)
          gips[ii].mol = NULL;
      }
    }

    #pragma omp for schedule(dynamic)
    for(ri=0;ri<numActiveRays;ri++){
      if(par->traceRayAlgorithm==0)
        traceray(rays[ri], local_cmb, im, par, gp, md, img\
          , cutoff, nStepsThruCell, oneOnNSteps);

      else if(par->traceRayAlgorithm==1)
        traceray_smooth(rays[ri], local_cmb, im, par, gp, md, img\
          , dc, numCells, epsilon, gips\
          , numSegments, oneOnNumSegments, nStepsThruCell, oneOnNSteps);

      if (threadI == 0){ /* i.e., is master thread */
        if(!silent) progressbar((double)(ri)*oneOnNumActiveRaysMinus1, 13);
      }
    }

    if(par->traceRayAlgorithm==1){
      for(ii=0;ii<numInterpPoints;ii++)
        freePopulation(par->nSpecies, gips[ii].mol);
    }
  } /* End of parallel block. */

  gsl_set_error_handler(defaultErrorHandler);

  /* Set up for testing image pixel coords against model radius:
  */
  xySquared = malloc(sizeof(*xySquared)*img[im].pxls);
  for(xi=0;xi<img[im].pxls;xi++){
    x = size*(0.5 + xi - imgCentreXPixels); // In all this I'm assuming that the image is square and the X centre is the same as the Y centre. This may not always be the case!
    xySquared[xi] = x*x;
  }

  /* For pixels with more than a cutoff number of rays, just average those rays into the pixel:
  */
  for(ri=0;ri<numActiveRays;ri++){
    if(img[im].pixel[rays[ri].ppi].numRays >= minNumRaysForAverage){
      for(ichan=0;ichan<img[im].nchan;ichan++){
        img[im].pixel[rays[ri].ppi].intense[ichan] += rays[ri].intensity[ichan];
        img[im].pixel[rays[ri].ppi].tau[    ichan] += rays[ri].tau[      ichan];
      }
    }
  }
  numPixelsForInterp = 0;
  for(ppi=0;ppi<totalNumImagePixels;ppi++){
    if(img[im].pixel[ppi].numRays >= minNumRaysForAverage){
      oneOnNumRays = 1.0/(double)img[im].pixel[ppi].numRays;
      for(ichan=0;ichan<img[im].nchan;ichan++){
        img[im].pixel[ppi].intense[ichan] *= oneOnNumRays;
        img[im].pixel[ppi].tau[    ichan] *= oneOnNumRays;
      }
    }else
      numPixelsForInterp++;
  }

  if(numPixelsForInterp>0){
    /* Now we enter main loop 3/3, in which we loop over image pixels, and for any we need to interpolate, we do so. But first we need to invoke qhull to get a Delaunay triangulation of the projected points.
    */
    pt_array=malloc(sizeof(coordT)*2*numActiveRays);

    for(ri=0;ri<numActiveRays;ri++) {
      pt_array[ri*2+0] = rays[ri].x;
      pt_array[ri*2+1] = rays[ri].y;
    }

    sprintf(flags,"qhull d Qbb");
    if(qh_new_qhull(2, numActiveRays, pt_array, ismalloc, flags, NULL, NULL)) {
      if(!silent) bail_out("Qhull failed to triangulate");
      exit(1);
    }

    point[2]=0.;
    for(ppi=0;ppi<totalNumImagePixels;ppi++){
      if(img[im].pixel[ppi].numRays < minNumRaysForAverage){
        xi = (int)(ppi%(unsigned int)img[im].pxls);
        yi = floor(ppi/(double)img[im].pxls);
        if(xySquared[xi] + xySquared[yi] > par->radiusSqu)
          continue;

        point[0] = size*(0.5 + xi - imgCentreXPixels);
        point[1] = size*(0.5 + yi - imgCentreYPixels);

        qh_setdelaunay (3, 1, point);
        facet = qh_findbestfacet (point, qh_ALL, &bestdist, &isoutside);
        if(isoutside){
          c=0;
          FOREACHvertex_( facet->vertices ) {
            id = qh_pointid(vertex->point);
            triangle[c][0] = rays[id].x;
            triangle[c][1] = rays[id].y;
            ids[c]=id;
            c++;
          }

          calcTriangleBaryCoords(triangle, (double)point[0], (double)point[1], barys);

          /* Interpolate: */
          for(ichan=0;ichan<img[im].nchan;ichan++){
            img[im].pixel[ppi].intense[ichan] += barys[0]*rays[ids[0]].intensity[ichan]\
                                               + barys[1]*rays[ids[1]].intensity[ichan]\
                                               + barys[2]*rays[ids[2]].intensity[ichan];
            img[im].pixel[ppi].tau[    ichan] += barys[0]*rays[ids[0]].tau[ichan]\
                                               + barys[1]*rays[ids[1]].tau[ichan]\
                                               + barys[2]*rays[ids[2]].tau[ichan];
          }
        } /* end if !isoutside */
      } /* end if(img[im].pixel[ppi].numRays < minNumRaysForAverage) */
    } /* end loop over image pixels */

    qh_freeqhull(!qh_ALL);
    qh_memfreeshort (&curlong, &totlong);
    free(pt_array);
  } /* end if(numPixelsForInterp>0) */

<<<<<<< HEAD
=======
  img[im].trans=tmptrans;

  free(xySquared);
  freeGAux((unsigned long)par->ncell, par->nSpecies, gAux);
>>>>>>> 27357c82
  if(par->traceRayAlgorithm==1)
    free(dc);
  for(ri=0;ri<numActiveRays;ri++){
    free(rays[ri].tau);
    free(rays[ri].intensity);
  }
  free(rays);
}

/*....................................................................*/
void calcTriangleBaryCoords(double vertices[3][2], double x, double y, double barys[3]){
  double mat[2][2], vec[2], det;
  /*
The barycentric coordinates (L0,L1,L2) of a point r[] in a triangle v[] are given by

	(v[0][0]-v[2][0]  v[1][0]-v[2][0]) (L0)   (r[0]-v[2][0])
	(                                )*(  ) = (            ),
	(v[0][1]-v[2][1]  v[1][1]-v[2][1]) (L1)   (r[1]-v[2][1])

with L2 = 1 - L0 - L1.
  */
  mat[0][0] = vertices[0][0] - vertices[2][0];
  mat[0][1] = vertices[1][0] - vertices[2][0];
  mat[1][0] = vertices[0][1] - vertices[2][1];
  mat[1][1] = vertices[1][1] - vertices[2][1];
  vec[0] = x - vertices[2][0];
  vec[1] = y - vertices[2][1];
  det = mat[0][0]*mat[1][1] - mat[0][1]*mat[1][0];
  /*** We're assuming that the triangle is not pathological, i.e that det!=0. */
  barys[0] = ( mat[1][1]*vec[0] - mat[0][1]*vec[1])/det;
  barys[1] = (-mat[1][0]*vec[0] + mat[0][0]*vec[1])/det;
  barys[2] = 1.0 - barys[0] - barys[1];
}
<|MERGE_RESOLUTION|>--- conflicted
+++ resolved
@@ -99,11 +99,7 @@
 Note that the algorithm employed here is similar to that employed in the function photon() which calculates the average radiant flux impinging on a grid cell: namely the notional photon is started at the side of the model near the observer and 'propagated' in the receding direction until it 'reaches' the far side. This is rather non-physical in conception but it makes the calculation easier.
   */
   const int stokesIi=0;
-<<<<<<< HEAD
   int ichan,stokesId,di,i,posn,nposn,molI,lineI;
-=======
-  int ichan,stokesId,di,i,posn,nposn,polMolI,polLineI,molI,lineI;
->>>>>>> 27357c82
   double xp,yp,zp,x[DIM],dx[DIM],dist2,ndist2,col,ds,snu_pol[3],dtau;
   double contJnu,contAlpha,jnu,alpha,lineRedShift,vThisChan,deltav,vfac=0.;
   double remnantSnu,expDTau,brightnessIncrement;
@@ -269,11 +265,7 @@
   const int stokesIi=0;
   const int numFaces = DIM+1, nVertPerFace=3;
   int ichan,stokesId,di,status,lenChainPtrs,entryI,exitI,vi,vvi,ci;
-<<<<<<< HEAD
   int si, molI, lineI;
-=======
-  int si, polMolI, polLineI, molI, lineI;
->>>>>>> 27357c82
   double xp,yp,zp,x[DIM],dir[DIM],projVelRay,vel[DIM];
   double xCmpntsRay[nVertPerFace], ds, snu_pol[3], dtau, contJnu, contAlpha;
   double jnu, alpha, lineRedShift, vThisChan, deltav, vfac, remnantSnu, expDTau;
@@ -521,18 +513,11 @@
   const int nStepsThruCell=10;
   const double oneOnNSteps=1.0/(double)nStepsThruCell;
 
-<<<<<<< HEAD
-  double size,oneOnNumActiveRaysMinus1,imgCentreXPixels,imgCentreYPixels,minfreq,absDeltaFreq,x[2],sum,oneOnNumRays;
+  double size,oneOnNumActiveRaysMinus1,imgCentreXPixels,imgCentreYPixels,minfreq,absDeltaFreq,x,xs[2],sum,oneOnNumRays;
   unsigned int totalNumImagePixels,ppi,numPixelsForInterp;
-  int gi,molI,lineI,ichan,numActiveRays,i,di,xi,yi,ri,c,id,ids[3],vi;
+  int ichan,numCircleRays,numActiveRaysInternal,numActiveRays;
+  int gi,molI,lineI,i,di,xi,yi,ri,c,id,ids[3],vi;
   int cmbMolI,cmbLineI;
-=======
-  double size,oneOnNumActiveRaysMinus1,imgCentreXPixels,imgCentreYPixels,minfreq,absDeltaFreq,x,xs[2],sum,oneOnNumRays;//,oneOnTotalNumPixelsMinus1
-  unsigned int totalNumImagePixels,ppi,numPixelsForInterp;
-  int nlinetot,tmptrans,ichan,numCircleRays,numActiveRaysInternal,numActiveRays;
-  int gi,molI,lineI,ei,li,i,di,xi,yi,ri,c,id,ids[3],vi;
-  int *allLineMolIs,*allLineLineIs,cmbMolI,cmbLineI;
->>>>>>> 27357c82
   rayData *rays;
   struct cell *dc=NULL;
   unsigned long numCells,dci;
@@ -543,12 +528,8 @@
   facetT *facet;
   vertexT *vertex,**vertexp;
   int curlong, totlong;
-<<<<<<< HEAD
-  double triangle[3][2],barys[3],local_cmb,cmbFreq;
-=======
-  double triangle[3][2],barys[3],circleSpacing,scale,angle;
+  double triangle[3][2],barys[3],local_cmb,cmbFreq,circleSpacing,scale,angle;
   double *xySquared=NULL;
->>>>>>> 27357c82
   _Bool isOutsideImage;
   gsl_error_handler_t *defaultErrorHandler=NULL;
 
@@ -831,13 +812,7 @@
     free(pt_array);
   } /* end if(numPixelsForInterp>0) */
 
-<<<<<<< HEAD
-=======
-  img[im].trans=tmptrans;
-
   free(xySquared);
-  freeGAux((unsigned long)par->ncell, par->nSpecies, gAux);
->>>>>>> 27357c82
   if(par->traceRayAlgorithm==1)
     free(dc);
   for(ri=0;ri<numActiveRays;ri++){
