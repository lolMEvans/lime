--- conflicted
+++ resolved
@@ -194,7 +194,7 @@
   double size,minfreq,absDeltaFreq;
   double cutoff;
   unsigned int totalNumImagePixels,ppi;
-  double imgXiCentre,imgYiCentre,x[3];
+  double imgXiCentre,imgYiCentre,x[3],oneOnTotalNumPixelsMinus1;
   int xi,yi,ri,j;
   const gsl_rng_type *ranNumGenType = gsl_rng_ranlxs2;
 
@@ -215,6 +215,7 @@
 
   size=img[im].distance*img[im].imgres;
   totalNumImagePixels = img[im].pxls*img[im].pxls;
+  oneOnTotalNumPixelsMinus1 = 1.0/(double)totalNumImagePixels;
   imgXiCentre = img[im].pxls/2.0;
   imgYiCentre = img[im].pxls/2.0;
 
@@ -301,7 +302,6 @@
     ray.tau      = malloc(sizeof(double)*img[im].nchan);
 
     #pragma omp for
-<<<<<<< HEAD
     /* Main loop through pixel grid. ***NOTE*** though that the division of labour between threads can be uneven if par->raytraceAlgorithm==1. Probably should rearrange the code, maybe so there is only 1 'for' loop over all the rays?
    */
     for(ppi=0;ppi<totalNumImagePixels;ppi++){
@@ -319,16 +319,6 @@
       for(aa=0;aa<numRaysThisPixel;aa++){
         ray.x = size*(gsl_rng_uniform(threadRans[threadI]) + xi - imgXiCentre);
         ray.y = size*(gsl_rng_uniform(threadRans[threadI]) + yi - imgYiCentre);
-=======
-    /* Main loop through pixel grid. */
-    for(px=0;px<(img[im].pxls*img[im].pxls);px++){
-      #pragma omp atomic
-      ++nRaysDone;
-
-      for(aa=0;aa<par->antialias;aa++){
-        ray.x = -size*(gsl_rng_uniform(threadRans[threadI]) + px%img[im].pxls - 0.5*img[im].pxls);
-        ray.y =  size*(gsl_rng_uniform(threadRans[threadI]) + px/img[im].pxls - 0.5*img[im].pxls);
->>>>>>> cceaea95
 
         traceray(ray, tmptrans, im, par, g, m, img, nlinetot, counta, countb, cutoff);
 
@@ -340,13 +330,8 @@
           }
         }
       }
-<<<<<<< HEAD
       if (threadI == 0){ // i.e., is master thread
-        if(!silent) progressbar((double)(nRaysDone)/(double)(totalNumImagePixels-1), 13);
-=======
-      if (threadI == 0){ /* i.e., is master thread */
-        if(!silent) progressbar((double)(nRaysDone)/totalNumPixelsMinus1, 13);
->>>>>>> cceaea95
+        if(!silent) progressbar((double)(nRaysDone)*oneOnTotalNumPixelsMinus1, 13);
       }
     }
 
