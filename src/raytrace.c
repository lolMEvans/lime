/*
 *  raytrace.c
 *  This file is part of LIME, the versatile line modeling engine
 *
 *  Copyright (C) 2006-2014 Christian Brinch
 *  Copyright (C) 2015-2016 The LIME development team
 *
TODO:
  - In raytrace(), look at rearranging the code to do the qhull step before choosing the rays. This would allow cells with all vertices outside the image boundaries to be excluded. If the image is much smaller than the model, this could lead to significant savings in time. The only downside might be memory useage...
<<<<<<< HEAD
  - REMOVED NORMINV!! We should not be multiplying remnantSnu by md[0].norminv, but to make it correct would be pretty fiddly.
=======
>>>>>>> 3ea67edc
 */

#include "lime.h"


/*....................................................................*/
void calcLineAmpSample(const double x[3], const double dx[3], const double ds\
  , const double binv, double *projVels, const int nSteps\
  , const double oneOnNSteps, const double deltav, double *vfac){
  /*
The bulk velocity of the model material can vary significantly with position, thus so can the value of the line-shape function at a given frequency and direction. The present function calculates 'vfac', an approximate average of the line-shape function along a path of length ds in the direction of the line of sight.
  */
  int i;
  double v,val;

  *vfac=0.;
  for(i=0;i<nSteps;i++){
    v = deltav - projVels[i]; /* projVels contains the component of the local bulk velocity in the direction of dx, whereas deltav is the recession velocity of the channel we are interested in (corrected for bulk source velocity and line displacement from the nominal frequency). Remember also that, since dx points away from the observer, positive values of the projected velocity also represent recessions. Line centre occurs when v==0, i.e. when deltav==veloproject(dx,vel). That is the reason for the subtraction here. */
    val=fabs(v)*binv;
    if(val <=  2500.){
#ifdef FASTEXP
      *vfac+= FastExp(val*val);
#else
      *vfac+=   exp(-(val*val));
#endif
    }
  }
  *vfac *= oneOnNSteps;
  return;
}

/*....................................................................*/
void calcLineAmpInterp(const double projVelRay, const double binv\
  , const double deltav, double *vfac){
  /*
The bulk velocity of the model material can vary significantly with position, thus so can the value of the line-shape function at a given frequency and direction. The present function calculates 'vfac', an approximate average of the line-shape function along a path of length ds in the direction of the line of sight.
  */
  double v,val;

  v = deltav - projVelRay; /* projVelRay is the component of the local bulk velocity in the direction of the ray, whereas deltav is the recession velocity of the channel we are interested in (corrected for bulk source velocity and line displacement from the nominal frequency). Remember also that, since the ray points away from the observer, positive values of the projected velocity also represent recessions. Line centre occurs when v==0, i.e. when deltav==projVelRay. That is the reason for the subtraction here. */
  val = fabs(v)*binv;
  if(val <=  2500.){
#ifdef FASTEXP
    *vfac = FastExp(val*val);
#else
    *vfac =   exp(-(val*val));
#endif
  }else
    *vfac = 0.0;
}

/*....................................................................*/
void
line_plane_intersect(struct grid *gp, double *ds, int posn, int *nposn\
  , double *dx, double *x, double cutoff){
  /*
This function returns ds as the (always positive-valued) distance between the present value of x and the next Voronoi face in the direction of vector dx, and nposn as the id of the grid cell that abuts that face. 
  */
  double newdist, numerator, denominator ;
  int i;

  for(i=0;i<gp[posn].numNeigh;i++) {
    /* Find the shortest distance between (x,y,z) and any of the posn Voronoi faces */
    /* ds=(p0-l0) dot n / l dot n */

    numerator=((gp[posn].x[0]+gp[posn].dir[i].x[0]/2. - x[0]) * gp[posn].dir[i].x[0]+
               (gp[posn].x[1]+gp[posn].dir[i].x[1]/2. - x[1]) * gp[posn].dir[i].x[1]+
               (gp[posn].x[2]+gp[posn].dir[i].x[2]/2. - x[2]) * gp[posn].dir[i].x[2]);

    denominator=(dx[0]*gp[posn].dir[i].x[0]+dx[1]*gp[posn].dir[i].x[1]+dx[2]*gp[posn].dir[i].x[2]);
    
    if(fabs(denominator) > 0){
      newdist=numerator/denominator;
      if(newdist<*ds && newdist > cutoff){
        *ds=newdist;
        *nposn=gp[posn].neigh[i]->id;
      }
    }
  }
  if(*nposn==-1) *nposn=posn;
}

/*....................................................................*/
void traceray(rayData ray, const double local_cmb, const int im\
  , configInfo *par, struct grid *gp, molData *md, image *img\
  , const double cutoff, const int nSteps, const double oneOnNSteps){
  /*
For a given image pixel position, this function evaluates the intensity of the total light emitted/absorbed along that line of sight through the (possibly rotated) model. The calculation is performed for several frequencies, one per channel of the output image.

Note that the algorithm employed here is similar to that employed in the function photon() which calculates the average radiant flux impinging on a grid cell: namely the notional photon is started at the side of the model near the observer and 'propagated' in the receding direction until it 'reaches' the far side. This is rather non-physical in conception but it makes the calculation easier.
  */
  const int stokesIi=0;
  int ichan,stokesId,di,i,posn,nposn,molI,lineI;
  double xp,yp,zp,x[DIM],dx[DIM],dist2,ndist2,col,ds,snu_pol[3],dtau;
  double contJnu,contAlpha,jnu,alpha,lineRedShift,vThisChan,deltav,vfac=0.;
  double remnantSnu,expDTau,brightnessIncrement;
  double projVels[nSteps],d,vel[DIM];

  for(ichan=0;ichan<img[im].nchan;ichan++){
    ray.tau[ichan]=0.0;
    ray.intensity[ichan]=0.0;
  }

  xp=ray.x;
  yp=ray.y;

  /* The model is circular in projection. We only follow the ray if it will intersect the model.
  */
  if((xp*xp+yp*yp)>par->radiusSqu)
    return;

  zp=-sqrt(par->radiusSqu-(xp*xp+yp*yp)); /* There are two points of intersection between the line of sight and the spherical model surface; this is the Z coordinate (in the unrotated frame) of the one nearer to the observer. */

  /* Rotate the line of sight as desired. */
  for(di=0;di<DIM;di++){
    x[di]=xp*img[im].rotMat[di][0] + yp*img[im].rotMat[di][1] + zp*img[im].rotMat[di][2];
    dx[di]= img[im].rotMat[di][2]; /* This points away from the observer. */
  }

  /* Find the grid point nearest to the starting x. */
  i=0;
  dist2=(x[0]-gp[i].x[0])*(x[0]-gp[i].x[0]) + (x[1]-gp[i].x[1])*(x[1]-gp[i].x[1]) + (x[2]-gp[i].x[2])*(x[2]-gp[i].x[2]);
  posn=i;
  for(i=1;i<par->ncell;i++){
    ndist2=(x[0]-gp[i].x[0])*(x[0]-gp[i].x[0]) + (x[1]-gp[i].x[1])*(x[1]-gp[i].x[1]) + (x[2]-gp[i].x[2])*(x[2]-gp[i].x[2]);
    if(ndist2<dist2){
      posn=i;
      dist2=ndist2;
    }
  }

  col=0;
  do{
    ds=-2.*zp-col; /* This default value is chosen to be as large as possible given the spherical model boundary. */
    nposn=-1;
    line_plane_intersect(gp,&ds,posn,&nposn,dx,x,cutoff); /* Returns a new ds equal to the distance to the next Voronoi face, and nposn, the ID of the grid cell that abuts that face. */

    if(par->polarization){ /* Should also imply img[im].doline. */
      sourceFunc_pol(gp[posn].B, gp[posn].cont, img[im].rotMat, snu_pol, &alpha);
      dtau=alpha*ds;
      calcSourceFn(dtau, par, &remnantSnu, &expDTau);
      remnantSnu *= ds;

      for(stokesId=0;stokesId<img[im].nchan;stokesId++){ /* Loop over I, Q and U */
#ifdef FASTEXP
        brightnessIncrement = FastExp(ray.tau[stokesId])*remnantSnu*snu_pol[stokesId];
#else
        brightnessIncrement =    exp(-ray.tau[stokesId])*remnantSnu*snu_pol[stokesId];
#endif
        ray.intensity[stokesId] += brightnessIncrement;
        ray.tau[stokesId]+=dtau; //**** But this will be the same for I, Q or U.
      }
    } else {
      if(!par->doPregrid){
        for(i=0;i<nSteps;i++){
          d = i*ds*oneOnNSteps;
          velocity(x[0]+(dx[0]*d),x[1]+(dx[1]*d),x[2]+(dx[2]*d),vel);
          projVels[i] = veloproject(dx,vel);
        }
      }

      /* Calculate first the continuum stuff because it is the same for all channels:
      */
      contJnu = 0.0;
      contAlpha = 0.0;
      sourceFunc_cont(gp[posn].cont, &contJnu, &contAlpha);

      for(ichan=0;ichan<img[im].nchan;ichan++){
        jnu = contJnu;
        alpha = contAlpha;
        vThisChan = (ichan-(img[im].nchan-1)*0.5)*img[im].velres; /* Consistent with the WCS definition in writefits(). */

        if(img[im].doline){
          for(molI=0;molI<par->nSpecies;molI++){
            for(lineI=0;lineI<md[molI].nline;lineI++){
              if(md[molI].freq[lineI] > img[im].freq-img[im].bandwidth*0.5\
              && md[molI].freq[lineI] < img[im].freq+img[im].bandwidth*0.5){
                /* Calculate the red shift of the transition wrt to the frequency specified for the image.
                */
                if(img[im].trans > -1){
                  lineRedShift=(md[molI].freq[img[im].trans]-md[molI].freq[lineI])/md[molI].freq[img[im].trans]*CLIGHT;
                } else {
                  lineRedShift=(img[im].freq-md[molI].freq[lineI])/img[im].freq*CLIGHT;
                }

                deltav = vThisChan - img[im].source_vel - lineRedShift;
                /* Line centre occurs when deltav = the recession velocity of the radiating material. Explanation of the signs of the 2nd and 3rd terms on the RHS: (i) A bulk source velocity (which is defined as >0 for the receding direction) should be added to the material velocity field; this is equivalent to subtracting it from deltav, as here. (ii) A positive value of lineRedShift means the line is red-shifted wrt to the frequency specified for the image. The effect is the same as if the line and image frequencies were the same, but the bulk recession velocity were higher. lineRedShift should thus be added to the recession velocity, which is equivalent to subtracting it from deltav, as here. */

                /* Calculate an approximate average line-shape function at deltav within the Voronoi cell. */
                if(!par->doPregrid)
                  calcLineAmpSample(x,dx,ds,gp[posn].mol[molI].binv,projVels,nSteps,oneOnNSteps,deltav,&vfac);
                else
                  vfac = gaussline(deltav-veloproject(dx,gp[posn].vel),gp[posn].mol[molI].binv);

                /* Increment jnu and alpha for this Voronoi cell by the amounts appropriate to the spectral line. */
                sourceFunc_line(md[molI],vfac,gp[posn].mol[molI],lineI,&jnu,&alpha);
              }
            }
          }
        } /* end if(img[im].doline) */

        dtau=alpha*ds;
//???          if(dtau < -30) dtau = -30; // as in photon()?
        calcSourceFn(dtau, par, &remnantSnu, &expDTau);
        remnantSnu *= jnu*ds;
#ifdef FASTEXP
        brightnessIncrement = FastExp(ray.tau[ichan])*remnantSnu;
#else
        brightnessIncrement =    exp(-ray.tau[ichan])*remnantSnu;
#endif
        ray.intensity[ichan] += brightnessIncrement;
        ray.tau[ichan]+=dtau;
      } /* end loop over channels */
    } /* end if(par->polarization) */

    /* Move the working point to the edge of the next Voronoi cell. */
    for(di=0;di<DIM;di++) x[di]+=ds*dx[di];
    col+=ds;
    posn=nposn;
  } while(col < 2.0*fabs(zp));

  /* Add or subtract cmb. */
  if(par->polarization){ /* just add it to Stokes I */
#ifdef FASTEXP
    ray.intensity[stokesIi]+=FastExp(ray.tau[stokesIi])*local_cmb;
#else
    ray.intensity[stokesIi]+=exp(   -ray.tau[stokesIi])*local_cmb;
#endif

  }else{
#ifdef FASTEXP
    for(ichan=0;ichan<img[im].nchan;ichan++){
      ray.intensity[ichan]+=FastExp(ray.tau[ichan])*local_cmb;
    }
#else
    for(ichan=0;ichan<img[im].nchan;ichan++){
      ray.intensity[ichan]+=exp(-ray.tau[ichan])*local_cmb;
    }
#endif
  }
}

/*....................................................................*/
void traceray_smooth(rayData ray, const double local_cmb, const int im\
  , configInfo *par, struct grid *gp, molData *md, image *img\
  , struct cell *dc, const unsigned long numCells, const double epsilon\
  , gridInterp gips[3], const int numSegments, const double oneOnNumSegments\
  , const int nSteps, const double oneOnNSteps){
  /*
For a given image pixel position, this function evaluates the intensity of the total light emitted/absorbed along that line of sight through the (possibly rotated) model. The calculation is performed for several frequencies, one per channel of the output image.

Note that the algorithm employed here to solve the RTE is similar to that employed in the function photon() which calculates the average radiant flux impinging on a grid cell: namely the notional photon is started at the side of the model near the observer and 'propagated' in the receding direction until it 'reaches' the far side. This is rather non-physical in conception but it makes the calculation easier.

This version of traceray implements a new algorithm in which the population values are interpolated linearly from those at the vertices of the Delaunay cell which the working point falls within.
  */
  const int stokesIi=0;
  const int numFaces = DIM+1, nVertPerFace=3;
  int ichan,stokesId,di,status,lenChainPtrs,entryI,exitI,vi,vvi,ci;
  int si, molI, lineI;
  double xp,yp,zp,x[DIM],dir[DIM],projVelRay,vel[DIM];
  double xCmpntsRay[nVertPerFace], ds, snu_pol[3], dtau, contJnu, contAlpha;
  double jnu, alpha, lineRedShift, vThisChan, deltav, vfac, remnantSnu, expDTau;
  double brightnessIncrement;
  intersectType entryIntcptFirstCell, *cellExitIntcpts=NULL;
  unsigned long *chainOfCellIds=NULL, dci;
  unsigned long gis[2][nVertPerFace];

  for(ichan=0;ichan<img[im].nchan;ichan++){
    ray.tau[ichan]=0.0;
    ray.intensity[ichan]=0.0;
  }

  xp=ray.x;
  yp=ray.y;

  /* The model is circular in projection. We only follow the ray if it will intersect the model.
  */
  if((xp*xp+yp*yp)>par->radiusSqu)
    return;

  zp=-sqrt(par->radiusSqu-(xp*xp+yp*yp)); /* There are two points of intersection between the line of sight and the spherical model surface; this is the Z coordinate (in the unrotated frame) of the one nearer to the observer. */

  /* Rotate the line of sight as desired. */
  for(di=0;di<DIM;di++){
    x[di]=xp*img[im].rotMat[di][0] + yp*img[im].rotMat[di][1] + zp*img[im].rotMat[di][2];
    dir[di]= img[im].rotMat[di][2]; /* This points away from the observer. */
  }

  /* Find the chain of cells the ray passes through.
  */
  status = followRayThroughDelCells(x, dir, gp, dc, numCells, epsilon\
    , &entryIntcptFirstCell, &chainOfCellIds, &cellExitIntcpts, &lenChainPtrs);

  if(status!=0){
    free(chainOfCellIds);
    free(cellExitIntcpts);
    return;
  }

  entryI = 0;
  exitI  = 1;
  dci = chainOfCellIds[0];

  /* Obtain the indices of the grid points on the vertices of the entry face.
  */
  vvi = 0;
  for(vi=0;vi<numFaces;vi++){
    if(vi!=entryIntcptFirstCell.fi){
      gis[entryI][vvi++] = dc[dci].vertx[vi]->id;
    }
  }

  /* Calculate, for each of the 3 vertices of the entry face, the displacement components in the direction of 'dir'. *** NOTE *** that if all the rays are parallel, we could precalculate these for all the vertices.
  */
  for(vi=0;vi<nVertPerFace;vi++)
    xCmpntsRay[vi] = veloproject(dir, gp[gis[entryI][vi]].x);

  doBaryInterp(entryIntcptFirstCell, gp, xCmpntsRay, gis[entryI]\
    , md, par->nSpecies, &gips[entryI]);

  for(ci=0;ci<lenChainPtrs;ci++){
    /* For each cell we have 2 data structures which give information about respectively the entry and exit points of the ray, including the barycentric coordinates of the intersection point between the ray and the appropriate face of the cell. (If we follow rays in 3D space then the cells will be tetrahedra and the faces triangles.) If we know the value of a quantity Q for each of the vertices, then the linear interpolation of the Q values for any face is (for a 3D space) bary[0]*Q[0] + bary[1]*Q[1] + bary[2]*Q[2], where the indices are taken to run over the vertices of that face. Thus we can calculate the interpolated values Q_entry and Q_exit. Further linear interpolation along the path between entry and exit is straightforward.
    */

    dci = chainOfCellIds[ci];

    /* Obtain the indices of the grid points on the vertices of the exit face. */
    vvi = 0;
    for(vi=0;vi<numFaces;vi++){
      if(vi!=cellExitIntcpts[ci].fi){
        gis[exitI][vvi++] = dc[dci].vertx[vi]->id;
      }
    }

    /* Calculate, for each of the 3 vertices of the exit face, the displacement components in the direction of 'dir'. *** NOTE *** that if all the rays are parallel, we could precalculate these for all the vertices.
    */
    for(vi=0;vi<nVertPerFace;vi++)
      xCmpntsRay[vi] = veloproject(dir, gp[gis[exitI][vi]].x);

    doBaryInterp(cellExitIntcpts[ci], gp, xCmpntsRay, gis[exitI]\
      , md, par->nSpecies, &gips[exitI]);

    /* At this point we have interpolated all the values of interest to both the entry and exit points of the cell. Now we break the path between entry and exit into several segments and calculate all these values at the midpoint of each segment.

At the moment I will fix the number of segments, but it might possibly be faster to rather have a fixed segment length (in barycentric coordinates) and vary the number depending on how many of these lengths fit in the path between entry and exit.
    */
    ds = (gips[exitI].xCmpntRay - gips[entryI].xCmpntRay)*oneOnNumSegments;

    for(si=0;si<numSegments;si++){
      doSegmentInterp(gips, entryI, md, par->nSpecies, oneOnNumSegments, si);

      if(par->polarization){
        sourceFunc_pol(gips[2].B, gips[2].cont, img[im].rotMat, snu_pol, &alpha);
        dtau=alpha*ds;
        calcSourceFn(dtau, par, &remnantSnu, &expDTau);
        remnantSnu *= ds;

        for(stokesId=0;stokesId<img[im].nchan;stokesId++){ /* Loop over I, Q and U */
#ifdef FASTEXP
          brightnessIncrement = FastExp(ray.tau[stokesId])*remnantSnu*snu_pol[stokesId];
#else
          brightnessIncrement =    exp(-ray.tau[stokesId])*remnantSnu*snu_pol[stokesId];
#endif
          ray.intensity[stokesId] += brightnessIncrement;
          ray.tau[stokesId]+=dtau; //**** But this will be the same for I, Q or U.
        }
      } else {
        /* It appears to be necessary to sample the velocity function in the following way rather than interpolating it from the vertices of the Delaunay cell in the same way as with all the other quantities of interest. Velocity varies too much across the cells, and in a nonlinear way, for linear interpolation to yield a totally satisfactory result.
        */
        velocity(gips[2].x[0], gips[2].x[1], gips[2].x[2], vel);
        projVelRay = veloproject(dir, vel);

        /* Calculate first the continuum stuff because it is the same for all channels:
        */
        contJnu = 0.0;
        contAlpha = 0.0;
        sourceFunc_cont(gips[2].cont, &contJnu, &contAlpha);

        for(ichan=0;ichan<img[im].nchan;ichan++){
          jnu = contJnu;
          alpha = contAlpha;
          vThisChan=(ichan-(img[im].nchan-1)*0.5)*img[im].velres; /* Consistent with the WCS definition in writefits(). */

          if(img[im].doline){
            for(molI=0;molI<par->nSpecies;molI++){
              for(lineI=0;lineI<md[molI].nline;lineI++){
                if(md[molI].freq[lineI] > img[im].freq-img[im].bandwidth*0.5\
                && md[molI].freq[lineI] < img[im].freq+img[im].bandwidth*0.5){
                  /* Calculate the red shift of the transition wrt to the frequency specified for the image.
                  */
                  if(img[im].trans > -1){
                    lineRedShift=(md[molI].freq[img[im].trans]-md[molI].freq[lineI])/md[molI].freq[img[im].trans]*CLIGHT;
                  } else {
                    lineRedShift=(img[im].freq-md[molI].freq[lineI])/img[im].freq*CLIGHT;
                  }

                  deltav = vThisChan - img[im].source_vel - lineRedShift;
                  /* Line centre occurs when deltav = the recession velocity of the radiating material. Explanation of the signs of the 2nd and 3rd terms on the RHS: (i) A bulk source velocity (which is defined as >0 for the receding direction) should be added to the material velocity field; this is equivalent to subtracting it from deltav, as here. (ii) A positive value of lineRedShift means the line is red-shifted wrt to the frequency specified for the image. The effect is the same as if the line and image frequencies were the same, but the bulk recession velocity were higher. lineRedShift should thus be added to the recession velocity, which is equivalent to subtracting it from deltav, as here. */

                  calcLineAmpInterp(projVelRay, gips[2].mol[molI].binv, deltav, &vfac);

                  /* Increment jnu and alpha for this Voronoi cell by the amounts appropriate to the spectral line.
                  */
                  sourceFunc_line(md[molI], vfac, gips[2].mol[molI], lineI, &jnu, &alpha);
                } /* end if within freq range. */
              } /* end loop over lines this mol. */
            } /* end loop over all mols. */
          } /* end if doLine. */

          dtau = alpha*ds;
//???          if(dtau < -30) dtau = -30; // as in photon()?
          calcSourceFn(dtau, par, &remnantSnu, &expDTau);
          remnantSnu *= jnu*ds;
#ifdef FASTEXP
          brightnessIncrement = FastExp(ray.tau[ichan])*remnantSnu;
#else
          brightnessIncrement =    exp(-ray.tau[ichan])*remnantSnu;
#endif
          ray.intensity[ichan] += brightnessIncrement;
          ray.tau[ichan] += dtau;
        } /* End loop over channels. */
      } /* End if(par->polarization). */
    } /* End loop over segments within cell. */

    entryI = exitI;
    exitI = 1 - exitI;
  } /* End loop over cells in the chain traversed by the ray. */

  /* Add or subtract cmb. */
  if(par->polarization){ /* just add it to Stokes I */
#ifdef FASTEXP
    ray.intensity[stokesIi]+=FastExp(ray.tau[stokesIi])*local_cmb;
#else
    ray.intensity[stokesIi]+=exp(   -ray.tau[stokesIi])*local_cmb;
#endif

  }else{
#ifdef FASTEXP
    for(ichan=0;ichan<img[im].nchan;ichan++){
      ray.intensity[ichan]+=FastExp(ray.tau[ichan])*local_cmb;
    }
#else
    for(ichan=0;ichan<img[im].nchan;ichan++){
      ray.intensity[ichan]+=exp(-ray.tau[ichan])*local_cmb;
    }
#endif
  }

  free(chainOfCellIds);
  free(cellExitIntcpts);
}

/*....................................................................*/
void locateRayOnImage(double x[2], const double size, const double imgCentreXPixels, const double imgCentreYPixels, image *img, const int im, const int maxNumRaysPerPixel, rayData *rays, int *numActiveRays){
  int xi,yi,ichan;
  _Bool isOutsideImage;
  unsigned int ppi;

  /* Calculate which pixel the projected position (x[0],x[1]) falls within.
  */
  xi = floor(x[0]/size + imgCentreXPixels);
  yi = floor(x[1]/size + imgCentreYPixels);
  if(xi<0 || xi>=img[im].pxls || yi<0 || yi>=img[im].pxls){
    isOutsideImage = 1;
    ppi = 0; /* Under these circumstances it ought never to be accessed, but it is not good to leave it without a value at all. */
  }else{
    isOutsideImage = 0;
    ppi = (unsigned int)yi*(unsigned int)img[im].pxls + (unsigned int)xi;
  }

  /* See if we want to keep the ray. For the time being we will include those outside the image bounds, but a cleverer algorithm would exclude some of them. Note that maxNumRaysPerPixel<1 is used to flag that there is no upper limit to the number of rays per pixel.
  */
  if(isOutsideImage || maxNumRaysPerPixel<1 || img[im].pixel[ppi].numRays<maxNumRaysPerPixel){
    if(!isOutsideImage)
      img[im].pixel[ppi].numRays++;

    rays[*numActiveRays].ppi = ppi;
    rays[*numActiveRays].x = x[0];
    rays[*numActiveRays].y = x[1];
    rays[*numActiveRays].tau       = malloc(sizeof(double)*img[im].nchan);
    rays[*numActiveRays].intensity = malloc(sizeof(double)*img[im].nchan);
    for(ichan=0;ichan<img[im].nchan;ichan++) {
      rays[*numActiveRays].tau[ichan] = 0.0;
      rays[*numActiveRays].intensity[ichan] = 0.0;
    }

    (*numActiveRays)++;
  }
}

/*....................................................................*/
void
raytrace(int im, configInfo *par, struct grid *gp, molData *md, image *img, double *lamtab, double *kaptab, const int nEntries){
  /*
This function constructs an image cube by following sets of rays (at least 1 per image pixel) through the model, solving the radiative transfer equations as appropriate for each ray. The ray locations within each pixel are chosen randomly within the pixel, but the number of rays per pixel is set equal to the number of projected model grid points falling within that pixel, down to a minimum equal to par->alias.

Note that the argument 'md', and the grid element '.mol', are only accessed for line images.
  */
  const int maxNumRaysPerPixel=20; /**** Arbitrary - could make this a global, or an argument. Set it to zero to indicate there is no maximum. */
  const double cutoff = par->minScale*1.0e-7;
  const int numFaces=1+DIM, numInterpPoints=3, numSegments=5, minNumRaysForAverage=2;
  const double oneOnNFaces=1.0/(double)numFaces, oneOnNumSegments = 1.0/(double)numSegments;
  const double epsilon = 1.0e-6; // Needs thinking about. Double precision is much smaller than this.
  const int nStepsThruCell=10;
  const double oneOnNSteps=1.0/(double)nStepsThruCell;

  double size,oneOnNumActiveRaysMinus1,imgCentreXPixels,imgCentreYPixels,minfreq,absDeltaFreq,x,xs[2],sum,oneOnNumRays;
  unsigned int totalNumImagePixels,ppi,numPixelsForInterp;
  int ichan,numCircleRays,numActiveRaysInternal,numActiveRays;
  int gi,molI,lineI,i,di,xi,yi,ri,c,id,ids[3],vi;
  int cmbMolI,cmbLineI;
  rayData *rays;
  struct cell *dc=NULL;
  unsigned long numCells,dci;
  coordT *pt_array, point[3];
  char flags[255];
  boolT ismalloc = False,isoutside;
  realT bestdist;
  facetT *facet;
  vertexT *vertex,**vertexp;
  int curlong, totlong;
  double triangle[3][2],barys[3],local_cmb,cmbFreq,circleSpacing,scale,angle;
  double *xySquared=NULL;
  _Bool isOutsideImage;
  gsl_error_handler_t *defaultErrorHandler=NULL;

  size = img[im].distance*img[im].imgres;
  totalNumImagePixels = img[im].pxls*img[im].pxls;
  imgCentreXPixels = img[im].pxls/2.0;
  imgCentreYPixels = img[im].pxls/2.0;

  if(img[im].doline){
    /* The user may have set img.trans/img.molI but not img.freq. If so, we calculate freq now.
    */
    if(img[im].trans>-1)
      img[im].freq = md[img[im].molI].freq[img[im].trans];

    /* Fill in the missing one of the triplet nchan/velres/bandwidth.
    */
    if(img[im].bandwidth > 0 && img[im].velres > 0){
      img[im].nchan = (int)(img[im].bandwidth/(img[im].velres/CLIGHT*img[im].freq));

    }else if(img[im].bandwidth > 0 && img[im].nchan > 0){
      img[im].velres = img[im].bandwidth*CLIGHT/img[im].freq/img[im].nchan;

    }else{ /*(img[im].velres > 0 && img[im].nchan > 0 */
      img[im].bandwidth = img[im].nchan*img[im].velres/CLIGHT*img[im].freq;
    }
  } /* If not doline, we already have img.freq and nchan by now anyway. */

  /*
We need to calculate or choose a single value of 'local' CMB flux, also single values (i.e. one of each per grid point) of dust and knu, all corresponding the the nominal image frequency. The sensible thing would seem to be to calculate them afresh for each new image; and for continuum images, this is what in fact has always been done. For line images however local_cmb and the dust/knu values were calculated for the frequency of each spectral line and stored respectively in the molData struct and the struct populations element of struct grid. These multiple values (of dust/knu at least) are required during the main solution kernel of LIME, so for line images at least they were kept until the present point, just so one from their number could be chosen. :-/

At the present point in the code, for line images, instead of calculating the 'continuum' values of local_cmb/dust/knu, the algorithm chose the nearest 'line' frequency and calculates the required numbers from that. The intent is to preserve (for the present at least) the former numerical behaviour, while changing the way the information is parcelled out among the variables and structs. I.e. a dedicated 'continuum' pair of dust/knu values is now available for each grid point in addition to the array of spectral line values. This decoupling allows better management of memory and avoids the deceptive use of spectral-line variables for continuum use.
  */
  if(img[im].doline){
    if (img[im].trans>=0){
      cmbMolI  = img[im].molI;
      cmbLineI = img[im].trans;

    }else{ /* User didn't set trans. Find the nearest line to the image frequency. */
      for(molI=0;molI<par->nSpecies;molI++){
        for(lineI=0;lineI<md[molI].nline;lineI++){
          absDeltaFreq = fabs(img[im].freq - md[molI].freq[lineI]);
          if((molI==0 && lineI==0) || absDeltaFreq < minfreq){
            minfreq = absDeltaFreq;
            cmbMolI = molI;
            cmbLineI = lineI;
          }
        }
      }
    }
    cmbFreq = md[cmbMolI].freq[cmbLineI];

  }else{ /* continuum image */
    cmbFreq = img[im].freq;
  }

  local_cmb = planckfunc(cmbFreq,2.728);
  calcGridContDustOpacity(par, cmbFreq, lamtab, kaptab, nEntries, gp);

  for(ppi=0;ppi<totalNumImagePixels;ppi++){
    for(ichan=0;ichan<img[im].nchan;ichan++){
      img[im].pixel[ppi].intense[ichan] = 0.0;
      img[im].pixel[ppi].tau[    ichan] = 0.0;
    }
  }

  for(ppi=0;ppi<totalNumImagePixels;ppi++)
    img[im].pixel[ppi].numRays = 0;

  /*
The set of rays which we plan to follow is taken from the set of (non-sink) grid points, projected onto a plane parallel to the observer's X and Y axes with Z coordinate on the observer's side of the model (because solution of the raytracing equations requires that iterate 'backwards' through the model). In addition to these points we will add another tranche located on a circle in this plane with its centre at (X,Y) == (0,0) and radius equal to the model radius. Addition of these circle points seems to be necessary to make qhull behave properly. We choose evenly-spaced points on this circle and choose the spacing such that it is the same as the average nearest-neighbour spacing of the grid points, assuming the grid points were evenly distributed within the circle.

How to calculate this distance? Well if we have N points randomly but evenly distributed inside a circle of radius R it is not hard to show that the mean NN spacing is G(3/2)*R/sqrt(N), where G() is the gamma function. In fact G(3/2)=sqrt(pi)/2. This will add about 4*sqrt(pi*N) points.
  */
  circleSpacing = 0.5*par->radius*sqrt(PI/(double)par->pIntensity);
  numCircleRays = (int)(2.0*PI*par->radius/circleSpacing);

  /* The following is the first of the 3 main loops in raytrace. Here we loop over the (internal or non-sink) grid points. We're doing 2 things: loading the rotated, projected coordinates into the rays list, and counting the rays per image pixel.
  */
  rays = malloc(sizeof(rayData)*(par->pIntensity+numCircleRays)); /* We may need to reallocate this later. */
  numActiveRaysInternal = 0;
  for(gi=0;gi<par->pIntensity;gi++){
    /* Apply the inverse (i.e. transpose) rotation matrix. (We use the inverse matrix here because here we want to rotate grid coordinates to the observer frame, whereas inside traceray() we rotate observer coordinates to the grid frame.)
    */
    for(i=0;i<2;i++){
      xs[i]=0.0;
      for(di=0;di<DIM;di++){
        xs[i] += gp[gi].x[di]*img[im].rotMat[di][i];
      }
    }

    locateRayOnImage(xs, size, imgCentreXPixels, imgCentreYPixels, img, im, maxNumRaysPerPixel, rays, &numActiveRaysInternal);
  } /* End loop 1, over grid points. */

  /* Add the circle rays:
  */
  numActiveRays = numActiveRaysInternal;
  scale = 2.0*PI/(double)numCircleRays;
  for(i=0;i<numCircleRays;i++){
    angle = i*scale;
    xs[0] = par->radius*cos(angle);
    xs[1] = par->radius*sin(angle);
    locateRayOnImage(xs, size, imgCentreXPixels, imgCentreYPixels, img, im, maxNumRaysPerPixel, rays, &numActiveRays);
  }

  oneOnNumActiveRaysMinus1 = 1.0/(double)(numActiveRays-1);

  if(numActiveRays<par->pIntensity)
    rays = realloc(rays, sizeof(rayData)*numActiveRays);

  if(par->traceRayAlgorithm==1){
    delaunay(DIM, gp, (unsigned long)par->ncell, 1, &dc, &numCells); /* mallocs dc if getCells==T */

    /* We need to process the list of cells a bit further - calculate their centres, and reset the id values to be the same as the index of the cell in the list. (This last because we are going to construct other lists to indicate which cells have been visited etc.)
    */
    for(dci=0;dci<numCells;dci++){
      for(di=0;di<DIM;di++){
        sum = 0.0;
        for(vi=0;vi<numFaces;vi++){
          sum += dc[dci].vertx[vi]->x[di];
        }
        dc[dci].centre[di] = sum*oneOnNFaces;
      }

      dc[dci].id = dci;
    }

  }else if(par->traceRayAlgorithm!=0){
    if(!silent) bail_out("Unrecognized value of par.traceRayAlgorithm");
    exit(1);
  }

  /* This is the start of loop 2/3, which loops over the rays. We trace each ray, then load into the image cube those for which the number of rays per pixel exceeds a minimum. The remaining image pixels we handle via an interpolation algorithm in loop 3.
  */
  defaultErrorHandler = gsl_set_error_handler_off();
  /*
The GSL documentation does not recommend leaving the error handler at the default within multi-threaded code.

While this is off however, gsl_* calls will not exit if they encounter a problem. We may need to pay some attention to trapping their errors.
  */

  omp_set_dynamic(0);
  #pragma omp parallel num_threads(par->nThreads)
  {
    /* Declaration of thread-private pointers.
    */
    int threadI = omp_get_thread_num();
    int ii, si, ri;
    gridInterp gips[numInterpPoints];

    if(par->traceRayAlgorithm==1){
      /* Allocate memory for the interpolation points:
      */
      if(img[im].doline){
        for(ii=0;ii<numInterpPoints;ii++){
          gips[ii].mol = malloc(sizeof(*(gips[ii].mol))*par->nSpecies);
          for(si=0;si<par->nSpecies;si++){
            gips[ii].mol[si].specNumDens\
              = malloc(sizeof(*(gips[ii].mol[si].specNumDens))*md[si].nlev);
            gips[ii].mol[si].cont    = NULL;
            gips[ii].mol[si].pops    = NULL;
            gips[ii].mol[si].partner = NULL;
          }
        }
      }else{ /* continuum image */
        for(ii=0;ii<numInterpPoints;ii++)
          gips[ii].mol = NULL;
      }
    }

    #pragma omp for schedule(dynamic)
    for(ri=0;ri<numActiveRays;ri++){
      if(par->traceRayAlgorithm==0)
        traceray(rays[ri], local_cmb, im, par, gp, md, img\
          , cutoff, nStepsThruCell, oneOnNSteps);

      else if(par->traceRayAlgorithm==1)
        traceray_smooth(rays[ri], local_cmb, im, par, gp, md, img\
          , dc, numCells, epsilon, gips\
          , numSegments, oneOnNumSegments, nStepsThruCell, oneOnNSteps);

      if (threadI == 0){ /* i.e., is master thread */
        if(!silent) progressbar((double)(ri)*oneOnNumActiveRaysMinus1, 13);
      }
    }

    if(par->traceRayAlgorithm==1){
      for(ii=0;ii<numInterpPoints;ii++)
        freePopulation(par->nSpecies, gips[ii].mol);
    }
  } /* End of parallel block. */

  gsl_set_error_handler(defaultErrorHandler);

  /* Set up for testing image pixel coords against model radius:
  */
  xySquared = malloc(sizeof(*xySquared)*img[im].pxls);
  for(xi=0;xi<img[im].pxls;xi++){
    x = size*(0.5 + xi - imgCentreXPixels); // In all this I'm assuming that the image is square and the X centre is the same as the Y centre. This may not always be the case!
    xySquared[xi] = x*x;
  }

  /* For pixels with more than a cutoff number of rays, just average those rays into the pixel:
  */
  for(ri=0;ri<numActiveRays;ri++){
    if(img[im].pixel[rays[ri].ppi].numRays >= minNumRaysForAverage){
      for(ichan=0;ichan<img[im].nchan;ichan++){
        img[im].pixel[rays[ri].ppi].intense[ichan] += rays[ri].intensity[ichan];
        img[im].pixel[rays[ri].ppi].tau[    ichan] += rays[ri].tau[      ichan];
      }
    }
  }
  numPixelsForInterp = 0;
  for(ppi=0;ppi<totalNumImagePixels;ppi++){
    if(img[im].pixel[ppi].numRays >= minNumRaysForAverage){
      oneOnNumRays = 1.0/(double)img[im].pixel[ppi].numRays;
      for(ichan=0;ichan<img[im].nchan;ichan++){
        img[im].pixel[ppi].intense[ichan] *= oneOnNumRays;
        img[im].pixel[ppi].tau[    ichan] *= oneOnNumRays;
      }
    }else
      numPixelsForInterp++;
  }

  if(numPixelsForInterp>0){
    /* Now we enter main loop 3/3, in which we loop over image pixels, and for any we need to interpolate, we do so. But first we need to invoke qhull to get a Delaunay triangulation of the projected points.
    */
    pt_array=malloc(sizeof(coordT)*2*numActiveRays);

    for(ri=0;ri<numActiveRays;ri++) {
      pt_array[ri*2+0] = rays[ri].x;
      pt_array[ri*2+1] = rays[ri].y;
    }

    sprintf(flags,"qhull d Qbb");
    if(qh_new_qhull(2, numActiveRays, pt_array, ismalloc, flags, NULL, NULL)) {
      if(!silent) bail_out("Qhull failed to triangulate");
      exit(1);
    }

    point[2]=0.;
    for(ppi=0;ppi<totalNumImagePixels;ppi++){
      if(img[im].pixel[ppi].numRays < minNumRaysForAverage){
        xi = (int)(ppi%(unsigned int)img[im].pxls);
        yi = floor(ppi/(double)img[im].pxls);
        if(xySquared[xi] + xySquared[yi] > par->radiusSqu)
          continue;

        point[0] = size*(0.5 + xi - imgCentreXPixels);
        point[1] = size*(0.5 + yi - imgCentreYPixels);

        qh_setdelaunay (3, 1, point);
        facet = qh_findbestfacet (point, qh_ALL, &bestdist, &isoutside);
        if(isoutside){
          c=0;
          FOREACHvertex_( facet->vertices ) {
            id = qh_pointid(vertex->point);
            triangle[c][0] = rays[id].x;
            triangle[c][1] = rays[id].y;
            ids[c]=id;
            c++;
          }

          calcTriangleBaryCoords(triangle, (double)point[0], (double)point[1], barys);

          /* Interpolate: */
          for(ichan=0;ichan<img[im].nchan;ichan++){
            img[im].pixel[ppi].intense[ichan] += barys[0]*rays[ids[0]].intensity[ichan]\
                                               + barys[1]*rays[ids[1]].intensity[ichan]\
                                               + barys[2]*rays[ids[2]].intensity[ichan];
            img[im].pixel[ppi].tau[    ichan] += barys[0]*rays[ids[0]].tau[ichan]\
                                               + barys[1]*rays[ids[1]].tau[ichan]\
                                               + barys[2]*rays[ids[2]].tau[ichan];
          }
        } /* end if !isoutside */
      } /* end if(img[im].pixel[ppi].numRays < minNumRaysForAverage) */
    } /* end loop over image pixels */

    qh_freeqhull(!qh_ALL);
    qh_memfreeshort (&curlong, &totlong);
    free(pt_array);
  } /* end if(numPixelsForInterp>0) */

  free(xySquared);
  if(par->traceRayAlgorithm==1)
    free(dc);
  for(ri=0;ri<numActiveRays;ri++){
    free(rays[ri].tau);
    free(rays[ri].intensity);
  }
  free(rays);
}

/*....................................................................*/
void calcTriangleBaryCoords(double vertices[3][2], double x, double y, double barys[3]){
  double mat[2][2], vec[2], det;
  /*
The barycentric coordinates (L0,L1,L2) of a point r[] in a triangle v[] are given by

	(v[0][0]-v[2][0]  v[1][0]-v[2][0]) (L0)   (r[0]-v[2][0])
	(                                )*(  ) = (            ),
	(v[0][1]-v[2][1]  v[1][1]-v[2][1]) (L1)   (r[1]-v[2][1])

with L2 = 1 - L0 - L1.
  */
  mat[0][0] = vertices[0][0] - vertices[2][0];
  mat[0][1] = vertices[1][0] - vertices[2][0];
  mat[1][0] = vertices[0][1] - vertices[2][1];
  mat[1][1] = vertices[1][1] - vertices[2][1];
  vec[0] = x - vertices[2][0];
  vec[1] = y - vertices[2][1];
  det = mat[0][0]*mat[1][1] - mat[0][1]*mat[1][0];
  /*** We're assuming that the triangle is not pathological, i.e that det!=0. */
  barys[0] = ( mat[1][1]*vec[0] - mat[0][1]*vec[1])/det;
  barys[1] = (-mat[1][0]*vec[0] + mat[0][0]*vec[1])/det;
  barys[2] = 1.0 - barys[0] - barys[1];
}
<|MERGE_RESOLUTION|>--- conflicted
+++ resolved
@@ -7,10 +7,6 @@
  *
 TODO:
   - In raytrace(), look at rearranging the code to do the qhull step before choosing the rays. This would allow cells with all vertices outside the image boundaries to be excluded. If the image is much smaller than the model, this could lead to significant savings in time. The only downside might be memory useage...
-<<<<<<< HEAD
-  - REMOVED NORMINV!! We should not be multiplying remnantSnu by md[0].norminv, but to make it correct would be pretty fiddly.
-=======
->>>>>>> 3ea67edc
  */
 
 #include "lime.h"
