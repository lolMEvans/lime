/*
 *  raytrace.c
 *  This file is part of LIME, the versatile line modeling engine
 *
 *  Copyright (C) 2006-2014 Christian Brinch
 *  Copyright (C) 2015-2016 The LIME development team
 *
TODO:
  - In raytrace(), look at rearranging the code to do the qhull step before choosing the rays. This would allow cells with all vertices outside the image boundaries to be excluded. If the image is much smaller than the model, this could lead to significant savings in time. The only downside might be memory useage...
  - In raytrace(), for par->traceRayAlgorithm==1, in theory we could deduce the cell geometry via the grid-point neighbour linkage, without needing to call delaunay() again.
 */

#include "lime.h"
#include "raythrucells.h"

/*....................................................................*/
void
calcLineAmpSample(const double x[3], const double dx[3], const double ds\
  , const double binv, double *projVels, const int nSteps\
  , const double oneOnNSteps, const double deltav, double *vfac){
  /*
The bulk velocity of the model material can vary significantly with position, thus so can the value of the line-shape function at a given frequency and direction. The present function calculates 'vfac', an approximate average of the line-shape function along a path of length ds in the direction of the line of sight.
  */
  int i;
  double v,val;

  *vfac=0.;
  for(i=0;i<nSteps;i++){
    v = deltav - projVels[i]; /* projVels contains the component of the local bulk velocity in the direction of dx, whereas deltav is the recession velocity of the channel we are interested in (corrected for bulk source velocity and line displacement from the nominal frequency). Remember also that, since dx points away from the observer, positive values of the projected velocity also represent recessions. Line centre occurs when v==0, i.e. when deltav==dotProduct3D(dx,vel). That is the reason for the subtraction here. */
    val=fabs(v)*binv;
    if(val <=  2500.){
#ifdef FASTEXP
      *vfac+= FastExp(val*val);
#else
      *vfac+=   exp(-(val*val));
#endif
    }
  }
  *vfac *= oneOnNSteps;
  return;
}

/*....................................................................*/
void
calcLineAmpInterp(const double projVelRay, const double binv\
  , const double deltav, double *vfac){
  /*
The bulk velocity of the model material can vary significantly with position, thus so can the value of the line-shape function at a given frequency and direction. The present function calculates 'vfac', an approximate average of the line-shape function along a path of length ds in the direction of the line of sight.
  */
  double v,val;

  v = deltav - projVelRay; /* projVelRay is the component of the local bulk velocity in the direction of the ray, whereas deltav is the recession velocity of the channel we are interested in (corrected for bulk source velocity and line displacement from the nominal frequency). Remember also that, since the ray points away from the observer, positive values of the projected velocity also represent recessions. Line centre occurs when v==0, i.e. when deltav==projVelRay. That is the reason for the subtraction here. */
  val = fabs(v)*binv;
  if(val <=  2500.){
#ifdef FASTEXP
    *vfac = FastExp(val*val);
#else
    *vfac =   exp(-(val*val));
#endif
  }else
    *vfac = 0.0;
}

/*....................................................................*/
void
calcLineAmpErf(const double projVelOld, const double projVelNew, const double binv\
  , const double deltav, const double segmentLen, double *vfac){
  /*
The bulk velocity of the model material can vary significantly with position, thus so can the value of the line-shape function at a given frequency and direction. The present function calculates 'vfac', an approximate average of the line-shape function along a path of length ds in the direction of the line of sight.
  */
  double vbOld,vbNew;

  vbOld = binv*(deltav - projVelOld); /* projVelOld etc are components of the local bulk velocity in the direction of the ray, whereas deltav is the recession velocity of the channel we are interested in (corrected for bulk source velocity and line displacement from the nominal frequency). Remember also that, since the ray points away from the observer, positive values of the projected velocity also represent recessions. Line centre occurs when v==0, i.e. when deltav==projVelRay. That is the reason for the subtraction here. */
  vbNew = binv*(deltav - projVelNew);

  if (fabs(vbNew-vbOld)>(2.0*BIN_WIDTH))
    *vfac = geterf(vbOld,vbNew);
  else
    *vfac = gaussline(0.5*(vbOld+vbNew),1.0);
}

/*....................................................................*/
void
line_plane_intersect(struct grid *gp, double *ds, int posn, int *nposn\
  , double *dx, double *x, double cutoff){
  /*
This function returns ds as the (always positive-valued) distance between the present value of x and the next Voronoi face in the direction of vector dx, and nposn as the id of the grid cell that abuts that face. 
  */
  double newdist, numerator, denominator ;
  int i;

  for(i=0;i<gp[posn].numNeigh;i++) {
    /* Find the shortest distance between (x,y,z) and any of the posn Voronoi faces */
    /* ds=(p0-l0) dot n / l dot n */

    numerator=((gp[posn].x[0]+gp[posn].dir[i].x[0]/2. - x[0]) * gp[posn].dir[i].x[0]+
               (gp[posn].x[1]+gp[posn].dir[i].x[1]/2. - x[1]) * gp[posn].dir[i].x[1]+
               (gp[posn].x[2]+gp[posn].dir[i].x[2]/2. - x[2]) * gp[posn].dir[i].x[2]);

    denominator=(dx[0]*gp[posn].dir[i].x[0]+dx[1]*gp[posn].dir[i].x[1]+dx[2]*gp[posn].dir[i].x[2]);
    
    if(fabs(denominator) > 0){
      newdist=numerator/denominator;
      if(newdist<*ds && newdist > cutoff){
        *ds=newdist;
        *nposn=gp[posn].neigh[i]->id;
      }
    }
  }
  if(*nposn==-1) *nposn=posn;
}

/*....................................................................*/
void
traceray(rayData ray, const int im\
  , configInfo *par, struct grid *gp, molData *md, imageInfo *img\
  , const double cutoff, const int nSteps, const double oneOnNSteps){
  /*
For a given image pixel position, this function evaluates the intensity of the total light emitted/absorbed along that line of sight through the (possibly rotated) model. The calculation is performed for several frequencies, one per channel of the output image.

Note that the algorithm employed here is similar to that employed in the function photon() which calculates the average radiant flux impinging on a grid cell: namely the notional photon is started at the side of the model near the observer and 'propagated' in the receding direction until it 'reaches' the far side. This is rather non-physical in conception but it makes the calculation easier.
  */
  int ichan,stokesId,di,i,posn,nposn,molI,lineI;
  double xp,yp,zp,x[DIM],dx[DIM],dist2,ndist2,col,ds,snu_pol[3],dtau;
  double contJnu,contAlpha,jnu,alpha,lineRedShift,vThisChan,deltav,vfac=0.;
  double remnantSnu,expDTau,brightnessIncrement;
  double projVels[nSteps],d,vel[DIM];

  for(ichan=0;ichan<img[im].nchan;ichan++){
    ray.tau[ichan]=0.0;
    ray.intensity[ichan]=0.0;
  }

  xp=ray.x;
  yp=ray.y;

  /* The model is circular in projection. We only follow the ray if it will intersect the model.
  */
  if((xp*xp+yp*yp)>par->radiusSqu)
    return;

  zp=-sqrt(par->radiusSqu-(xp*xp+yp*yp)); /* There are two points of intersection between the line of sight and the spherical model surface; this is the Z coordinate (in the unrotated frame) of the one nearer to the observer. */

  /* Rotate the line of sight as desired. */
  for(di=0;di<DIM;di++){
    x[di]=xp*img[im].rotMat[di][0] + yp*img[im].rotMat[di][1] + zp*img[im].rotMat[di][2];
    dx[di]= img[im].rotMat[di][2]; /* This points away from the observer. */
  }

  /* Find the grid point nearest to the starting x. */
  i=0;
  dist2=(x[0]-gp[i].x[0])*(x[0]-gp[i].x[0]) + (x[1]-gp[i].x[1])*(x[1]-gp[i].x[1]) + (x[2]-gp[i].x[2])*(x[2]-gp[i].x[2]);
  posn=i;
  for(i=1;i<par->ncell;i++){
    ndist2=(x[0]-gp[i].x[0])*(x[0]-gp[i].x[0]) + (x[1]-gp[i].x[1])*(x[1]-gp[i].x[1]) + (x[2]-gp[i].x[2])*(x[2]-gp[i].x[2]);
    if(ndist2<dist2){
      posn=i;
      dist2=ndist2;
    }
  }

  col=0;
  do{
    ds=-2.*zp-col; /* This default value is chosen to be as large as possible given the spherical model boundary. */
    nposn=-1;
    line_plane_intersect(gp,&ds,posn,&nposn,dx,x,cutoff); /* Returns a new ds equal to the distance to the next Voronoi face, and nposn, the ID of the grid cell that abuts that face. */

    if(par->polarization){ /* Should also imply img[im].doline==0. */
      sourceFunc_pol(gp[posn].B, gp[posn].cont, img[im].rotMat, snu_pol, &alpha);
      dtau=alpha*ds;
      calcSourceFn(dtau, par, &remnantSnu, &expDTau);
      remnantSnu *= ds;

      for(stokesId=0;stokesId<img[im].nchan;stokesId++){ /* Loop over I, Q and U */
#ifdef FASTEXP
        brightnessIncrement = FastExp(ray.tau[stokesId])*remnantSnu*snu_pol[stokesId];
#else
        brightnessIncrement =    exp(-ray.tau[stokesId])*remnantSnu*snu_pol[stokesId];
#endif
        ray.intensity[stokesId] += brightnessIncrement;
        ray.tau[stokesId]+=dtau; //**** But this will be the same for I, Q or U.
      }
    } else {
      if(!par->doPregrid && img[im].doline){
        for(i=0;i<nSteps;i++){
          d = i*ds*oneOnNSteps;
          velocity(x[0]+(dx[0]*d),x[1]+(dx[1]*d),x[2]+(dx[2]*d),vel);
          projVels[i] = dotProduct3D(dx,vel);
        }
      }

      /* Calculate first the continuum stuff because it is the same for all channels:
      */
      contJnu = 0.0;
      contAlpha = 0.0;
      sourceFunc_cont(gp[posn].cont, &contJnu, &contAlpha);

      for(ichan=0;ichan<img[im].nchan;ichan++){
        jnu = contJnu;
        alpha = contAlpha;
        vThisChan = (ichan-(img[im].nchan-1)*0.5)*img[im].velres; /* Consistent with the WCS definition in writefits(). */

        if(img[im].doline){
          for(molI=0;molI<par->nSpecies;molI++){
            for(lineI=0;lineI<md[molI].nline;lineI++){
              if(md[molI].freq[lineI] > img[im].freq-img[im].bandwidth*0.5\
              && md[molI].freq[lineI] < img[im].freq+img[im].bandwidth*0.5){
                /* Calculate the red shift of the transition wrt to the frequency specified for the image.
                */
                if(img[im].trans > -1){
                  lineRedShift=(md[molI].freq[img[im].trans]-md[molI].freq[lineI])/md[molI].freq[img[im].trans]*CLIGHT;
                } else {
                  lineRedShift=(img[im].freq-md[molI].freq[lineI])/img[im].freq*CLIGHT;
                }

                deltav = vThisChan - img[im].source_vel - lineRedShift;
                /* Line centre occurs when deltav = the recession velocity of the radiating material. Explanation of the signs of the 2nd and 3rd terms on the RHS: (i) A bulk source velocity (which is defined as >0 for the receding direction) should be added to the material velocity field; this is equivalent to subtracting it from deltav, as here. (ii) A positive value of lineRedShift means the line is red-shifted wrt to the frequency specified for the image. The effect is the same as if the line and image frequencies were the same, but the bulk recession velocity were higher. lineRedShift should thus be added to the recession velocity, which is equivalent to subtracting it from deltav, as here. */

                /* Calculate an approximate average line-shape function at deltav within the Voronoi cell. */
                if(!par->doPregrid)
                  calcLineAmpSample(x,dx,ds,gp[posn].mol[molI].binv,projVels,nSteps,oneOnNSteps,deltav,&vfac);
                else
                  vfac = gaussline(deltav-dotProduct3D(dx,gp[posn].vel),gp[posn].mol[molI].binv);

                /* Increment jnu and alpha for this Voronoi cell by the amounts appropriate to the spectral line. */
                sourceFunc_line(&md[molI],vfac,&(gp[posn].mol[molI]),lineI,&jnu,&alpha);
              }
            }
          }
        } /* end if(img[im].doline) */

        dtau=alpha*ds;
//???          if(dtau < -30) dtau = -30; // as in photon()?
        calcSourceFn(dtau, par, &remnantSnu, &expDTau);
        remnantSnu *= jnu*ds;
#ifdef FASTEXP
        brightnessIncrement = FastExp(ray.tau[ichan])*remnantSnu;
#else
        brightnessIncrement =    exp(-ray.tau[ichan])*remnantSnu;
#endif
        ray.intensity[ichan] += brightnessIncrement;
        ray.tau[ichan]+=dtau;
      } /* end loop over channels */
    } /* end if(par->polarization) */

    /* Move the working point to the edge of the next Voronoi cell. */
    for(di=0;di<DIM;di++) x[di]+=ds*dx[di];
    col+=ds;
    posn=nposn;
  } while(col < 2.0*fabs(zp));
}

/*....................................................................*/
void doBaryInterp(const intersectType intcpt, struct grid *gp\
  , double xCmpntsRay[3], unsigned long gis[3]\
  , molData *md, const int numMols, gridInterp *gip){
  /*
The present routine takes (i) N values V_i at the vertices of a simplex, and (ii) the barycentric coordinates of a point, and returns a linear interpolation of the vertex values for the point location. This is essentially the same technique as the use of linear shape functions in Finite Element analysis. The idea is that if you define N shape functions Q_i, the ith shape function having the property that it is zero-valued at each of the vertices except the ith, and has value unity there, then the interpolation value at point r_ is given by

	       _N
	       \
	f(r_) =  >    V_i*Q_i(r_).
	       /_i=1

For a linear interpolation, each shape function Q_i(r_) is in fact just equal to the ith barycentric coordinate B_i of r_.

In the present case, N==3, the simplex is a triangular face of a Delaunay cell, and the point at which we desire the interpolated value is the intersection of a ray with that face. Several grid quantities of interest are interpolated.

For a readable definition of barycentric coordinates, see the wikipedia article of that name.
  */

  int di,molI,levelI;

  (*gip).xCmpntRay = intcpt.bary[0]*xCmpntsRay[0]\
                   + intcpt.bary[1]*xCmpntsRay[1]\
                   + intcpt.bary[2]*xCmpntsRay[2];
  for(di=0;di<DIM;di++){
    (*gip).x[di] = intcpt.bary[0]*gp[gis[0]].x[di]\
                 + intcpt.bary[1]*gp[gis[1]].x[di]\
                 + intcpt.bary[2]*gp[gis[2]].x[di];
  }

  for(di=0;di<3;di++){ /* 3 not DIM, because a B field only makes sense in 3 dimensions. */
/* ****** Maybe some test of DIM==3?? Would need to be systematic across the entire code..? */
    (*gip).B[di] = intcpt.bary[0]*gp[gis[0]].B[di]\
                 + intcpt.bary[1]*gp[gis[1]].B[di]\
                 + intcpt.bary[2]*gp[gis[2]].B[di];
  }

  for(molI=0;molI<numMols;molI++){
    (*gip).mol[molI].binv = intcpt.bary[0]*gp[gis[0]].mol[molI].binv\
                          + intcpt.bary[1]*gp[gis[1]].mol[molI].binv\
                          + intcpt.bary[2]*gp[gis[2]].mol[molI].binv;

    for(levelI=0;levelI<md[molI].nlev;levelI++){
      (*gip).mol[molI].specNumDens[levelI]\
        = intcpt.bary[0]*gp[gis[0]].mol[molI].specNumDens[levelI]\
        + intcpt.bary[1]*gp[gis[1]].mol[molI].specNumDens[levelI]\
        + intcpt.bary[2]*gp[gis[2]].mol[molI].specNumDens[levelI];
    }
  }

  (*gip).cont.dust = intcpt.bary[0]*gp[gis[0]].cont.dust\
                   + intcpt.bary[1]*gp[gis[1]].cont.dust\
                   + intcpt.bary[2]*gp[gis[2]].cont.dust;

  (*gip).cont.knu  = intcpt.bary[0]*gp[gis[0]].cont.knu\
                   + intcpt.bary[1]*gp[gis[1]].cont.knu\
                   + intcpt.bary[2]*gp[gis[2]].cont.knu;
}

/*....................................................................*/
void doSegmentInterp(gridInterp gips[3], const int iA, molData *md\
  , const int numMols, const double oneOnNumSegments, const int si){

  const double fracA = (si + 0.5)*oneOnNumSegments, fracB = 1.0 - fracA;
  const int iB = 1 - iA;
  int di,molI,levelI;

  gips[2].xCmpntRay = fracA*gips[iB].xCmpntRay + fracB*gips[iA].xCmpntRay; /* This does not seem to be used. */

  for(di=0;di<DIM;di++){
    gips[2].x[di] = fracA*gips[iB].x[di] + fracB*gips[iA].x[di];
  }
  for(di=0;di<3;di++){ /* 3 not DIM, because a B field only makes sense in 3 dimensions. */
    gips[2].B[di] = fracA*gips[iB].B[di] + fracB*gips[iA].B[di];
  }

  for(molI=0;molI<numMols;molI++){
    gips[2].mol[molI].binv = fracA*gips[iB].mol[molI].binv + fracB*gips[iA].mol[molI].binv;

    for(levelI=0;levelI<md[molI].nlev;levelI++){
      gips[2].mol[molI].specNumDens[levelI] = fracA*gips[iB].mol[molI].specNumDens[levelI]\
                                            + fracB*gips[iA].mol[molI].specNumDens[levelI];
    }
  }

  gips[2].cont.dust = fracA*gips[iB].cont.dust + fracB*gips[iA].cont.dust;
  gips[2].cont.knu  = fracA*gips[iB].cont.knu  + fracB*gips[iA].cont.knu;
}

/*....................................................................*/
void
calc2ndOrderShapeFunctions(const int numVertices, const double barys[numVertices]\
  , const int edgeVertexIndices[][2], double *shapeFns){

  const int numEdges = numVertices*(numVertices-1)/2;
  int vi,ei;

  for(vi=0;vi<numVertices;vi++)
    shapeFns[vi] = barys[vi]*(2.0*barys[vi] - 1.0);

  for(ei=0;ei<numEdges;ei++){
    shapeFns[vi] = 4.0*barys[edgeVertexIndices[ei][0]]*barys[edgeVertexIndices[ei][1]];
    vi++;
  }
}

/*....................................................................*/
void doBaryInterpVel(const int numDims, const double *shapeFns\
  , const double vertexVels[][numDims], const double edgeVels[][numDims], double vels[numDims]){

  const int numVertices = numDims+1;
  const int numEdges = numVertices*(numVertices-1)/2;
  int di,vi,ei;

  for(di=0;di<numDims;di++)
    vels[di] = 0.0;

  for(vi=0;vi<numVertices;vi++)
    for(di=0;di<numDims;di++)
      vels[di] += vertexVels[vi][di]*shapeFns[vi];

  for(ei=0;ei<numEdges;ei++){
    for(di=0;di<numDims;di++)
      vels[di] += edgeVels[ei][di]*shapeFns[vi];
    vi++;
  }
}

/*....................................................................*/
void doBaryInterpsVel(const int numDims, const double vertexVels[][numDims], const double edgeVels[][numDims]\
  , const int edgeVertexIndices[][2], const double entryLoc[]\
  , const double exitLoc[], _Bool doRay[3], double rayVels[3][numDims]){
  /*
In this function we take (vector) velocities at 4 locations describing a tetrahedral Delaunay cell, plus 6 additional velocity values at the half-way points along each of the 6 edges of the cell, plus entry and exit (barycentric) locations of a ray passing through the cell, and return an interpolated value of the velocities at the entry and exit points, as well as at a point half-way between them.

This is similar to doBaryInterp() except that a quadratic interpolation is done rather than a linear one. For this we need values not just at the N vertices but also half-way along the N(N-1)/2 edges. The shape function Q_i which has value unity at the ith vertex and zero at all the other vertices, and also at the half-edge points, is given by

	Q_i(r_) = B_i(2*B_i - 1).

For the point ij half-way between vertices i and j the appropriate shape function is

	Q_ij(r_) = 4*B_i*B_j.

The interpolated value at r_ is, as before, the sum of the values at the vertices and the half-edge points, each multiplied by its associated shape function.

In the present case, N==4, so there are 6 half-edge points.

The remaining difference between the present function and doBaryInterp() is that here we only interpolate velocity.
  */

  const int numVertices=numDims+1;
  const int numEdges = numVertices*(numVertices-1)/2;
  double shapeFns[numVertices+numEdges],midLoc[numVertices];
  int i;

  if(doRay[0]){
    calc2ndOrderShapeFunctions(numVertices, entryLoc, edgeVertexIndices, shapeFns);
    doBaryInterpVel(numDims, shapeFns, vertexVels, edgeVels, rayVels[0]);
  }

  if(doRay[1]){
    calc2ndOrderShapeFunctions(numVertices, exitLoc, edgeVertexIndices, shapeFns);
    doBaryInterpVel(numDims, shapeFns, vertexVels, edgeVels, rayVels[1]);
  }

  if(doRay[2]){
    for(i=0;i<numVertices;i++)
      midLoc[i] = 0.5*(entryLoc[i] + exitLoc[i]);

    calc2ndOrderShapeFunctions(numVertices, midLoc, edgeVertexIndices, shapeFns);
    doBaryInterpVel(numDims, shapeFns, vertexVels, edgeVels, rayVels[2]);
  }
}

/*....................................................................*/
void doSegmentInterpVector(const int numDims, const double rayVels[3][numDims]\
  , const double x, double vel[numDims]){
  /*
This function is supplied with values of velocity at the beginning, end and midpoint of the line segment which represents the passage of a ray through a cell (stored in that order in the input array 'rayVels'); what it does is perform a 2nd-order (i.e. quadratic) interpolation to obtain an estimate of the velocity at the given displacement along the line segment (returned in the array 'vel').

Given y0, y1 and y2 at x0, x1 and x2, the Lagrange interpolating polynomial is

	         x-x1    x-x2         x-x0    x-x2         x-x0    x-x1
	y ~ y0*-------*------- + y1*-------*------- + y2*-------*-------.
	        x0-x1   x0-x2        x1-x0   x1-x2        x2-x0   x2-x1

If we calculate x as a fractional value along the line segment then, for the y values we have in hand, this reduces to

	y ~ y0*(x-1)*(2x-1) + y1*x*(2x-1) + y2*4x*(1-x).
  */

  double shapeFns[3];
  int di;

  shapeFns[0] = (x - 1.0)*(2.0*x - 1.0);
  shapeFns[1] = x*(2.0*x - 1.0);
  shapeFns[2] = 4.0*x*(1.0 - x);

  for(di=0;di<numDims;di++)
    vel[di] = rayVels[0][di]*shapeFns[0] + rayVels[1][di]*shapeFns[1] + rayVels[2][di]*shapeFns[2];
}

/*....................................................................*/
double doSegmentInterpScalar(const double ys[3], const double x){
  /*
This function is supplied with values of y at the beginning, end and midpoint of the line segment; what it does is perform a 2nd-order (i.e. quadratic) interpolation to obtain an estimate of y at the given fractional displacement along the line segment.

Given y0, y1 and y2 at x0, x1 and x2, the Lagrange interpolating polynomial is

	         x-x1    x-x2         x-x0    x-x2         x-x0    x-x1
	y ~ y0*-------*------- + y1*-------*------- + y2*-------*-------.
	        x0-x1   x0-x2        x1-x0   x1-x2        x2-x0   x2-x1

If x is the fractional distance along the line segment, then for the y values we have in hand, this reduces to

	y ~ y0*(x-1)*(2x-1) + y1*x*(2x-1) + y2*4x*(1-x).
  */

  double shapeFns[3],y;

  shapeFns[0] = (x - 1.0)*(2.0*x - 1.0);
  shapeFns[1] = x*(2.0*x - 1.0);
  shapeFns[2] = 4.0*x*(1.0 - x);

  y = ys[0]*shapeFns[0] + ys[1]*shapeFns[1] + ys[2]*shapeFns[2];

  return y;
}

/*....................................................................*/
void
traceray_smooth(rayData ray, const int im\
  , configInfo *par, struct grid *gp, double *vertexCoords, molData *md\
  , imageInfo *img, struct simplex *dc, const unsigned long numCells\
  , const double epsilon, gridInterp gips[3], const int numSegments\
  , const double oneOnNumSegments){
  /*
For a given image pixel position, this function evaluates the intensity of the total light emitted/absorbed along that line of sight through the (possibly rotated) model. The calculation is performed for several frequencies, one per channel of the output image.

Note that the algorithm employed here to solve the RTE is similar to that employed in the function photon() which calculates the average radiant flux impinging on a grid cell: namely the notional photon is started at the side of the model near the observer and 'propagated' in the receding direction until it 'reaches' the far side. This is rather non-physical in conception but it makes the calculation easier.

This version of traceray implements a new algorithm in which the population values are interpolated linearly from those at the vertices of the Delaunay cell which the working point falls within.

A note about the object 'gips': this is an array with 3 elements, each one a struct of type 'gridInterp'. This struct is meant to store as many of the grid-point quantities (interpolated from the appropriate values at actual grid locations) as are necessary for solving the radiative transfer equations along the ray path. The first 2 entries give the values for the entry and exit points to a Delaunay cell, but which is which can change, and is indicated via the variables entryI and exitI (this is a convenience to avoid copying the values, since the values for the exit point of one cell are obviously just those for entry point of the next). The third entry stores values interpolated along the ray path within a cell.
  */
<<<<<<< HEAD
  const int numFaces = DIM+1,nVertPerFace=3,numVertices=DIM+1,numRayInterpSamp=3;
  int ichan,stokesId,di,status,lenChainPtrs,entryI,exitI,vi,vvi,ci,ei,fi,i0,i1;
  int si,molI,lineI,k,i;
  double xp,yp,zp,x[DIM],dir[DIM],projVelRay,vel[DIM],projVelOffset,projVel2ndDeriv;
  double xCmpntsRay[nVertPerFace],ds,snu_pol[3],dtau,contJnu,contAlpha;
  double jnu,alpha,lineRedShift,vThisChan,deltav,vfac,remnantSnu,expDTau;
  double brightnessIncrement,projVelOld,projVelNew;
=======
  const int numFaces = DIM+1, nVertPerFace=3;
  int ichan,stokesId,di,status,lenChainPtrs=0,entryI,exitI,vi,vvi,ci;
  int si,molI,lineI;
  double xp,yp,zp,x[DIM],dir[DIM],projVelRay,vel[DIM];
  double xCmpntsRay[nVertPerFace], ds, snu_pol[3], dtau, contJnu, contAlpha;
  double jnu, alpha, lineRedShift, vThisChan, deltav, vfac, remnantSnu, expDTau;
  double brightnessIncrement;
>>>>>>> fc41a72e
  intersectType entryIntcptFirstCell, *cellExitIntcpts=NULL;
  unsigned long *chainOfCellIds=NULL,dci,dci0,dci1;
  unsigned long gis[2][nVertPerFace],gi,gi0,gi1,trialGi;

  const int numEdges = numVertices*(numVertices-1)/2;
  double vertexVels[numVertices][DIM],edgeVels[numEdges][DIM],entryCellBary[numVertices],exitCellBary[numVertices];
  int edgeVertexIndices[numEdges][2];
  double rayVels[numRayInterpSamp][DIM],projRayVels[numRayInterpSamp];
  _Bool doRay[numRayInterpSamp],matchFound,neighNotFound;
  struct interCellKeyType{
    int exitedFaceIs[nVertPerFace],fiEnteredCell;
  } *interCellKey=NULL;

  for(ichan=0;ichan<img[im].nchan;ichan++){
    ray.tau[ichan]=0.0;
    ray.intensity[ichan]=0.0;
  }

  xp=ray.x;
  yp=ray.y;

  /* The model is circular in projection. We only follow the ray if it will intersect the model.
  */
  if((xp*xp+yp*yp)>par->radiusSqu)
    return;

  zp=-sqrt(par->radiusSqu-(xp*xp+yp*yp)); /* There are two points of intersection between the line of sight and the spherical model surface; this is the Z coordinate (in the unrotated frame) of the one nearer to the observer. */

  /* Rotate the line of sight as desired. */
  for(di=0;di<DIM;di++){
    x[di]=xp*img[im].rotMat[di][0] + yp*img[im].rotMat[di][1] + zp*img[im].rotMat[di][2];
    dir[di]= img[im].rotMat[di][2]; /* This points away from the observer. */
  }

  /* Find the chain of cells the ray passes through.
  */
  status = followRayThroughCells(DIM, x, dir, vertexCoords, dc, numCells, epsilon\
    , NULL, &entryIntcptFirstCell, &chainOfCellIds, &cellExitIntcpts, &lenChainPtrs);

  if(status!=0){
    free(chainOfCellIds);
    free(cellExitIntcpts);
    return;
  }

  if(img[im].doline && img[im].doInterpolateVels){
    /* Populate the edge indices key for the cells: (****NOTE this could be done externally because it is always the same.) */
    ei = 0;
    for(i0=0;i0<numVertices-1;i0++){
      for(i1=i0+1;i1<numVertices;i1++){
        edgeVertexIndices[ei][0] = i0;
        edgeVertexIndices[ei][1] = i1;
        ei++;
      }
    }

    /*
There is a problem when we want to copy cell-centric barycentric coords (BCs) for the entry face of all but the first cell in the chain when all we have to work with is the exit intercept (which includes face-centric BCs). This occurs because the order of the BCs in the exit cell corresponds to the order of the vertices in the cell it exits from, but we need the order for the cell entered. Thus we construct here an array of length lenChainPtrs-1 which gives a key to the exited-face vertices from the entered-face ones, and also stores the opposite-face vertex of the entered cell.
    */
    interCellKey = malloc(sizeof(*interCellKey)*(lenChainPtrs-1));
    dci1 = chainOfCellIds[0];
    for(ci=0;ci<lenChainPtrs-1;ci++){
      dci0 = dci1;
      dci1 = chainOfCellIds[ci+1];

      /* Obtain the indices of the grid points on the vertices of the exited face.
      */
      vvi = 0;
      for(fi=0;fi<numFaces;fi++){
        if(fi!=cellExitIntcpts[ci].fi){
          gis[0][vvi++] = dc[dci0].vertx[fi];
        }
      }

      /* Now we run through all vertices of the entered cell and attempt to match the gis.
      */
      interCellKey[ci].fiEnteredCell = -1; /* This flags that no opposite vertex was found - indicates a bug somewhere. */
      vvi = 0;
      for(vi=0;vi<numVertices;vi++){
        trialGi = dc[dci1].vertx[vi];
        matchFound = 0; /* default. */
        for(fi=0;fi<nVertPerFace;fi++){
          if(trialGi==gis[0][fi]){
            matchFound = 1;
        break;
          }
        }

        if(matchFound){
          interCellKey[ci].exitedFaceIs[vvi] = fi;
          vvi++;
        }else{
          if(interCellKey[ci].fiEnteredCell!=-1){
            if(!silent) bail_out("More than one opposite vertex found! This is some sort of bug.");
            exit(1);
          }
          interCellKey[ci].fiEnteredCell = vi;
        }
      }
    }
  } /* end if(img[im].doline) */

  entryI = 0;
  exitI  = 1;
  dci = chainOfCellIds[0];

  /* Obtain the indices of the grid points on the vertices of the entry face.
  */
  vvi = 0;
  for(fi=0;fi<numFaces;fi++){
    if(fi!=entryIntcptFirstCell.fi){
      gis[entryI][vvi++] = dc[dci].vertx[fi];
    }
  }

  /* Calculate, for each of the 3 vertices of the entry face, the displacement components in the direction of 'dir'. *** NOTE *** that if all the rays are parallel, we could precalculate these for all the vertices.
  */
  for(vi=0;vi<nVertPerFace;vi++)
    xCmpntsRay[vi] = dotProduct3D(dir, gp[gis[entryI][vi]].x);

  /* Calculate the values (via linear interpolation) of necessary grid quantities for the entry point to the first cell:
  */
  doBaryInterp(entryIntcptFirstCell, gp, xCmpntsRay, gis[entryI]\
    , md, par->nSpecies, &gips[entryI]);

  for(ci=0;ci<lenChainPtrs;ci++){
    /* For each cell we have 2 data structures which give information about respectively the entry and exit points of the ray, including the barycentric coordinates of the intersection point between the ray and the appropriate face of the cell. (If we follow rays in 3D space then the cells will be tetrahedra and the faces triangles.) If we know the value of a quantity Q for each of the vertices, then the linear interpolation of the Q values for any face is (for a 3D space) bary[0]*Q[0] + bary[1]*Q[1] + bary[2]*Q[2], where the indices are taken to run over the vertices of that face. Thus we can calculate the interpolated values Q_entry and Q_exit. Further linear interpolation along the path between entry and exit is straightforward.
    */

    dci = chainOfCellIds[ci];

    /* Obtain the indices of the grid points on the vertices of the exit face. */
    vvi = 0;
    for(fi=0;fi<numFaces;fi++){
      if(fi!=cellExitIntcpts[ci].fi){
        gis[exitI][vvi++] = dc[dci].vertx[fi];
      }
    }

    /* Calculate, for each of the 3 vertices of the exit face, the displacement components in the direction of 'dir'. *** NOTE *** that if all the rays are parallel, we could precalculate these for all the vertices.
    */
    for(vi=0;vi<nVertPerFace;vi++)
      xCmpntsRay[vi] = dotProduct3D(dir, gp[gis[exitI][vi]].x);

    /* Calculate the values (via linear interpolation) of necessary grid quantities for the exit point to the cell:
    */
    doBaryInterp(cellExitIntcpts[ci], gp, xCmpntsRay, gis[exitI]\
      , md, par->nSpecies, &gips[exitI]);

    if(img[im].doline && img[im].doInterpolateVels){
      /*
Calculate the values (via 2nd-order interpolation) of the systemic velocity for three points: the entry point to the cell, the exit point, and the point half-way between. (There is a fair bit of setting up to do before the actual call to doBaryInterpsVel).

First lot of setups: copying over the 4 vertex and the 6 mid-edge velocities.
      */
      for(vi=0;vi<numVertices;vi++){
        gi = dc[dci].vertx[vi];
        for(di=0;di<DIM;di++)
          vertexVels[vi][di] = gp[gi].vel[di];
      }
      for(ei=0;ei<numEdges;ei++){
        gi0 = dc[dci].vertx[edgeVertexIndices[ei][0]];
        gi1 = dc[dci].vertx[edgeVertexIndices[ei][1]];
        /* Find index of gi0 neighbours which points to gi1: */
        neighNotFound = 1; /* default */
        for(k=0;k<gp[gi0].numNeigh;k++){
          if(gp[gi0].neigh[k]->id==(int)gi1){ /* **** eventually change id to unsigned long! *** */
            neighNotFound = 0;
            break;
          }
        }
        if(neighNotFound){
          if(!silent) bail_out("Neighbour not found.");
          exit(1);
        }
        for(di=0;di<DIM;di++)
          edgeVels[ei][di] = gp[gi0].v2[3*k+di]; /* v2 is currently the mid-edge velocity. This is not very robust: should change it to allow a variable (but odd) number of velocity samples per edge, then pick the N_VEL_SEG_PER_HALFth. */
      }

      /*
More setups. Now we want to populate the barycentric coords of the entry and exit points to the cell. We need 4 values for each, because what we want is cell-specific (CS) BC. What we have calculated already are face-specific (FS) BC which omit the zero-valued BC for the vertex opposite the intersected face. To copy the 3 FS values to the array of 4 CS, we keep the order (since the order of the FS ones is the same as the order of vertices in dc[dci].vertx, which is what we want, just with the vertex opposite the intersected face omitted), just inserting 0 for the vertex opposite the intersected face.

However! While this works fine all the time for the exit intercepts, and for cell ci==0 for the entry intercept, for cells ci>0 we need the FS entry BC for the cell, which to be sure are the same values as the FS exit BC of the previous cell; but the vertex indices are all screwed up, because what we have are indices appropriate to cell ci-1 but we need them for cell ci. To remedy all this we have pre-calculated a key to the old cell indices from the new.
      */
      if(ci==0){
        vvi = 0;
        for(vi=0;vi<numVertices;vi++){
          if(vi==entryIntcptFirstCell.fi){
            entryCellBary[vi] = 0.0;
          }else{
            entryCellBary[vi] = entryIntcptFirstCell.bary[vvi];
            vvi++;
          }
        }

        doRay[0] = 1;
        doRay[1] = 1;
        doRay[2] = 1;

      }else{
        vvi = 0;
        for(vi=0;vi<numVertices;vi++){
          if(vi==interCellKey[ci-1].fiEnteredCell){
            entryCellBary[vi] = 0.0;
          }else{
            entryCellBary[vi] = cellExitIntcpts[ci-1].bary[interCellKey[ci-1].exitedFaceIs[vvi]];
            vvi++;
          }
        }

        doRay[0] = 0;
        doRay[1] = 1;
        doRay[2] = 1;

        for(di=0;di<DIM;di++)
          rayVels[0][di] = rayVels[1][di];
      }

      vvi = 0;
      for(vi=0;vi<numVertices;vi++){
        if(vi==cellExitIntcpts[ci].fi){
          exitCellBary[vi] = 0.0;
        }else{
          exitCellBary[vi] = cellExitIntcpts[ci].bary[vvi];
          vvi++;
        }
      }

      doBaryInterpsVel(DIM, vertexVels, edgeVels, edgeVertexIndices, entryCellBary, exitCellBary, doRay, rayVels);

      for(i=0;i<numRayInterpSamp;i++)
        projRayVels[i] = dotProduct3D(dir, rayVels[i]);

      /*
We're going to calculate the line amplitude increment per segment for the 2nd-order interpolation scheme as follows. We have 3 values of projRayVels across the path the ray takes through the cell: one at cell entry, one at cell exit and the third at the half-way point. This quantity is the scalar projected value of velocity in the ray direction. Since these values were obtained via a 2nd-order interpolation within the cell, we may use them to derive 2nd-order interpolated values along the ray path, and be certain that these values are the same as we would have obtained if we had done the full 2nd-order interpolation within the cell, using the vertex and edge values etc. A quadratic is a quadratic, right? So these 3 projRayVels values are kind of shorthand for the full cell data. Anyway, we are going to break this ray path up into equal-width segments. Within each segment, we will approximate variation of the projected velocity by a linear function of distance, which allows us to express the line amplitude integral within this segment by an error function. But which linear function? The slope is easy, it will be the same as the 1st derivative of the vel quadratic across the whole in-cell path. In fact for the erf lookup we just need the start and end values of proj vel. We can (and do) get projected velocities at the beginning and end of each segment. The best linear function though is offset vertically, such that the integrated square of the difference between the 'true' 2nd-order function and this 1st-order function that we assume so we can use erfs is as small as possible. This occurs when the start and end proj vel values at the start and end of the segment are offset by -y"*x^2/6, where y" is the 2nd derivative and x is the segment length fraction.
      */

      projVelOld = doSegmentInterpScalar(projRayVels, 0);
      projVel2ndDeriv = (projRayVels[0] + projRayVels[1] - 2.0*projRayVels[2])*4.0; /* The times 4 is actually a divide by deltaX^2, because in this case deltaX is nominally 0.5, i.e. half-way across the path through the cell. */
      projVelOffset = -projVel2ndDeriv*oneOnNumSegments*oneOnNumSegments/6.0;
    } /* end if(img[im].doline) */

    /* At this point we have interpolated all the values of interest to both the entry and exit points of the cell. Now we break the path between entry and exit into several segments and calculate all these values at the midpoint of each segment.

At the moment I will fix the number of segments, but it might possibly be faster to rather have a fixed segment length (in barycentric coordinates) and vary the number depending on how many of these lengths fit in the path between entry and exit.
    */
    ds = (gips[exitI].xCmpntRay - gips[entryI].xCmpntRay)*oneOnNumSegments;

    for(si=0;si<numSegments;si++){
      doSegmentInterp(gips, entryI, md, par->nSpecies, oneOnNumSegments, si);

      if(par->polarization){ /* Should also imply img[im].doline==0. */
        sourceFunc_pol(gips[2].B, gips[2].cont, img[im].rotMat, snu_pol, &alpha);
        dtau=alpha*ds;
        calcSourceFn(dtau, par, &remnantSnu, &expDTau);
        remnantSnu *= ds;

        for(stokesId=0;stokesId<img[im].nchan;stokesId++){ /* Loop over I, Q and U */
#ifdef FASTEXP
          brightnessIncrement = FastExp(ray.tau[stokesId])*remnantSnu*snu_pol[stokesId];
#else
          brightnessIncrement =    exp(-ray.tau[stokesId])*remnantSnu*snu_pol[stokesId];
#endif
          ray.intensity[stokesId] += brightnessIncrement;
          ray.tau[stokesId]+=dtau; //**** But this will be the same for I, Q or U.
        }
      } else {
        /* It appears to be necessary to sample the velocity function in the following way rather than interpolating it from the vertices of the Delaunay cell in the same way as with all the other quantities of interest. Velocity varies too much across the cells, and in a nonlinear way, for linear interpolation to yield a totally satisfactory result.
        */
        if(img[im].doline){
          if(img[im].doInterpolateVels){
            projVelNew = doSegmentInterpScalar(projRayVels, (si + 1.0)*oneOnNumSegments);
          }else{
            velocity(gips[2].x[0], gips[2].x[1], gips[2].x[2], vel);
            projVelRay = dotProduct3D(dir, vel);
          }
        }

        /* Calculate first the continuum stuff because it is the same for all channels:
        */
        contJnu = 0.0;
        contAlpha = 0.0;
        sourceFunc_cont(gips[2].cont, &contJnu, &contAlpha);

        for(ichan=0;ichan<img[im].nchan;ichan++){
          jnu = contJnu;
          alpha = contAlpha;
          vThisChan=(ichan-(img[im].nchan-1)*0.5)*img[im].velres; /* Consistent with the WCS definition in writefits(). */

          if(img[im].doline){
            for(molI=0;molI<par->nSpecies;molI++){
              for(lineI=0;lineI<md[molI].nline;lineI++){
                if(md[molI].freq[lineI] > img[im].freq-img[im].bandwidth*0.5\
                && md[molI].freq[lineI] < img[im].freq+img[im].bandwidth*0.5){
                  /* Calculate the red shift of the transition wrt to the frequency specified for the image.
                  */
                  if(img[im].trans > -1){
                    lineRedShift=(md[molI].freq[img[im].trans]-md[molI].freq[lineI])/md[molI].freq[img[im].trans]*CLIGHT;
                  } else {
                    lineRedShift=(img[im].freq-md[molI].freq[lineI])/img[im].freq*CLIGHT;
                  }

                  deltav = vThisChan - img[im].source_vel - lineRedShift;
                  /* Line centre occurs when deltav = the recession velocity of the radiating material. Explanation of the signs of the 2nd and 3rd terms on the RHS: (i) A bulk source velocity (which is defined as >0 for the receding direction) should be added to the material velocity field; this is equivalent to subtracting it from deltav, as here. (ii) A positive value of lineRedShift means the line is red-shifted wrt to the frequency specified for the image. The effect is the same as if the line and image frequencies were the same, but the bulk recession velocity were higher. lineRedShift should thus be added to the recession velocity, which is equivalent to subtracting it from deltav, as here. */

                  if(img[im].doInterpolateVels)
                    calcLineAmpErf(projVelOld, projVelNew, gips[2].mol[molI].binv, deltav-projVelOffset, oneOnNumSegments, &vfac);
                  else
                    calcLineAmpInterp(projVelRay, gips[2].mol[molI].binv, deltav, &vfac);

                  /* Increment jnu and alpha for this Voronoi cell by the amounts appropriate to the spectral line.
                  */
                  sourceFunc_line(&md[molI], vfac, &(gips[2].mol[molI]), lineI, &jnu, &alpha);
                } /* end if within freq range. */
              } /* end loop over lines this mol. */
            } /* end loop over all mols. */
          } /* end if doLine. */

          dtau = alpha*ds;
//???          if(dtau < -30) dtau = -30; // as in photon()?
          calcSourceFn(dtau, par, &remnantSnu, &expDTau);
          remnantSnu *= jnu*ds;
#ifdef FASTEXP
          brightnessIncrement = FastExp(ray.tau[ichan])*remnantSnu;
#else
          brightnessIncrement =    exp(-ray.tau[ichan])*remnantSnu;
#endif
          ray.intensity[ichan] += brightnessIncrement;
          ray.tau[ichan] += dtau;
        } /* End loop over channels. */

        if(img[im].doInterpolateVels) projVelOld = projVelNew;
      } /* End if(par->polarization). */
    } /* End loop over segments within cell. */

    entryI = exitI;
    exitI = 1 - exitI;
  } /* End loop over cells in the chain traversed by the ray. */

  if(img[im].doline && img[im].doInterpolateVels)
    free(interCellKey);

  free(chainOfCellIds);
  free(cellExitIntcpts);
}

/*....................................................................*/
void
locateRayOnImage(double x[2], const double size, const double imgCentreXPixels\
  , const double imgCentreYPixels, imageInfo *img, const int im\
  , const int maxNumRaysPerPixel, rayData *rays, int *numActiveRays){
  /*
The present function does several things, as follows:
	- Calculates the image position in pixel coordinates of the proposed ray position specified by x[].
	- If the proposed ray is inside the image bounds, and the count of rays for that image pixel does not exceed the maximum allowed, the function:
	  * adds 1 to the count of rays for that pixel of the image.
	  * increments *numActiveRays;
	  * stores information for the new ray in rays[*numActiveRays].

Returned information is thus:
	- An updated array img[im].pixel[ppi].numRays.
	- An updated list of accepted rays.
	- An updated value of *numActiveRays.
  */

  int xi,yi,ichan;
  _Bool isOutsideImage;
  unsigned int ppi;

  /* Calculate which pixel the projected position (x[0],x[1]) falls within.
  */
  xi = floor(x[0]/size + imgCentreXPixels);
  yi = floor(x[1]/size + imgCentreYPixels);
  if(xi<0 || xi>=img[im].pxls || yi<0 || yi>=img[im].pxls){
    isOutsideImage = 1;
    ppi = 0; /* Under these circumstances it ought never to be accessed, but it is not good to leave it without a value at all. */
  }else{
    isOutsideImage = 0;
    ppi = (unsigned int)yi*(unsigned int)img[im].pxls + (unsigned int)xi;
  }

  /* See if we want to keep the ray. For the time being we will include those outside the image bounds, but a cleverer algorithm would exclude some of them. Note that maxNumRaysPerPixel<1 is used to flag that there is no upper limit to the number of rays per pixel.
  */
  if(isOutsideImage || maxNumRaysPerPixel<1 || img[im].pixel[ppi].numRays<maxNumRaysPerPixel){
    if(!isOutsideImage)
      img[im].pixel[ppi].numRays++;

    rays[*numActiveRays].ppi = ppi;
    rays[*numActiveRays].x = x[0];
    rays[*numActiveRays].y = x[1];
    rays[*numActiveRays].tau       = malloc(sizeof(double)*img[im].nchan);
    rays[*numActiveRays].intensity = malloc(sizeof(double)*img[im].nchan);
    for(ichan=0;ichan<img[im].nchan;ichan++) {
      rays[*numActiveRays].tau[ichan] = 0.0;
      rays[*numActiveRays].intensity[ichan] = 0.0;
    }

    (*numActiveRays)++;
  }
}

/*....................................................................*/
void calcTriangleBaryCoords(double vertices[3][2], double x, double y, double barys[3]){
  double mat[2][2], vec[2], det;
  /*
The barycentric coordinates (L0,L1,L2) of a point r[] in a triangle v[] are given by

	(v[0][0]-v[2][0]  v[1][0]-v[2][0]) (L0)   (r[0]-v[2][0])
	(                                )*(  ) = (            ),
	(v[0][1]-v[2][1]  v[1][1]-v[2][1]) (L1)   (r[1]-v[2][1])

with L2 = 1 - L0 - L1.
  */
  mat[0][0] = vertices[0][0] - vertices[2][0];
  mat[0][1] = vertices[1][0] - vertices[2][0];
  mat[1][0] = vertices[0][1] - vertices[2][1];
  mat[1][1] = vertices[1][1] - vertices[2][1];
  vec[0] = x - vertices[2][0];
  vec[1] = y - vertices[2][1];
  det = mat[0][0]*mat[1][1] - mat[0][1]*mat[1][0];
  /*** We're assuming that the triangle is not pathological, i.e that det!=0. */
  barys[0] = ( mat[1][1]*vec[0] - mat[0][1]*vec[1])/det;
  barys[1] = (-mat[1][0]*vec[0] + mat[0][0]*vec[1])/det;
  barys[2] = 1.0 - barys[0] - barys[1];
}

/*....................................................................*/
double *
extractGridXs(const unsigned short numDims, const unsigned long numPoints\
  , struct grid *gp){

  double *xValues=NULL;
  unsigned long i_ul;
  unsigned short i_us;

  xValues = malloc(sizeof(*xValues)*numDims*numPoints);
  for(i_ul=0;i_ul<numPoints;i_ul++){
    for(i_us=0;i_us<numDims;i_us++)
      xValues[numDims*i_ul+i_us] = gp[i_ul].x[i_us];
  }

  return xValues;
}

/*....................................................................*/
struct simplex *
convertCellType(const unsigned short numDims, const unsigned long numCells\
  , struct cell *dc, struct grid *gp){

  struct simplex *cells=NULL;
  unsigned long dci,gi;
  unsigned short vi,di;

  cells = malloc(sizeof(*cells)*numCells);
  for(dci=0;dci<numCells;dci++){
    cells[dci].id = dci;

    for(vi=0;vi<numDims+1;vi++)
      cells[dci].vertx[vi] = dc[dci].vertx[vi]->id;

    for(di=0;di<numDims;di++)
      cells[dci].centre[di] = 0.0;
    for(vi=0;vi<numDims+1;vi++){
      gi = cells[dci].vertx[vi];
      for(di=0;di<numDims;di++)
        cells[dci].centre[di] += gp[gi].x[di];
    }
    for(di=0;di<numDims;di++)
      cells[dci].centre[di] *= (1.0/(double)(numDims+1));
  }
  for(dci=0;dci<numCells;dci++){
    for(vi=0;vi<numDims+1;vi++){
      if(dc[dci].neigh[vi]==NULL)
        cells[dci].neigh[vi] = NULL;
      else
        cells[dci].neigh[vi] = &cells[dc[dci].neigh[vi]->id];
    }
  }

  return cells;
}

/*....................................................................*/
void
get2DCells(rayData *rays, const int numActiveRays, struct simplex **cells2D\
  , unsigned long *numCells){

  const int numDims=2,numFaces=numDims+1;
  const double oneOnNFaces=1.0/(double)numFaces;
  coordT *pt_array;
  int ri,i,di,vi;
  char flags[255];
  boolT ismalloc = False;
  int curlong, totlong;
  facetT *facet,*neighbor,**neighborp;
  vertexT *vertex,**vertexp;
  unsigned long fi,ffi,id,dci;
  _Bool neighbourNotFound;
  char message[STR_LEN_0];
  double sum;

  pt_array = malloc(sizeof(*pt_array)*numDims*numActiveRays);

  for(ri=0;ri<numActiveRays;ri++) {
    pt_array[ri*numDims+0] = rays[ri].x;
    pt_array[ri*numDims+1] = rays[ri].y;
  }

  sprintf(flags,"qhull d Qbb Qt");
  if(qh_new_qhull(numDims, numActiveRays, pt_array, ismalloc, flags, NULL, NULL)) {
    if(!silent) bail_out("Qhull failed to triangulate");
    exit(1);
  }

  (*numCells) = 0;
  FORALLfacets {
    if(!facet->upperdelaunay)
      (*numCells)++;
  }

  (*cells2D) = malloc(sizeof(**cells2D)*(*numCells));

  fi = 0;
  FORALLfacets {
    if (!facet->upperdelaunay) {
      (*cells2D)[fi].id = (unsigned long)facet->id; /* Do NOT expect this to be equal to fi. */
      fi++;
    }
  }

  fi = 0;
  FORALLfacets {
    if (!facet->upperdelaunay) {
      i = 0;
      FOREACHneighbor_(facet) {
        if(neighbor->upperdelaunay){
          (*cells2D)[fi].neigh[i] = NULL;
        }else{
          /* Have to find the member of *cells2D with the same id as neighbour.*/
          ffi = 0;
          neighbourNotFound=1;
          while(ffi<(*numCells) && neighbourNotFound){
            if((*cells2D)[ffi].id==(unsigned long)neighbor->id){
              (*cells2D)[fi].neigh[i] = &(*cells2D)[ffi];
              neighbourNotFound = 0;
            }
            ffi++;
          }

          if(ffi>=(*numCells) && neighbourNotFound){
            if(!silent){
              sprintf(message, "Something weird going on. Cannot find a cell with ID %lu", (unsigned long)(neighbor->id));
              bail_out(message);
            }
            exit(1);
          }
        }
        i++;
      }

      i = 0;
      FOREACHvertex_( facet->vertices ) {
        id = (unsigned long)qh_pointid(vertex->point);
        (*cells2D)[fi].vertx[i] = id;
        i++;
      }

      fi++;
    }
  }

  /* We need to process the list of cells a bit further - calculate their centres, and reset the id values to be the same as the index of the cell in the list. (This last because we are going to construct other lists to indicate which cells have been visited etc.)
  */
  for(dci=0;dci<(*numCells);dci++){
    for(di=0;di<numDims;di++){
      sum = 0.0;
      for(vi=0;vi<numFaces;vi++){
        id = (*cells2D)[dci].vertx[vi];
        sum += pt_array[id*numDims+di];
      }
      (*cells2D)[dci].centre[di] = sum*oneOnNFaces;
    }

    (*cells2D)[dci].id = dci;
  }

  qh_freeqhull(!qh_ALL);
  qh_memfreeshort (&curlong, &totlong);
  free(pt_array);
}

/*....................................................................*/
void
raytrace(int im, configInfo *par, struct grid *gp, molData *md\
  , imageInfo *img, double *lamtab, double *kaptab, const int nEntries){
  /*
This function constructs an image cube by following sets of rays (at least 1 per image pixel) through the model, solving the radiative transfer equations as appropriate for each ray. The ray locations within each pixel are chosen randomly within the pixel, but the number of rays per pixel is set equal to the number of projected model grid points falling within that pixel, down to a minimum equal to par->alias.

Note that the argument 'md', and the grid element '.mol', are only accessed for line images.
  */
  const int maxNumRaysPerPixel=20; /**** Arbitrary - could make this a global, or an argument. Set it to zero to indicate there is no maximum. */
  const double cutoff = par->minScale*1.0e-7;
  const int numFaces=1+DIM, numInterpPoints=3, numSegments=5, minNumRaysForAverage=2;
  const double oneOnNFaces=1.0/(double)numFaces, oneOnNumSegments = 1.0/(double)numSegments;
  const double epsilon = 1.0e-6; // Needs thinking about. Double precision is much smaller than this.
  const int nStepsThruCell=10;
  const double oneOnNSteps=1.0/(double)nStepsThruCell;

  double pixelSize,oneOnNumActiveRaysMinus1,imgCentreXPixels,imgCentreYPixels,minfreq,absDeltaFreq,x,xs[2],sum,oneOnNumRays;
  unsigned int totalNumImagePixels,ppi,numPixelsForInterp;
  int ichan,numCircleRays,numActiveRaysInternal,numActiveRays,lastChan;
  int gi,molI,lineI,i,di,xi,yi,ri,vi;
  int cmbMolI,cmbLineI;
  rayData *rays;
  struct cell *dc=NULL;
  struct simplex *cells=NULL;
  unsigned long numCells,dci,numPointsInAnnulus;
  double local_cmb,cmbFreq,circleSpacing,scale,angle,rSqu;
  double *vertexCoords=NULL;
  gsl_error_handler_t *defaultErrorHandler=NULL;

  pixelSize = img[im].distance*img[im].imgres;
  totalNumImagePixels = img[im].pxls*img[im].pxls;
  imgCentreXPixels = img[im].pxls/2.0;
  imgCentreYPixels = img[im].pxls/2.0;

  if(img[im].doline){
    /* The user may have set img.trans/img.molI but not img.freq. If so, we calculate freq now.
    */
    if(img[im].trans>-1)
      img[im].freq = md[img[im].molI].freq[img[im].trans];

    /* Fill in the missing one of the triplet nchan/velres/bandwidth.
    */
    if(img[im].bandwidth > 0 && img[im].velres > 0){
      img[im].nchan = (int)(img[im].bandwidth/(img[im].velres/CLIGHT*img[im].freq));

    }else if(img[im].bandwidth > 0 && img[im].nchan > 0){
      img[im].velres = img[im].bandwidth*CLIGHT/img[im].freq/img[im].nchan;

    }else{ /*(img[im].velres > 0 && img[im].nchan > 0 */
      img[im].bandwidth = img[im].nchan*img[im].velres/CLIGHT*img[im].freq;
    }
  } /* If not doline, we already have img.freq and nchan by now anyway. */

  /*
We need to calculate or choose a single value of 'local' CMB flux, also single values (i.e. one of each per grid point) of dust and knu, all corresponding the the nominal image frequency. The sensible thing would seem to be to calculate them afresh for each new image; and for continuum images, this is what in fact has always been done. For line images however local_cmb and the dust/knu values were calculated for the frequency of each spectral line and stored respectively in the molData struct and the struct populations element of struct grid. These multiple values (of dust/knu at least) are required during the main solution kernel of LIME, so for line images at least they were kept until the present point, just so one from their number could be chosen. :-/

At the present point in the code, for line images, instead of calculating the 'continuum' values of local_cmb/dust/knu, the algorithm chose the nearest 'line' frequency and calculates the required numbers from that. The intent is to preserve (for the present at least) the former numerical behaviour, while changing the way the information is parcelled out among the variables and structs. I.e. a dedicated 'continuum' pair of dust/knu values is now available for each grid point in addition to the array of spectral line values. This decoupling allows better management of memory and avoids the deceptive use of spectral-line variables for continuum use.
  */
  if(img[im].doline){
    if (img[im].trans>=0){
      cmbMolI  = img[im].molI;
      cmbLineI = img[im].trans;

    }else{ /* User didn't set trans. Find the nearest line to the image frequency. */
      minfreq = fabs(img[im].freq - md[0].freq[0]);;
      cmbMolI = 0;
      cmbLineI = 0;
      for(molI=0;molI<par->nSpecies;molI++){
        for(lineI=0;lineI<md[molI].nline;lineI++){
          if((molI==0 && lineI==0)) continue;

          absDeltaFreq = fabs(img[im].freq - md[molI].freq[lineI]);
          if(absDeltaFreq < minfreq){
            minfreq = absDeltaFreq;
            cmbMolI = molI;
            cmbLineI = lineI;
          }
        }
      }
    }
    cmbFreq = md[cmbMolI].freq[cmbLineI];

  }else{ /* continuum image */
    cmbFreq = img[im].freq;
  }

  local_cmb = planckfunc(cmbFreq,2.728);
  calcGridContDustOpacity(par, cmbFreq, lamtab, kaptab, nEntries, gp);

  for(ppi=0;ppi<totalNumImagePixels;ppi++){
    for(ichan=0;ichan<img[im].nchan;ichan++){
      img[im].pixel[ppi].intense[ichan] = 0.0;
      img[im].pixel[ppi].tau[    ichan] = 0.0;
    }
  }

  for(ppi=0;ppi<totalNumImagePixels;ppi++)
    img[im].pixel[ppi].numRays = 0;

  /*
The set of rays which we plan to follow have starting points which are defined by the set of (non-sink) grid points, projected onto a plane parallel to the observer's X and Y axes. In addition to these points we will add another tranche located on a circle in this plane with its centre at (X,Y) == (0,0) and radius equal to the model radius. Addition of these circle points seems to be necessary to make qhull behave properly. We choose evenly-spaced points on this circle and choose the spacing such that it is the same as the average nearest-neighbour spacing of the grid points in the outer 1/3 annulus of the circular projected model, assuming the grid points were evenly distributed within the annulus.

How to calculate this distance? Well if we have N points randomly but evenly distributed inside an annulus of radius (2/3 to 1)*R it is not hard to show that the mean NN spacing is G(3/2)*R/sqrt(9*N/5), where G() is the gamma function. In fact G(3/2)=sqrt(pi)/2. This will add about 12*sqrt(pi*N/5) points.
  */
  numPointsInAnnulus = 0;
  for(gi=0;gi<par->pIntensity;gi++){
    /* Note that we are *NOT* rotating the model before doing this projection. The reason is that we just want a rough estimate which avoids the centre, which usually has a concentration of points. */
    rSqu = gp[gi].x[0]*gp[gi].x[0] + gp[gi].x[1]*gp[gi].x[1];
    if(rSqu > (4.0/9.0)*par->radiusSqu) numPointsInAnnulus += 1;
  }
  if(numPointsInAnnulus>0){
    circleSpacing = (1.0/6.0)*par->radius*sqrt(5.0*PI/(double)numPointsInAnnulus);
    numCircleRays = (int)(2.0*PI*par->radius/circleSpacing);
  }else{
    numCircleRays = 0;
  }

  /* The following is the first of the 3 main loops in raytrace. Here we loop over the (internal or non-sink) grid points. We're doing 2 things: loading the rotated, projected coordinates into the rays list, and counting the rays per image pixel.
  */
  rays = malloc(sizeof(rayData)*(par->pIntensity+numCircleRays)); /* We may need to reallocate this later. */
  numActiveRaysInternal = 0;
  for(gi=0;gi<par->pIntensity;gi++){
    /* Apply the inverse (i.e. transpose) rotation matrix. (We use the inverse matrix here because here we want to rotate grid coordinates to the observer frame, whereas inside traceray() we rotate observer coordinates to the grid frame.)
    */
    for(i=0;i<2;i++){
      xs[i]=0.0;
      for(di=0;di<DIM;di++){
        xs[i] += gp[gi].x[di]*img[im].rotMat[di][i];
      }
    }

    locateRayOnImage(xs, pixelSize, imgCentreXPixels, imgCentreYPixels, img, im, maxNumRaysPerPixel, rays, &numActiveRaysInternal);
  } /* End loop 1, over grid points. */

  /* Add the circle rays:
  */
  numActiveRays = numActiveRaysInternal;
  if(numCircleRays>0){
    scale = 2.0*PI/(double)numCircleRays;
    for(i=0;i<numCircleRays;i++){
      angle = i*scale;
      xs[0] = par->radius*cos(angle);
      xs[1] = par->radius*sin(angle);
      locateRayOnImage(xs, pixelSize, imgCentreXPixels, imgCentreYPixels, img, im, maxNumRaysPerPixel, rays, &numActiveRays);
    }
  }
  oneOnNumActiveRaysMinus1 = 1.0/(double)(numActiveRaysInternal-1);

  if(numActiveRays<par->pIntensity+numCircleRays)
    rays = realloc(rays, sizeof(rayData)*numActiveRays);

  if(par->traceRayAlgorithm==1){
    delaunay(DIM, gp, (unsigned long)par->ncell, 1, 0, &dc, &numCells); /* mallocs dc if getCells==T */
//**** Actually we can figure out the cell geometry from the grid neighbours.

    /* We need to process the list of cells a bit further - calculate their centres, and reset the id values to be the same as the index of the cell in the list. (This last because we are going to construct other lists to indicate which cells have been visited etc.)
    */
    for(dci=0;dci<numCells;dci++){
      for(di=0;di<DIM;di++){
        sum = 0.0;
        for(vi=0;vi<numFaces;vi++){
          sum += dc[dci].vertx[vi]->x[di];
        }
        dc[dci].centre[di] = sum*oneOnNFaces;
      }

      dc[dci].id = dci;
    }

    vertexCoords = extractGridXs(DIM, (unsigned long)par->ncell, gp);
    cells = convertCellType(DIM, numCells, dc, gp);
    free(dc);

  }else if(par->traceRayAlgorithm!=0){
    if(!silent) bail_out("Unrecognized value of par.traceRayAlgorithm");
    exit(1);
  }

  /* This is the start of loop 2/3, which loops over the rays. We trace each ray, then load into the image cube those for which the number of rays per pixel exceeds a minimum. The remaining image pixels we handle via an interpolation algorithm in loop 3.
  */
  defaultErrorHandler = gsl_set_error_handler_off();
  /*
The GSL documentation does not recommend leaving the error handler at the default within multi-threaded code.

While this is off however, gsl_* calls will not exit if they encounter a problem. We may need to pay some attention to trapping their errors.
  */

  omp_set_dynamic(0);
  #pragma omp parallel num_threads(par->nThreads)
  {
    /* Declaration of thread-private pointers.
    */
    int threadI = omp_get_thread_num();
    int ii, si, ri;
    gridInterp gips[numInterpPoints];

    if(par->traceRayAlgorithm==1){
      /* Allocate memory for the interpolation points:
      */
      if(img[im].doline){
        for(ii=0;ii<numInterpPoints;ii++){
          gips[ii].mol = malloc(sizeof(*(gips[ii].mol))*par->nSpecies);
          for(si=0;si<par->nSpecies;si++){
            gips[ii].mol[si].specNumDens\
              = malloc(sizeof(*(gips[ii].mol[si].specNumDens))*md[si].nlev);
            gips[ii].mol[si].cont    = NULL;
            gips[ii].mol[si].pops    = NULL;
            gips[ii].mol[si].partner = NULL;
          }
        }
      }else{ /* continuum image */
        for(ii=0;ii<numInterpPoints;ii++)
          gips[ii].mol = NULL;
      }
    }

    #pragma omp for schedule(dynamic)
    for(ri=0;ri<numActiveRaysInternal;ri++){
      if(par->traceRayAlgorithm==0)
        traceray(rays[ri], im, par, gp, md, img\
          , cutoff, nStepsThruCell, oneOnNSteps);

      else if(par->traceRayAlgorithm==1)
        traceray_smooth(rays[ri], im, par, gp, vertexCoords, md, img\
          , cells, numCells, epsilon, gips\
          , numSegments, oneOnNumSegments);

      if (threadI == 0){ /* i.e., is master thread */
        if(!silent) progressbar((double)(ri)*oneOnNumActiveRaysMinus1, 13);
      }
    }

    if(par->traceRayAlgorithm==1){
      for(ii=0;ii<numInterpPoints;ii++)
        freePopulation(par->nSpecies, gips[ii].mol);
    }
  } /* End of parallel block. */

  gsl_set_error_handler(defaultErrorHandler);

  /* We take, in formal terms, all the 'active' or accepted rays on the model-radius circle to be outside the model; thus we set their intensity and tau to zero.
  */
  for(ri=numActiveRaysInternal;ri<numActiveRays;ri++){
    for(ichan=0;ichan<img[im].nchan;ichan++){
      rays[ri].intensity[ichan] = 0.0;
      rays[ri].tau[      ichan] = 0.0;
    }
  }

  if(par->traceRayAlgorithm==1){
    free(cells);
    free(vertexCoords);
  }

  /* For pixels with more than a cutoff number of rays, just average those rays into the pixel:
  */
  for(ri=0;ri<numActiveRays;ri++){
    if(img[im].pixel[rays[ri].ppi].numRays >= minNumRaysForAverage){
      for(ichan=0;ichan<img[im].nchan;ichan++){
        img[im].pixel[rays[ri].ppi].intense[ichan] += rays[ri].intensity[ichan];
        img[im].pixel[rays[ri].ppi].tau[    ichan] += rays[ri].tau[      ichan];
      }
    }
  }
  numPixelsForInterp = 0;
  for(ppi=0;ppi<totalNumImagePixels;ppi++){
    if(img[im].pixel[ppi].numRays >= minNumRaysForAverage){
      oneOnNumRays = 1.0/(double)img[im].pixel[ppi].numRays;
      for(ichan=0;ichan<img[im].nchan;ichan++){
        img[im].pixel[ppi].intense[ichan] *= oneOnNumRays;
        img[im].pixel[ppi].tau[    ichan] *= oneOnNumRays;
      }
    }else
      numPixelsForInterp++;
  }

  if(numPixelsForInterp>0){
    /* Now we enter main loop 3/3, in which we loop over image pixels, and for any we need to interpolate, we do so. But first we need to invoke qhull to get a Delaunay triangulation of the projected points.
    */
    double *grid2DCoords=NULL,rasterStarts[2],rasterDirs[2]={0.0,1.0};
    struct simplex *cells2D=NULL;
    unsigned long num2DCells,gis[3];
    intersectType entryIntcptFirstCell,*cellExitIntcpts=NULL;
    unsigned long *chainOfCellIds=NULL,*rasterCellIDs=NULL;
    int lenChainPtrs=0,status=0,startYi,si;
    double triangle[3][2],barys[3],y,deltaY;
    _Bool *rasterPixelIsInCells=NULL;

    rasterCellIDs        = malloc(sizeof(*rasterCellIDs)*img[im].pxls);
    rasterPixelIsInCells = malloc(sizeof(*rasterPixelIsInCells)*img[im].pxls);

    grid2DCoords = malloc(sizeof(double)*2*numActiveRays);
    for(ri=0;ri<numActiveRays;ri++) {
      grid2DCoords[ri*2+0] = rays[ri].x;
      grid2DCoords[ri*2+1] = rays[ri].y;
    }

    get2DCells(rays, numActiveRays, &cells2D, &num2DCells);

    rasterStarts[1] = pixelSize*(0.5 - imgCentreYPixels);
    for(xi=0;xi<img[im].pxls;xi++){
      x = pixelSize*(0.5 + xi - imgCentreXPixels);
      rasterStarts[0] = x;

      for(yi=0;yi<img[im].pxls;yi++){
        rasterPixelIsInCells[yi] = 0; /* default - signals that the pixel is outside the cell mesh. */
        rasterCellIDs[yi] = 0;
      }

      status = followRayThroughCells(2, rasterStarts, rasterDirs, grid2DCoords\
        , cells2D, num2DCells, epsilon, NULL, &entryIntcptFirstCell, &chainOfCellIds\
        , &cellExitIntcpts, &lenChainPtrs);

      if(status!=0)
    continue;

      startYi = img[im].pxls; /* default */
      for(yi=0;yi<img[im].pxls;yi++){
        deltaY = pixelSize*yi;
        if(deltaY>=entryIntcptFirstCell.dist){
          startYi = yi;
      break;
        }
      }

      /* Obtain the cell ID for each raster pixel:
      */
      si = 0;
      for(yi=startYi;yi<img[im].pxls;yi++){
        deltaY = pixelSize*yi;

        while(si<lenChainPtrs && deltaY>=cellExitIntcpts[si].dist)
          si++;

        if(si>=lenChainPtrs)
      break;

        rasterCellIDs[yi] = chainOfCellIds[si];
        rasterPixelIsInCells[yi] = 1;
      }

      /* Now interpolate for each pixel of the raster:
      */
      for(yi=0;yi<img[im].pxls;yi++){
        ppi = yi*img[im].pxls + xi;
        if(img[im].pixel[ppi].numRays >= minNumRaysForAverage)
      continue;

        y = pixelSize*(0.5 + yi - imgCentreYPixels);

        if(rasterPixelIsInCells[yi]){
          dci = rasterCellIDs[yi]; /* Just for short. */
          for(vi=0;vi<3;vi++){
            gis[vi] = cells2D[dci].vertx[vi];
            triangle[vi][0] = rays[gis[vi]].x;
            triangle[vi][1] = rays[gis[vi]].y;
          }

          calcTriangleBaryCoords(triangle, x, y, barys);

          for(ichan=0;ichan<img[im].nchan;ichan++){
            img[im].pixel[ppi].intense[ichan] += barys[0]*rays[gis[0]].intensity[ichan]\
                                               + barys[1]*rays[gis[1]].intensity[ichan]\
                                               + barys[2]*rays[gis[2]].intensity[ichan];
            img[im].pixel[ppi].tau[    ichan] += barys[0]*rays[gis[0]].tau[ichan]\
                                               + barys[1]*rays[gis[1]].tau[ichan]\
                                               + barys[2]*rays[gis[2]].tau[ichan];
          } /* End loop over ichan */
        } /* End if rasterPixelIsInCells */
      } /* End loop over yi */

      free(chainOfCellIds);
      free(cellExitIntcpts);
    } /* End loop over xi */

    free(cells2D);
    free(grid2DCoords);
    free(rasterPixelIsInCells);
    free(rasterCellIDs);
  } /* end if(numPixelsForInterp>0) */

  for(ri=0;ri<numActiveRays;ri++){
    free(rays[ri].tau);
    free(rays[ri].intensity);
  }
  free(rays);

  /*
Add and subtract appropriate amounts of cmb.

Some explanation is probably helpful here to explain what is going on. If we think of a ray at a given frequency passing through the model, the starting value of its intensity I(0) will be the cosmic background value, which in the bands of interest to LIME can be assumed to be the familiar ~2.7K black-body value. This is the value encoded in local_cmb. According to the backwards-propagation algorithm for solving the RTE described in Hogerheijde & van der Tak, Astron. Astrophys. 362, 697 (2000), the final term in the sum giving the intensity is I(0)*exp(-tau), where tau is the accumulated opacity of the model. For rays passing through areas of zero molecular column density (e.g. outside the model radius), the final or total radiation intensity can be assumed to equal I(0). However, LIME users prefer images not have scalar offsets, no matter how faithful to reality the offset is, thus we also subtract away a constant I(0) from the whole image; thus image areas outside the model radius are (in the present function) left at, or returned to, zero, and I(0) (aka local_cmb) is subtracted from all the in-radius pixels after the final RTE addition.

Note further that users also do not like the resulting zero-valued pixels (!), hence the addition of IMG_MIN_ALLOWED done to all such pixels in functions write2Dfits() and write3Dfits(). Such is life.
  */
  if(par->polarization){ /* just add cmb to Stokes I, which is the first 'channel' */
    lastChan = 0;
  }else{
    lastChan = img[im].nchan;
  }

#ifdef FASTEXP
  for(ppi=0;ppi<totalNumImagePixels;ppi++){
    for(ichan=0;ichan<lastChan;ichan++){
      img[im].pixel[ppi].intense[ichan] += (FastExp(img[im].pixel[ppi].tau[ichan])-1.0)*local_cmb;
    }
  }
#else
  for(ppi=0;ppi<totalNumImagePixels;ppi++){
    for(ichan=0;ichan<lastChan;ichan++){
      img[im].pixel[ppi].intense[ichan] += (exp(   -img[im].pixel[ppi].tau[ichan])-1.0)*local_cmb;
    }
  }
#endif
}
<|MERGE_RESOLUTION|>--- conflicted
+++ resolved
@@ -495,23 +495,13 @@
 
 A note about the object 'gips': this is an array with 3 elements, each one a struct of type 'gridInterp'. This struct is meant to store as many of the grid-point quantities (interpolated from the appropriate values at actual grid locations) as are necessary for solving the radiative transfer equations along the ray path. The first 2 entries give the values for the entry and exit points to a Delaunay cell, but which is which can change, and is indicated via the variables entryI and exitI (this is a convenience to avoid copying the values, since the values for the exit point of one cell are obviously just those for entry point of the next). The third entry stores values interpolated along the ray path within a cell.
   */
-<<<<<<< HEAD
   const int numFaces = DIM+1,nVertPerFace=3,numVertices=DIM+1,numRayInterpSamp=3;
-  int ichan,stokesId,di,status,lenChainPtrs,entryI,exitI,vi,vvi,ci,ei,fi,i0,i1;
+  int ichan,stokesId,di,status,lenChainPtrs=0,entryI,exitI,vi,vvi,ci,ei,fi,i0,i1;
   int si,molI,lineI,k,i;
   double xp,yp,zp,x[DIM],dir[DIM],projVelRay,vel[DIM],projVelOffset,projVel2ndDeriv;
   double xCmpntsRay[nVertPerFace],ds,snu_pol[3],dtau,contJnu,contAlpha;
   double jnu,alpha,lineRedShift,vThisChan,deltav,vfac,remnantSnu,expDTau;
   double brightnessIncrement,projVelOld,projVelNew;
-=======
-  const int numFaces = DIM+1, nVertPerFace=3;
-  int ichan,stokesId,di,status,lenChainPtrs=0,entryI,exitI,vi,vvi,ci;
-  int si,molI,lineI;
-  double xp,yp,zp,x[DIM],dir[DIM],projVelRay,vel[DIM];
-  double xCmpntsRay[nVertPerFace], ds, snu_pol[3], dtau, contJnu, contAlpha;
-  double jnu, alpha, lineRedShift, vThisChan, deltav, vfac, remnantSnu, expDTau;
-  double brightnessIncrement;
->>>>>>> fc41a72e
   intersectType entryIntcptFirstCell, *cellExitIntcpts=NULL;
   unsigned long *chainOfCellIds=NULL,dci,dci0,dci1;
   unsigned long gis[2][nVertPerFace],gi,gi0,gi1,trialGi;
