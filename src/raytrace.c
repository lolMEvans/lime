--- conflicted
+++ resolved
@@ -163,18 +163,10 @@
 void
 raytrace(int im, inputPars *par, struct grid *g, molData *m, image *img){
   int *counta, *countb,nlinetot,aa;
-<<<<<<< HEAD
-  int ichan, posn,nposn,i,px,iline,tmptrans;
-  double *tau, *subintens;
-  double vfac=0.,x[3],dx[3];
-  double deltav,ds,dist2,ndist2,size,xp,yp,zp,col,shift,minfreq,absDeltaFreq,jnu,alpha,remnantSnu,dtau,expDTau,snu_pol[3];
-  double cosPhi,sinPhi,cosTheta,sinTheta;
-=======
   int ichan,px,iline,tmptrans;
   double size,minfreq,absDeltaFreq;
   rayData ray;
 
->>>>>>> ecbfeec4
   gsl_rng *ran = gsl_rng_alloc(gsl_rng_ranlxs2);	/* Random number generator */
 #ifdef TEST
   gsl_rng_set(ran,178490);
@@ -363,47 +355,6 @@
           }
         }
 
-<<<<<<< HEAD
-        col=0;
-        do{
-          ds=2.*zp-col;
-          line_plane_intersect(g,&ds,posn,&nposn,dx,x);
-          if(par->polarization){
-            for(ichan=0;ichan<img[im].nchan;ichan++){
-              sourceFunc_pol(snu_pol,&dtau,ds,m,vfac,g,posn,0,0,img[im].theta);
-              subintens[ichan]+=exp(-tau[ichan])*(1.-exp(-dtau))*snu_pol[ichan];
-              tau[ichan]+=dtau;
-            }
-          } else {
-            for(ichan=0;ichan<img[im].nchan;ichan++){
-              jnu=.0;
-              alpha=0.;
-              for(iline=0;iline<nlinetot;iline++){
-                if(img[im].doline && m[counta[iline]].freq[countb[iline]] > img[im].freq-img[im].bandwidth/2. && m[counta[iline]].freq[countb[iline]] < img[im].freq+img[im].bandwidth/2.){
-                  if(img[im].trans > -1){
-                    shift=(m[counta[iline]].freq[countb[iline]]-m[counta[iline]].freq[img[im].trans])/m[counta[iline]].freq[img[im].trans]*CLIGHT;
-                  } else {
-                    shift=(m[counta[iline]].freq[countb[iline]]-img[im].freq)/img[im].freq*CLIGHT;
-                  }
-                  deltav=(ichan-(int)(img[im].nchan/2.))*img[im].velres-img[im].source_vel + shift;
-
-                  if(!par->doPregrid) velocityspline2(x,dx,ds,g[posn].mol[counta[iline]].binv,deltav,&vfac);
-                  else vfac=gaussline(deltav-veloproject(dx,g[posn].vel),g[posn].mol[counta[iline]].binv);
-
-                  sourceFunc_line(&jnu,&alpha,m,vfac,g,posn,counta[iline],countb[iline]);
-                }
-              }
-
-              if(img[im].doline && img[im].trans > -1) sourceFunc_cont(&jnu,&alpha,g,posn,0,img[im].trans);
-              else if(img[im].doline && img[im].trans == -1) sourceFunc_cont(&jnu,&alpha,g,posn,0,tmptrans);
-              else sourceFunc_cont(&jnu,&alpha,g,posn,0,0);
-              dtau=alpha*ds;
-//???              if(dtau < -30) dtau = -30; // as in photon()?
-              calcSourceFn(dtau, par, &remnantSnu, &expDTau);
-              remnantSnu *= jnu*m[0].norminv*ds;
-              subintens[ichan]+=exp(-tau[ichan])*remnantSnu;
-              tau[ichan]+=dtau;
-=======
         rays[i].x = rays[i].x - (rays[i].x-cx/ (double) n)*0.1;
         rays[i].y = rays[i].y - (rays[i].y-cy/ (double) n)*0.1;
       }
@@ -422,7 +373,6 @@
     ++count;
     if(!silent) progressbar((double)(count)/(double)(par->pIntensity-1), 13);
   }
->>>>>>> ecbfeec4
 
   /* Remap rays onto pixel grid */
   pt_array=malloc(2*sizeof(coordT)*par->pIntensity);
