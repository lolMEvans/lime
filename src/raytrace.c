/*
 *  raytrace.c
 *  This file is part of LIME, the versatile line modeling engine
 *
 *  Copyright (C) 2006-2014 Christian Brinch
 *  Copyright (C) 2015 The LIME development team
 *
 */

#include "lime.h"


/*....................................................................*/
<<<<<<< HEAD
void calcLineAmpSample(double x[3], double dx[3], const double ds\
  , const double binv, const double deltav, double *vfac){
=======
void velocityspline2(const double x[3], const double dx[3], const double ds\
  , const double binv, double *projVels, const int nSteps\
  , const double oneOnNSteps, const double deltav, double *vfac){
>>>>>>> f078b504
  /*
The bulk velocity of the model material can vary significantly with position, thus so can the value of the line-shape function at a given frequency and direction. The present function calculates 'vfac', an approximate average of the line-shape function along a path of length ds in the direction of the line of sight.
  */
  int i;
  double v,d,val,vel[3];

  *vfac=0.;
  for(i=0;i<nSteps;i++){
    d=i*ds*oneOnNSteps;
    v = deltav - projVels[i]; /* projVels contains the component of the local bulk velocity in the direction of dx, whereas deltav is the recession velocity of the channel we are interested in (corrected for bulk source velocity and line displacement from the nominal frequency). Remember also that, since dx points away from the observer, positive values of the projected velocity also represent recessions. Line centre occurs when v==0, i.e. when deltav==veloproject(dx,vel). That is the reason for the subtraction here. */
    val=fabs(v)*binv;
    if(val <=  2500.){
#ifdef FASTEXP
      *vfac+= FastExp(val*val);
#else
      *vfac+=   exp(-(val*val));
#endif
    }
  }
  *vfac *= oneOnNSteps;
  return;
}

/*....................................................................*/
void calcLineAmpInterp(const double velCmpntRay, const double binv\
  , const double deltav, double *vfac){
  /*
The bulk velocity of the model material can vary significantly with position, thus so can the value of the line-shape function at a given frequency and direction. The present function calculates 'vfac', an approximate average of the line-shape function along a path of length ds in the direction of the line of sight.
  */
  double v,val;

  v = deltav - velCmpntRay; /* velCmpntRay is the component of the local bulk velocity in the direction of the ray, whereas deltav is the recession velocity of the channel we are interested in (corrected for bulk source velocity and line displacement from the nominal frequency). Remember also that, since the ray points away from the observer, positive values of the projected velocity also represent recessions. Line centre occurs when v==0, i.e. when deltav==velCmpntRay. That is the reason for the subtraction here. */
  val = fabs(v)*binv;
  if(val <=  2500.){
#ifdef FASTEXP
    *vfac = FastExp(val*val);
#else
    *vfac =   exp(-(val*val));
#endif
  }else
    *vfac = 0.0;
}

/*....................................................................*/
void
line_plane_intersect(struct grid *g, double *ds, int posn, int *nposn, double *dx, double *x, double cutoff){
  /*
This function returns ds as the (always positive-valued) distance between the present value of x and the next Voronoi face in the direction of vector dx, and nposn as the id of the grid cell that abuts that face. 
  */
  double newdist, numerator, denominator ;
  int i;

  for(i=0;i<g[posn].numNeigh;i++) {
    /* Find the shortest distance between (x,y,z) and any of the posn Voronoi faces */
    /* ds=(p0-l0) dot n / l dot n */

    numerator=((g[posn].x[0]+g[posn].dir[i].x[0]/2. - x[0]) * g[posn].dir[i].x[0]+
               (g[posn].x[1]+g[posn].dir[i].x[1]/2. - x[1]) * g[posn].dir[i].x[1]+
               (g[posn].x[2]+g[posn].dir[i].x[2]/2. - x[2]) * g[posn].dir[i].x[2]);

    denominator=(dx[0]*g[posn].dir[i].x[0]+dx[1]*g[posn].dir[i].x[1]+dx[2]*g[posn].dir[i].x[2]);
    
    if(fabs(denominator) > 0){
      newdist=numerator/denominator;
      if(newdist<*ds && newdist > cutoff){
        *ds=newdist;
        *nposn=g[posn].neigh[i]->id;
      }
    }
  }
  if(*nposn==-1) *nposn=posn;
}

<<<<<<< HEAD
/*....................................................................*/
void
traceray(rayData ray, inputPars *par, const int tmptrans, image *img\
  , const int im, struct grid *gp, struct gAuxType *gAux, molData *md\
  , const int nlinetot, int *counta, int *countb, const double cutoff){
=======

/*....................................................................*/
void traceray(rayData ray, int tmptrans, int im, inputPars *par\
  , struct grid *g, molData *m, image *img, int nlinetot, int *counta\
  , int *countb, double cutoff, const int nSteps, const double oneOnNSteps){
>>>>>>> f078b504
  /*
For a given image pixel position, this function evaluates the intensity of the total light emitted/absorbed along that line of sight through the (possibly rotated) model. The calculation is performed for several frequencies, one per channel of the output image.

Note that the algorithm employed here is similar to that employed in the function photon() which calculates the average radiant flux impinging on a grid cell: namely the notional photon is started at the side of the model near the observer and 'propagated' in the receding direction until it 'reaches' the far side. This is rather non-physical in conception but it makes the calculation easier.
  */
<<<<<<< HEAD

  int ichan,di,i,posn,nposn,polMolI,polLineI,contMolI,contLineI,iline,molI,lineI;
  double xp,yp,zp,x[DIM],dx[DIM],dist2,ndist2,col,ds,snu_pol[3],dtau;
  double contJnu,contAlpha,jnu,alpha,lineRedShift,vThisChan,deltav,vfac=0.;
  double remnantSnu,expDTau;

  for(ichan=0;ichan<img[im].nchan;ichan++){
    ray.tau[ichan]=0.0;
    ray.intensity[ichan]=0.0;
  }

  xp=ray.x;
  yp=ray.y;

  /* The model is circular in projection. We only follow the ray if it will intersect the model.
  */
  if((xp*xp+yp*yp)>par->radiusSqu)
    return;

  zp=-sqrt(par->radiusSqu-(xp*xp+yp*yp)); /* There are two points of intersection between the line of sight and the spherical model surface; this is the Z coordinate (in the unrotated frame) of the one nearer to the observer. */

  /* Rotate the line of sight as desired. */
  for(di=0;di<DIM;di++){
    x[di]=xp*img[im].rotMat[di][0] + yp*img[im].rotMat[di][1] + zp*img[im].rotMat[di][2];
    dx[di]= img[im].rotMat[di][2]; /* This points away from the observer. */
  }

  contMolI = 0; /****** Always?? */

  if(img[im].doline && img[im].trans > -1)
    contLineI = img[im].trans;
  else if(img[im].doline && img[im].trans == -1)
    contLineI = tmptrans;
  else
    contLineI = 0;

  /* Find the grid point nearest to the starting x. */
  i=0;
  dist2=(x[0]-gp[i].x[0])*(x[0]-gp[i].x[0]) + (x[1]-gp[i].x[1])*(x[1]-gp[i].x[1]) + (x[2]-gp[i].x[2])*(x[2]-gp[i].x[2]);
  posn=i;
  for(i=1;i<par->ncell;i++){
    ndist2=(x[0]-gp[i].x[0])*(x[0]-gp[i].x[0]) + (x[1]-gp[i].x[1])*(x[1]-gp[i].x[1]) + (x[2]-gp[i].x[2])*(x[2]-gp[i].x[2]);
    if(ndist2<dist2){
      posn=i;
      dist2=ndist2;
    }
  }

  col=0;
  do{
    ds=-2.*zp-col; /* This default value is chosen to be as large as possible given the spherical model boundary. */
    nposn=-1;
    line_plane_intersect(gp,&ds,posn,&nposn,dx,x,cutoff); /* Returns a new ds equal to the distance to the next Voronoi face, and nposn, the ID of the grid cell that abuts that face. */

    if(par->polarization){
      polMolI = 0; /****** Always?? */
      polLineI = 0; /****** Always?? */
      for(ichan=0;ichan<img[im].nchan;ichan++){
        sourceFunc_pol(ds, gp[posn].B, md[polMolI], gAux[posn].mol[polMolI], polLineI, img[im].theta, snu_pol, &dtau);
#ifdef FASTEXP
        ray.intensity[ichan]+=FastExp(ray.tau[ichan])*(1.-FastExp(dtau))*snu_pol[ichan];
#else
        ray.intensity[ichan]+=   exp(-ray.tau[ichan])*(1.-exp(-dtau))*snu_pol[ichan];
#endif
        ray.tau[ichan]+=dtau;
      }
    } else {
      /* Calculate first the continuum stuff because it is the same for all channels:
      */
      contJnu = 0.0;
      contAlpha = 0.0;
      sourceFunc_cont_raytrace(gAux[posn].mol[contMolI], contLineI, &contJnu, &contAlpha);

      for(ichan=0;ichan<img[im].nchan;ichan++){
        jnu = contJnu;
        alpha = contAlpha;

        for(iline=0;iline<nlinetot;iline++){
          molI = counta[iline];
          lineI = countb[iline];
          if(img[im].doline\
          && md[molI].freq[lineI] > img[im].freq-img[im].bandwidth*0.5\
          && md[molI].freq[lineI] < img[im].freq+img[im].bandwidth*0.5){
            /* Calculate the red shift of the transition wrt to the frequency specified for the image.
            */
            if(img[im].trans > -1){
              lineRedShift=(md[molI].freq[img[im].trans]-md[molI].freq[lineI])/md[molI].freq[img[im].trans]*CLIGHT;
            } else {
              lineRedShift=(img[im].freq-md[molI].freq[lineI])/img[im].freq*CLIGHT;
            }

            vThisChan=(ichan-(img[im].nchan-1)/2.)*img[im].velres; /* Consistent with the WCS definition in writefits(). */
            deltav = vThisChan - img[im].source_vel - lineRedShift;
            /* Line centre occurs when deltav = the recession velocity of the radiating material. Explanation of the signs of the 2nd and 3rd terms on the RHS: (i) A bulk source velocity (which is defined as >0 for the receding direction) should be added to the material velocity field; this is equivalent to subtracting it from deltav, as here. (ii) A positive value of lineRedShift means the line is red-shifted wrt to the frequency specified for the image. The effect is the same as if the line and image frequencies were the same, but the bulk recession velocity were higher. lineRedShift should thus be added to the recession velocity, which is equivalent to subtracting it from deltav, as here. */

            /* Calculate an approximate average line-shape function at deltav within the Voronoi cell. */
            if(!par->pregrid) calcLineAmpSample(x,dx,ds,gp[posn].mol[molI].binv,deltav,&vfac);
            else vfac=gaussline(deltav+veloproject(dx,gp[posn].vel),gp[posn].mol[molI].binv);

            /* Increment jnu and alpha for this Voronoi cell by the amounts appropriate to the spectral line. */
            sourceFunc_line_raytrace(md[molI],vfac,gAux[posn].mol[molI],lineI,&jnu,&alpha);
          }
        }

        dtau=alpha*ds;
        calcSourceFn(dtau, par, &remnantSnu, &expDTau);
        remnantSnu *= jnu*md[0].norminv*ds;
#ifdef FASTEXP
        ray.intensity[ichan]+=FastExp(ray.tau[ichan])*remnantSnu;
#else
        ray.intensity[ichan]+=   exp(-ray.tau[ichan])*remnantSnu;
#endif
        ray.tau[ichan]+=dtau;
      }
    }

    /* Move the working point to the edge of the next Voronoi cell. */
    for(di=0;di<DIM;di++) x[di]+=ds*dx[di];
    col+=ds;
    posn=nposn;
  } while(col < 2.0*fabs(zp));

  /* Add or subtract cmb. */
#ifdef FASTEXP
  for(ichan=0;ichan<img[im].nchan;ichan++){
    ray.intensity[ichan]+=FastExp(ray.tau[ichan])*md[0].local_cmb[tmptrans];
  }
#else
  for(ichan=0;ichan<img[im].nchan;ichan++){
    ray.intensity[ichan]+=exp(-ray.tau[ichan])*md[0].local_cmb[tmptrans];
  }
#endif
}

/*....................................................................*/
void traceray_smooth(rayData ray, inputPars *par, const int tmptrans, image *img\
  , const int im, struct grid *gp, struct gAuxType *gAux, molData *md, const int nlinetot\
  , int *allLineMolIs, int *allLineLineIs, struct cell *dc\
  , const unsigned long numCells, const double epsilon, gridInterp gips[3]\
  , const int numSegments, const double oneOnNumSegments){
  /*
For a given image pixel position, this function evaluates the intensity of the total light emitted/absorbed along that line of sight through the (possibly rotated) model. The calculation is performed for several frequencies, one per channel of the output image.

Note that the algorithm employed here to solve the RTE is similar to that employed in the function photon() which calculates the average radiant flux impinging on a grid cell: namely the notional photon is started at the side of the model near the observer and 'propagated' in the receding direction until it 'reaches' the far side. This is rather non-physical in conception but it makes the calculation easier.

This version of traceray implements a new algorithm in which the population values are interpolated linearly from those at the vertices of the Delaunay cell which the working point falls within.
  */

  const int numFaces = DIM+1, nVertPerFace=3;
  int ichan, di, status, lenChainPtrs, entryI, exitI, vi, vvi, ci;
  int si, contMolI, contLineI, polMolI, polLineI, iline, molI, lineI;
  double xp,yp,zp,x[DIM],dir[DIM],velCmpntRay,vel[DIM];
  double xCmpntsRay[nVertPerFace], ds, snu_pol[3], dtau, contJnu, contAlpha;
  double jnu, alpha, lineRedShift, vThisChan, deltav, vfac, remnantSnu, expDTau;
  double brightnessIncrement;
  intersectType entryIntcptFirstCell, *cellExitIntcpts=NULL;
  unsigned long *chainOfCellIds=NULL, dci;
  unsigned long gis[2][nVertPerFace];
=======
  int ichan,posn,nposn,i,iline,molI,lineI,contMolI,contLineI,polMolI,polLineI,stokesId;
  double vfac=0.,x[DIM],dx[DIM],vThisChan;
  double deltav,ds,dist2,ndist2,xp,yp,zp,col,lineRedShift,jnu,alpha,remnantSnu,dtau,expDTau,snu_pol[3];
  double projVels[nSteps],d,vel[DIM],contJnu,contAlpha;
>>>>>>> f078b504

  for(ichan=0;ichan<img[im].nchan;ichan++){
    ray.tau[ichan]=0.0;
    ray.intensity[ichan]=0.0;
  }

  xp=ray.x;
  yp=ray.y;

  /* The model is circular in projection. We only follow the ray if it will intersect the model.
  */
  if((xp*xp+yp*yp)>par->radiusSqu)
    return;

  zp=-sqrt(par->radiusSqu-(xp*xp+yp*yp)); /* There are two points of intersection between the line of sight and the spherical model surface; this is the Z coordinate (in the unrotated frame) of the one nearer to the observer. */

<<<<<<< HEAD
  /* Rotate the line of sight as desired. */
  for(di=0;di<DIM;di++){
    x[di]=xp*img[im].rotMat[di][0] + yp*img[im].rotMat[di][1] + zp*img[im].rotMat[di][2];
    dir[di]= img[im].rotMat[di][2]; /* This points away from the observer. */
  }

  contMolI = 0; /****** Always?? */

  if(img[im].doline && img[im].trans > -1)
    contLineI = img[im].trans;
  else if(img[im].doline && img[im].trans == -1)
    contLineI = tmptrans;
  else
    contLineI = 0;

  /* Find the chain of cells the ray passes through.
  */
  status = followRayThroughDelCells(x, dir, gp, dc, numCells, epsilon\
    , &entryIntcptFirstCell, &chainOfCellIds, &cellExitIntcpts, &lenChainPtrs);//, 0);

  if(status!=0){
    free(chainOfCellIds);
    free(cellExitIntcpts);
    return;
  }

  entryI = 0;
  exitI  = 1;
  dci = chainOfCellIds[0];

  /* Obtain the indices of the grid points on the vertices of the entry face.
  */
  vvi = 0;
  for(vi=0;vi<numFaces;vi++){
    if(vi!=entryIntcptFirstCell.fi){
      gis[entryI][vvi++] = dc[dci].vertx[vi]->id;
=======
    /* Rotate the line of sight as desired. */
    for(i=0;i<DIM;i++){
      x[i]=xp*img[im].rotMat[i][0] + yp*img[im].rotMat[i][1] + zp*img[im].rotMat[i][2];
      dx[i]= img[im].rotMat[i][2]; /* This points away from the observer. */
>>>>>>> f078b504
    }
  }

  /* Calculate, for each of the 3 vertices of the entry face, the displacement components in the direction of 'dir'. *** NOTE *** that if all the rays are parallel, we could precalculate these for all the vertices.
  */
  for(vi=0;vi<nVertPerFace;vi++)
    xCmpntsRay[vi] = veloproject(dir, gp[gis[entryI][vi]].x);

<<<<<<< HEAD
  doBaryInterp(entryIntcptFirstCell, gp, gAux, xCmpntsRay, gis[entryI]\
    , md, par->nSpecies, &gips[entryI]);

  for(ci=0;ci<lenChainPtrs;ci++){
    /* For each cell we have 2 data structures which give information about respectively the entry and exit points of the ray, including the barycentric coordinates of the intersection point between the ray and the appropriate face of the cell. (If we follow rays in 3D space then the cells will be tetrahedra and the faces triangles.) If we know the value of a quantity Q for each of the vertices, then the linear interpolation of the Q values for any face is (for a 3D space) bary[0]*Q[0] + bary[1]*Q[1] + bary[2]*Q[2], where the indices are taken to run over the vertices of that face. Thus we can calculate the interpolated values Q_entry and Q_exit. Further linear interpolation along the path between entry and exit is straightforward.
    */

    dci = chainOfCellIds[ci];

    /* Obtain the indices of the grid points on the vertices of the exit face. */
    vvi = 0;
    for(vi=0;vi<numFaces;vi++){
      if(vi!=cellExitIntcpts[ci].fi){
        gis[exitI][vvi++] = dc[dci].vertx[vi]->id;
      }
    }

    /* Calculate, for each of the 3 vertices of the exit face, the displacement components in the direction of 'dir'. *** NOTE *** that if all the rays are parallel, we could precalculate these for all the vertices.
    */
    for(vi=0;vi<nVertPerFace;vi++)
      xCmpntsRay[vi] = veloproject(dir, gp[gis[exitI][vi]].x);

    doBaryInterp(cellExitIntcpts[ci], gp, gAux, xCmpntsRay, gis[exitI]\
      , md, par->nSpecies, &gips[exitI]);

    /* At this point we have interpolated all the values of interest to both the entry and exit points of the cell. Now we break the path between entry and exit into several segments and calculate all these values at the midpoint of each segment.

At the moment I will fix the number of segments, but it might possibly be faster to rather have a fixed segment length (in barycentric coordinates) and vary the number depending on how many of these lengths fit in the path between entry and exit.
    */
    ds = (gips[exitI].xCmpntRay - gips[entryI].xCmpntRay)*oneOnNumSegments;

    for(si=0;si<numSegments;si++){
      doSegmentInterp(gips, entryI, md, par->nSpecies, oneOnNumSegments, si);
=======
    contMolI = 0; /****** Always?? */

    if(img[im].doline && img[im].trans > -1)
      contLineI = img[im].trans;
    else if(img[im].doline && img[im].trans == -1)
      contLineI = tmptrans;
    else
      contLineI = 0;

    /* Find the grid point nearest to the starting x. */
    i=0;
    dist2=(x[0]-g[i].x[0])*(x[0]-g[i].x[0]) + (x[1]-g[i].x[1])*(x[1]-g[i].x[1]) + (x[2]-g[i].x[2])*(x[2]-g[i].x[2]);
    posn=i;
    for(i=1;i<par->ncell;i++){
      ndist2=(x[0]-g[i].x[0])*(x[0]-g[i].x[0]) + (x[1]-g[i].x[1])*(x[1]-g[i].x[1]) + (x[2]-g[i].x[2])*(x[2]-g[i].x[2]);
      if(ndist2<dist2){
        posn=i;
        dist2=ndist2;
      }
    }

    col=0;
    do{
      ds=-2.*zp-col; /* This default value is chosen to be as large as possible given the spherical model boundary. */
      nposn=-1;
      line_plane_intersect(g,&ds,posn,&nposn,dx,x,cutoff); /* Returns a new ds equal to the distance to the next Voronoi face, and nposn, the ID of the grid cell that abuts that face. */
>>>>>>> f078b504

      if(par->polarization){
        polMolI = 0; /****** Always?? */
        polLineI = 0; /****** Always?? */
<<<<<<< HEAD
        for(ichan=0;ichan<img[im].nchan;ichan++){ /**** could also precalc continuum part here? */
          sourceFunc_pol(ds, gips[2].B, md[polMolI], gips[2].mol[polMolI], polLineI, img[im].theta, snu_pol, &dtau);
#ifdef FASTEXP
          ray.intensity[ichan]+=FastExp(ray.tau[ichan])*(1.-FastExp(dtau))*snu_pol[ichan];
#else
          ray.intensity[ichan]+=   exp(-ray.tau[ichan])*(1.-   exp(-dtau))*snu_pol[ichan];
=======
        for(stokesId=0;stokesId<img[im].nchan;stokesId++){ /* We only loop over I, Q, U because no V? */
          sourceFunc_pol(snu_pol,&dtau,ds,m,g,posn,polMolI,polLineI,img[im].theta);
#ifdef FASTEXP
          ray.intensity[stokesId]+=FastExp(ray.tau[stokesId])*(1.-exp(-dtau))*snu_pol[stokesId];
#else
          ray.intensity[stokesId]+=   exp(-ray.tau[stokesId])*(1.-exp(-dtau))*snu_pol[stokesId];
>>>>>>> f078b504
#endif
          ray.tau[stokesId]+=dtau;
        }
      } else {
<<<<<<< HEAD
=======
        if(!par->pregrid){
          for(i=0;i<nSteps;i++){
            d = i*ds*oneOnNSteps;
            velocity(x[0]+(dx[0]*d),x[1]+(dx[1]*d),x[2]+(dx[2]*d),vel);
            projVels[i] = veloproject(dx,vel);
          }
        }

>>>>>>> f078b504
        /* Calculate first the continuum stuff because it is the same for all channels:
        */
        contJnu = 0.0;
        contAlpha = 0.0;
<<<<<<< HEAD
        sourceFunc_cont_raytrace(gips[2].mol[contMolI], contLineI, &contJnu, &contAlpha);
=======
        sourceFunc_cont(&contJnu,&contAlpha,g,posn,contMolI,contLineI);
>>>>>>> f078b504

        for(ichan=0;ichan<img[im].nchan;ichan++){
          jnu = contJnu;
          alpha = contAlpha;

          for(iline=0;iline<nlinetot;iline++){
<<<<<<< HEAD
            molI = allLineMolIs[iline];
            lineI = allLineLineIs[iline];
            if(img[im].doline\
            && md[molI].freq[lineI] > img[im].freq-img[im].bandwidth*0.5\
            && md[molI].freq[lineI] < img[im].freq+img[im].bandwidth*0.5){
=======
            molI = counta[iline];
            lineI = countb[iline];
            if(img[im].doline\
            && m[molI].freq[lineI] > img[im].freq-img[im].bandwidth/2.
            && m[molI].freq[lineI] < img[im].freq+img[im].bandwidth/2.){
>>>>>>> f078b504
              /* Calculate the red shift of the transition wrt to the frequency specified for the image.
              */
              if(img[im].trans > -1){
                lineRedShift=(md[molI].freq[img[im].trans]-md[molI].freq[lineI])/md[molI].freq[img[im].trans]*CLIGHT;
              } else {
                lineRedShift=(img[im].freq-md[molI].freq[lineI])/img[im].freq*CLIGHT;
              }

              vThisChan=(ichan-(img[im].nchan-1)*0.5)*img[im].velres; /* Consistent with the WCS definition in writefits(). */
              deltav = vThisChan - img[im].source_vel - lineRedShift;
              /* Line centre occurs when deltav = the recession velocity of the radiating material. Explanation of the signs of the 2nd and 3rd terms on the RHS: (i) A bulk source velocity (which is defined as >0 for the receding direction) should be added to the material velocity field; this is equivalent to subtracting it from deltav, as here. (ii) A positive value of lineRedShift means the line is red-shifted wrt to the frequency specified for the image. The effect is the same as if the line and image frequencies were the same, but the bulk recession velocity were higher. lineRedShift should thus be added to the recession velocity, which is equivalent to subtracting it from deltav, as here. */

<<<<<<< HEAD
              /* It appears to be necessary to sample the velocity function in the following way rather than interpolating it from the vertices of the Delaunay cell in the same way as with all the other quantities of interest. Velocity varies too much across the cells, and in a nonlinear way, for linear interpolation to yield a totally satisfactory result.
              */
              velocity(gips[2].x[0], gips[2].x[1], gips[2].x[2], vel);
              velCmpntRay = veloproject(dir, vel);
              calcLineAmpInterp(velCmpntRay, gips[2].mol[molI].binv, deltav, &vfac);
=======
              /* Calculate an approximate average line-shape function at deltav within the Voronoi cell. */
              if(!par->pregrid)
                velocityspline2(x,dx,ds,g[posn].mol[molI].binv,projVels,nSteps,oneOnNSteps,deltav,&vfac);
              else
                vfac = gaussline(deltav-veloproject(dx,g[posn].vel),g[posn].mol[molI].binv);
>>>>>>> f078b504

              /* Increment jnu and alpha for this Voronoi cell by the amounts appropriate to the spectral line.
              */
              sourceFunc_line_raytrace(md[molI], vfac, gips[2].mol[molI], lineI, &jnu, &alpha);
            }
          } /* end loop over all lines. */

<<<<<<< HEAD
          dtau = alpha*ds;
=======
          dtau=alpha*ds;
//???          if(dtau < -30) dtau = -30; // as in photon()?
>>>>>>> f078b504
          calcSourceFn(dtau, par, &remnantSnu, &expDTau);
          remnantSnu *= jnu*md[0].norminv*ds;
#ifdef FASTEXP
          brightnessIncrement = FastExp(ray.tau[ichan])*remnantSnu;
#else
          brightnessIncrement =    exp(-ray.tau[ichan])*remnantSnu;
#endif
          ray.intensity[ichan] += brightnessIncrement;
          ray.tau[ichan] += dtau;
        } /* End loop over channels. */
      } /* End if(par->polarization). */
    } /* End loop over segments within cell. */

<<<<<<< HEAD
    entryI = exitI;
    exitI = 1 - exitI;
  } /* End loop over cells in the chain traversed by the ray. */
=======
      /* Move the working point to the edge of the next Voronoi cell. */
      for(i=0;i<DIM;i++) x[i]+=ds*dx[i];
      col+=ds;
      posn=nposn;
    } while(col < 2.0*fabs(zp));
>>>>>>> f078b504

  /* Add or subtract cmb. */
#ifdef FASTEXP
  for(ichan=0;ichan<img[im].nchan;ichan++){
    ray.intensity[ichan]+=FastExp(ray.tau[ichan])*md[0].local_cmb[tmptrans];
  }
#else
  for(ichan=0;ichan<img[im].nchan;ichan++){
    ray.intensity[ichan]+=exp(-ray.tau[ichan])*md[0].local_cmb[tmptrans];
  }
#endif

  free(chainOfCellIds);
  free(cellExitIntcpts);
}

/*....................................................................*/
<<<<<<< HEAD
void
raytrace(int im, inputPars *par, struct grid *gp, molData *md, image *img){
  /*
This function constructs an image cube by following sets of rays (at least 1 per image pixel) through the model, solving the radiative transfer equations as appropriate for each ray. The ray locations within each pixel are chosen randomly within the pixel, but the number of rays per pixel is set equal to the number of projected model grid points falling within that pixel, down to a minimum equal to par->alias.
  */

  const gsl_rng_type *ranNumGenType=gsl_rng_ranlxs2;
  const double epsilon = 1.0e-6; /* Needs thinking about. Double precision is much smaller than this. */
  const int numFaces=1+DIM, numInterpPoints=3, numSegments=5;
  const double oneOnNFaces=1.0/(double)numFaces, oneOnNumSegments=1.0/(double)numSegments;

  int i,di,vi,gi,molI,ei,li,nlinetot,iline,tmptrans,ichan,xi,yi;
  double size,imgCentreXPixels,imgCentreYPixels,sum,minfreq,absDeltaFreq,oneOnNumActiveRaysMinus1,cutoff,progress,x[2];
  unsigned int totalNumImagePixels,ppi,numActiveRays,nRaysDone;
  struct cell *dc=NULL;
  unsigned long numCells, dci;
  struct gAuxType *gAux=NULL; /* This will hold some precalculated values for the grid points. */
  int *allLineMolIs,*allLineLineIs;
  static double lastProgress = 0.0;

  gsl_rng *randGen = gsl_rng_alloc(ranNumGenType);	/* Random number generator */
=======
void raytrace(int im, inputPars *par, struct grid *g, molData *m, image *img){
  int *counta, *countb,nlinetot,aa;
  int ichan,px,iline,tmptrans,i,threadI,nRaysDone;
  double size,minfreq,absDeltaFreq,totalNumPixelsMinus1=(double)(img[im].pxls*img[im].pxls-1);
  double cutoff;
  const gsl_rng_type *ranNumGenType = gsl_rng_ranlxs2;
  const int nStepsThruCell=10;
  const double oneOnNSteps=1.0/(double)nStepsThruCell;

  gsl_rng *ran = gsl_rng_alloc(ranNumGenType);	/* Random number generator */
>>>>>>> f078b504
#ifdef TEST
  gsl_rng_set(randGen,178490);
#else
  gsl_rng_set(randGen,time(0));
#endif

  gsl_rng **threadRans;
  threadRans = malloc(sizeof(gsl_rng *)*par->nThreads);

  for (i=0;i<par->nThreads;i++){
    threadRans[i] = gsl_rng_alloc(ranNumGenType);
    gsl_rng_set(threadRans[i],(int)(gsl_rng_uniform(randGen)*1e6));
  }

  size = img[im].distance*img[im].imgres;
  totalNumImagePixels = img[im].pxls*img[im].pxls;
  imgCentreXPixels = img[im].pxls/2.0;
  imgCentreYPixels = img[im].pxls/2.0;

  if(par->traceRayAlgorithm==1){
    delaunay(DIM, gp, (unsigned long)par->ncell, 1, &dc, &numCells);

    /* We need to process the list of cells a bit further - calculate their centres, and reset the id values to be the same as the index of the cell in the list. (This last because we are going to construct other lists to indicate which cells have been visited etc.)
    */
    for(dci=0;dci<numCells;dci++){
      for(di=0;di<DIM;di++){
        sum = 0.0;
        for(vi=0;vi<numFaces;vi++){
          sum += dc[dci].vertx[vi]->x[di];
        }
        dc[dci].centre[di] = sum*oneOnNFaces;
      }

      dc[dci].id = dci;
    }

  }else if(par->traceRayAlgorithm!=0){
    if(!silent) bail_out("Unrecognized value of par.traceRayAlgorithm");
    exit(1);
  }

  /* Precalculate binv*nmol*pops for all grid points.
  */
  gAux = malloc(sizeof(*gAux)*par->ncell);
  for(gi=0;gi<par->ncell;gi++){
    gAux[gi].mol = malloc(sizeof(*(gAux[gi].mol))*par->nSpecies);
    for(molI=0;molI<par->nSpecies;molI++){
      gAux[gi].mol[molI].specNumDens = malloc(sizeof(*(gAux[gi].mol[molI].specNumDens))*md[molI].nlev);
      gAux[gi].mol[molI].dust        = malloc(sizeof(*(gAux[gi].mol[molI].dust))       *md[molI].nline);
      gAux[gi].mol[molI].knu         = malloc(sizeof(*(gAux[gi].mol[molI].knu))        *md[molI].nline);

      for(ei=0;ei<md[molI].nlev;ei++)
        gAux[gi].mol[molI].specNumDens[ei] = gp[gi].mol[molI].binv\
          *gp[gi].mol[molI].nmol*gp[gi].mol[molI].pops[ei];

      /* This next is repetition. I do it in order to be able to use the same sourcefunc.c functions for the interpolated grid values as for the 'standard' algorithm. With a sensible arrangement of memory for the grid values, this would be unnecessary.
      */
      for(li=0;li<md[molI].nline;li++){
        gAux[gi].mol[molI].dust[li] = gp[gi].mol[molI].dust[li];
        gAux[gi].mol[molI].knu[li]  = gp[gi].mol[molI].knu[li];
      }
    }
  }

  /* Determine whether there are blended lines or not. */
  lineCount(par->nSpecies, md, &allLineMolIs, &allLineLineIs, &nlinetot);
  if(img[im].doline==0) nlinetot=1;

  /* Fix the image parameters. */
  if(img[im].freq < 0) img[im].freq = md[0].freq[img[im].trans];
  if(img[im].nchan == 0 && img[im].bandwidth>0){
    img[im].nchan=(int) (img[im].bandwidth/(img[im].velres/CLIGHT*img[im].freq));
  } else if (img[im].velres<0 && img[im].bandwidth>0){
    img[im].velres = img[im].bandwidth*CLIGHT/img[im].freq/img[im].nchan;
  } else img[im].bandwidth = img[im].nchan*img[im].velres/CLIGHT * img[im].freq;

  if(img[im].trans<0){
    iline=0;
    minfreq=fabs(img[im].freq-md[0].freq[iline]);
    tmptrans=iline;
    for(iline=1;iline<md[0].nline;iline++){
      absDeltaFreq=fabs(img[im].freq-md[0].freq[iline]);
      if(absDeltaFreq<minfreq){
        minfreq=absDeltaFreq;
        tmptrans=iline;
      }
    }
  } else tmptrans=img[im].trans;

  for(ppi=0;ppi<totalNumImagePixels;ppi++){
    for(ichan=0;ichan<img[im].nchan;ichan++){
      img[im].pixel[ppi].intense[ichan]=0.0;
      img[im].pixel[ppi].tau[ichan]=0.0;
    }
  }

  for(ppi=0;ppi<totalNumImagePixels;ppi++){
    img[im].pixel[ppi].numRays=0;
  }

  /* Calculate the number of rays wanted per image pixel from the density of the projected model grid points.
  */
  for(gi=0;gi<par->pIntensity;gi++){
    /* Apply the inverse (i.e. transpose) rotation matrix. (We use the inverse matrix here because here we want to rotate grid coordinates to the observer frame, whereas inside traceray() we rotate observer coordinates to the grid frame.)
    */
    for(i=0;i<2;i++){
      x[i]=0.0;
      for(di=0;di<DIM;di++)
        x[i] += gp[gi].x[di]*img[im].rotMat[di][i];
    }

    /* Calculate which pixel the projected position (x[0],x[1]) falls within. */
    xi = floor(x[0]/size + imgCentreXPixels);
    yi = floor(x[1]/size + imgCentreYPixels);
    ppi = (unsigned int)yi*img[im].pxls + (unsigned int)xi;
    if(ppi>=0 && ppi<totalNumImagePixels)
      img[im].pixel[ppi].numRays++;
  }

  /* Set a minimum number of rays per image pixel, and count the total number of rays.
  */
  numActiveRays = 0;
  for(ppi=0;ppi<totalNumImagePixels;ppi++)
    if(img[im].pixel[ppi].numRays < par->antialias)
      img[im].pixel[ppi].numRays = par->antialias;

    numActiveRays += img[im].pixel[ppi].numRays;
  oneOnNumActiveRaysMinus1 = 1.0/(double)(numActiveRays - 1);

  cutoff = par->minScale*1.0e-7;

  nRaysDone=0;
  omp_set_dynamic(0);
  #pragma omp parallel private(ppi,molI,xi,yi) num_threads(par->nThreads)
  {
    /* Declaration of thread-private pointers. */
    int ai,ii,threadI = omp_get_thread_num();
    rayData ray;
    gridInterp gips[numInterpPoints];
    double oneOnNRaysThisPixel;

    ray.intensity = malloc(sizeof(double)*img[im].nchan);
    ray.tau       = malloc(sizeof(double)*img[im].nchan);

    if(par->traceRayAlgorithm==1){
      /* Allocate memory for the interpolation points:
      */
      for(ii=0;ii<numInterpPoints;ii++){
        gips[ii].mol = malloc(sizeof(*(gips[ii].mol))*par->nSpecies);
        for(molI=0;molI<par->nSpecies;molI++){
          gips[ii].mol[molI].specNumDens = malloc(sizeof(*(gips[ii].mol[molI].specNumDens))*md[molI].nlev);
          gips[ii].mol[molI].dust        = malloc(sizeof(*(gips[ii].mol[molI].dust))       *md[molI].nline);
          gips[ii].mol[molI].knu         = malloc(sizeof(*(gips[ii].mol[molI].knu))        *md[molI].nline);
        }
      }
    }

<<<<<<< HEAD
    #pragma omp for
    /* Main loop through pixel grid. ***NOTE*** though that the division of labour between threads can be uneven if par->raytraceAlgorithm==1. Probably should rearrange the code, maybe so there is only 1 'for' loop over all the rays?
   */
    for(ppi=0;ppi<totalNumImagePixels;ppi++){
      xi = (int)(ppi%(unsigned int)img[im].pxls);
      yi = floor(ppi/(double)img[im].pxls);

      oneOnNRaysThisPixel = 1.0/(double)img[im].pixel[ppi].numRays;

=======
    #pragma omp for schedule(dynamic)
    /* Main loop through pixel grid. */
    for(px=0;px<(img[im].pxls*img[im].pxls);px++){
>>>>>>> f078b504
      #pragma omp atomic
      ++nRaysDone;

      for(ai=0;ai<img[im].pixel[ppi].numRays;ai++){
        ray.x = -size*(gsl_rng_uniform(threadRans[threadI]) + xi - imgCentreXPixels);
        ray.y =  size*(gsl_rng_uniform(threadRans[threadI]) + yi - imgCentreYPixels);

<<<<<<< HEAD
        if(par->traceRayAlgorithm==0){
          traceray(ray, par, tmptrans, img, im, gp, gAux, md, nlinetot, allLineMolIs, allLineLineIs, cutoff);
        }else if(par->traceRayAlgorithm==1)
          traceray_smooth(ray, par, tmptrans, img, im, gp, gAux, md, nlinetot, allLineMolIs, allLineLineIs\
            , dc, numCells, epsilon, gips, numSegments, oneOnNumSegments);
=======
        traceray(ray, tmptrans, im, par, g, m, img, nlinetot, counta, countb, cutoff, nStepsThruCell, oneOnNSteps);
>>>>>>> f078b504

        #pragma omp critical
        {
          for(ichan=0;ichan<img[im].nchan;ichan++){
            img[im].pixel[ppi].intense[ichan] += ray.intensity[ichan]*oneOnNRaysThisPixel;
            img[im].pixel[ppi].tau[    ichan] += ray.tau[      ichan]*oneOnNRaysThisPixel;
          }
        }
      }
      if (threadI == 0){ /* i.e., is master thread */
        if(!silent) {
          progress = ((double)nRaysDone)*oneOnNumActiveRaysMinus1;
          if(progress-lastProgress>0.002){
            lastProgress = progress;
            progressbar(progress, 13);
          }
        }
      }
    }

    if(par->traceRayAlgorithm==1){
      for(ii=0;ii<numInterpPoints;ii++)
        freePop2(par->nSpecies, gips[ii].mol);
    }
    free(ray.tau);
    free(ray.intensity);
  } /* End of parallel block. */

  img[im].trans=tmptrans;

  freeGAux((unsigned long)par->ncell, par->nSpecies, gAux);
  free(allLineMolIs);
  free(allLineLineIs);
  if(par->traceRayAlgorithm==1)
    free(dc);
  for (i=0;i<par->nThreads;i++){
    gsl_rng_free(threadRans[i]);
  }
  free(threadRans);
  gsl_rng_free(randGen);
}
<|MERGE_RESOLUTION|>--- conflicted
+++ resolved
@@ -11,14 +11,9 @@
 
 
 /*....................................................................*/
-<<<<<<< HEAD
-void calcLineAmpSample(double x[3], double dx[3], const double ds\
-  , const double binv, const double deltav, double *vfac){
-=======
-void velocityspline2(const double x[3], const double dx[3], const double ds\
+void calcLineAmpSample(const double x[3], const double dx[3], const double ds\
   , const double binv, double *projVels, const int nSteps\
   , const double oneOnNSteps, const double deltav, double *vfac){
->>>>>>> f078b504
   /*
 The bulk velocity of the model material can vary significantly with position, thus so can the value of the line-shape function at a given frequency and direction. The present function calculates 'vfac', an approximate average of the line-shape function along a path of length ds in the direction of the line of sight.
   */
@@ -43,14 +38,14 @@
 }
 
 /*....................................................................*/
-void calcLineAmpInterp(const double velCmpntRay, const double binv\
+void calcLineAmpInterp(const double projVelRay, const double binv\
   , const double deltav, double *vfac){
   /*
 The bulk velocity of the model material can vary significantly with position, thus so can the value of the line-shape function at a given frequency and direction. The present function calculates 'vfac', an approximate average of the line-shape function along a path of length ds in the direction of the line of sight.
   */
   double v,val;
 
-  v = deltav - velCmpntRay; /* velCmpntRay is the component of the local bulk velocity in the direction of the ray, whereas deltav is the recession velocity of the channel we are interested in (corrected for bulk source velocity and line displacement from the nominal frequency). Remember also that, since the ray points away from the observer, positive values of the projected velocity also represent recessions. Line centre occurs when v==0, i.e. when deltav==velCmpntRay. That is the reason for the subtraction here. */
+  v = deltav - projVelRay; /* projVelRay is the component of the local bulk velocity in the direction of the ray, whereas deltav is the recession velocity of the channel we are interested in (corrected for bulk source velocity and line displacement from the nominal frequency). Remember also that, since the ray points away from the observer, positive values of the projected velocity also represent recessions. Line centre occurs when v==0, i.e. when deltav==projVelRay. That is the reason for the subtraction here. */
   val = fabs(v)*binv;
   if(val <=  2500.){
 #ifdef FASTEXP
@@ -92,30 +87,23 @@
   if(*nposn==-1) *nposn=posn;
 }
 
-<<<<<<< HEAD
 /*....................................................................*/
 void
 traceray(rayData ray, inputPars *par, const int tmptrans, image *img\
   , const int im, struct grid *gp, struct gAuxType *gAux, molData *md\
-  , const int nlinetot, int *counta, int *countb, const double cutoff){
-=======
-
-/*....................................................................*/
-void traceray(rayData ray, int tmptrans, int im, inputPars *par\
-  , struct grid *g, molData *m, image *img, int nlinetot, int *counta\
-  , int *countb, double cutoff, const int nSteps, const double oneOnNSteps){
->>>>>>> f078b504
+  , const int nlinetot, int *allLineMolIs, int *allLineLineIs, const double cutoff\
+  , const int nSteps, const double oneOnNSteps){
   /*
 For a given image pixel position, this function evaluates the intensity of the total light emitted/absorbed along that line of sight through the (possibly rotated) model. The calculation is performed for several frequencies, one per channel of the output image.
 
 Note that the algorithm employed here is similar to that employed in the function photon() which calculates the average radiant flux impinging on a grid cell: namely the notional photon is started at the side of the model near the observer and 'propagated' in the receding direction until it 'reaches' the far side. This is rather non-physical in conception but it makes the calculation easier.
   */
-<<<<<<< HEAD
-
-  int ichan,di,i,posn,nposn,polMolI,polLineI,contMolI,contLineI,iline,molI,lineI;
+
+  int ichan,stokesId,di,i,posn,nposn,polMolI,polLineI,contMolI,contLineI,iline,molI,lineI;
   double xp,yp,zp,x[DIM],dx[DIM],dist2,ndist2,col,ds,snu_pol[3],dtau;
   double contJnu,contAlpha,jnu,alpha,lineRedShift,vThisChan,deltav,vfac=0.;
-  double remnantSnu,expDTau;
+  double remnantSnu,expDTau,brightnessIncrement;
+  double projVels[nSteps],d,vel[DIM];
 
   for(ichan=0;ichan<img[im].nchan;ichan++){
     ray.tau[ichan]=0.0;
@@ -168,16 +156,25 @@
     if(par->polarization){
       polMolI = 0; /****** Always?? */
       polLineI = 0; /****** Always?? */
-      for(ichan=0;ichan<img[im].nchan;ichan++){
+      for(stokesId=0;stokesId<img[im].nchan;stokesId++){
         sourceFunc_pol(ds, gp[posn].B, md[polMolI], gAux[posn].mol[polMolI], polLineI, img[im].theta, snu_pol, &dtau);
 #ifdef FASTEXP
-        ray.intensity[ichan]+=FastExp(ray.tau[ichan])*(1.-FastExp(dtau))*snu_pol[ichan];
-#else
-        ray.intensity[ichan]+=   exp(-ray.tau[ichan])*(1.-exp(-dtau))*snu_pol[ichan];
-#endif
-        ray.tau[ichan]+=dtau;
+        brightnessIncrement = FastExp(ray.tau[stokesId])*(1.-FastExp(dtau))*snu_pol[stokesId];
+#else
+        brightnessIncrement =    exp(-ray.tau[stokesId])*(1.-   exp(-dtau))*snu_pol[stokesId];
+#endif
+        ray.intensity[stokesId] += brightnessIncrement;
+        ray.tau[stokesId]+=dtau;
       }
     } else {
+      if(!par->pregrid){
+        for(i=0;i<nSteps;i++){
+          d = i*ds*oneOnNSteps;
+          velocity(x[0]+(dx[0]*d),x[1]+(dx[1]*d),x[2]+(dx[2]*d),vel);
+          projVels[i] = veloproject(dx,vel);
+        }
+      }
+
       /* Calculate first the continuum stuff because it is the same for all channels:
       */
       contJnu = 0.0;
@@ -187,10 +184,11 @@
       for(ichan=0;ichan<img[im].nchan;ichan++){
         jnu = contJnu;
         alpha = contAlpha;
+        vThisChan = (ichan-(img[im].nchan-1)*0.5)*img[im].velres; /* Consistent with the WCS definition in writefits(). */
 
         for(iline=0;iline<nlinetot;iline++){
-          molI = counta[iline];
-          lineI = countb[iline];
+          molI = allLineMolIs[iline];
+          lineI = allLineLineIs[iline];
           if(img[im].doline\
           && md[molI].freq[lineI] > img[im].freq-img[im].bandwidth*0.5\
           && md[molI].freq[lineI] < img[im].freq+img[im].bandwidth*0.5){
@@ -202,13 +200,14 @@
               lineRedShift=(img[im].freq-md[molI].freq[lineI])/img[im].freq*CLIGHT;
             }
 
-            vThisChan=(ichan-(img[im].nchan-1)/2.)*img[im].velres; /* Consistent with the WCS definition in writefits(). */
             deltav = vThisChan - img[im].source_vel - lineRedShift;
             /* Line centre occurs when deltav = the recession velocity of the radiating material. Explanation of the signs of the 2nd and 3rd terms on the RHS: (i) A bulk source velocity (which is defined as >0 for the receding direction) should be added to the material velocity field; this is equivalent to subtracting it from deltav, as here. (ii) A positive value of lineRedShift means the line is red-shifted wrt to the frequency specified for the image. The effect is the same as if the line and image frequencies were the same, but the bulk recession velocity were higher. lineRedShift should thus be added to the recession velocity, which is equivalent to subtracting it from deltav, as here. */
 
             /* Calculate an approximate average line-shape function at deltav within the Voronoi cell. */
-            if(!par->pregrid) calcLineAmpSample(x,dx,ds,gp[posn].mol[molI].binv,deltav,&vfac);
-            else vfac=gaussline(deltav+veloproject(dx,gp[posn].vel),gp[posn].mol[molI].binv);
+            if(!par->pregrid)
+              calcLineAmpSample(x,dx,ds,gp[posn].mol[molI].binv,projVels,nSteps,oneOnNSteps,deltav,&vfac);
+            else
+              vfac = gaussline(deltav-veloproject(dx,gp[posn].vel),gp[posn].mol[molI].binv);
 
             /* Increment jnu and alpha for this Voronoi cell by the amounts appropriate to the spectral line. */
             sourceFunc_line_raytrace(md[molI],vfac,gAux[posn].mol[molI],lineI,&jnu,&alpha);
@@ -216,13 +215,15 @@
         }
 
         dtau=alpha*ds;
+//???          if(dtau < -30) dtau = -30; // as in photon()?
         calcSourceFn(dtau, par, &remnantSnu, &expDTau);
         remnantSnu *= jnu*md[0].norminv*ds;
 #ifdef FASTEXP
-        ray.intensity[ichan]+=FastExp(ray.tau[ichan])*remnantSnu;
-#else
-        ray.intensity[ichan]+=   exp(-ray.tau[ichan])*remnantSnu;
-#endif
+        brightnessIncrement = FastExp(ray.tau[ichan])*remnantSnu;
+#else
+        brightnessIncrement =    exp(-ray.tau[ichan])*remnantSnu;
+#endif
+        ray.intensity[ichan] += brightnessIncrement;
         ray.tau[ichan]+=dtau;
       }
     }
@@ -250,7 +251,7 @@
   , const int im, struct grid *gp, struct gAuxType *gAux, molData *md, const int nlinetot\
   , int *allLineMolIs, int *allLineLineIs, struct cell *dc\
   , const unsigned long numCells, const double epsilon, gridInterp gips[3]\
-  , const int numSegments, const double oneOnNumSegments){
+  , const int numSegments, const double oneOnNumSegments, const int nSteps, const double oneOnNSteps){
   /*
 For a given image pixel position, this function evaluates the intensity of the total light emitted/absorbed along that line of sight through the (possibly rotated) model. The calculation is performed for several frequencies, one per channel of the output image.
 
@@ -260,21 +261,15 @@
   */
 
   const int numFaces = DIM+1, nVertPerFace=3;
-  int ichan, di, status, lenChainPtrs, entryI, exitI, vi, vvi, ci;
+  int ichan,stokesId,di,status,lenChainPtrs,entryI,exitI,vi,vvi,ci;
   int si, contMolI, contLineI, polMolI, polLineI, iline, molI, lineI;
-  double xp,yp,zp,x[DIM],dir[DIM],velCmpntRay,vel[DIM];
+  double xp,yp,zp,x[DIM],dir[DIM],projVelRay,vel[DIM];
   double xCmpntsRay[nVertPerFace], ds, snu_pol[3], dtau, contJnu, contAlpha;
   double jnu, alpha, lineRedShift, vThisChan, deltav, vfac, remnantSnu, expDTau;
   double brightnessIncrement;
   intersectType entryIntcptFirstCell, *cellExitIntcpts=NULL;
   unsigned long *chainOfCellIds=NULL, dci;
   unsigned long gis[2][nVertPerFace];
-=======
-  int ichan,posn,nposn,i,iline,molI,lineI,contMolI,contLineI,polMolI,polLineI,stokesId;
-  double vfac=0.,x[DIM],dx[DIM],vThisChan;
-  double deltav,ds,dist2,ndist2,xp,yp,zp,col,lineRedShift,jnu,alpha,remnantSnu,dtau,expDTau,snu_pol[3];
-  double projVels[nSteps],d,vel[DIM],contJnu,contAlpha;
->>>>>>> f078b504
 
   for(ichan=0;ichan<img[im].nchan;ichan++){
     ray.tau[ichan]=0.0;
@@ -291,7 +286,6 @@
 
   zp=-sqrt(par->radiusSqu-(xp*xp+yp*yp)); /* There are two points of intersection between the line of sight and the spherical model surface; this is the Z coordinate (in the unrotated frame) of the one nearer to the observer. */
 
-<<<<<<< HEAD
   /* Rotate the line of sight as desired. */
   for(di=0;di<DIM;di++){
     x[di]=xp*img[im].rotMat[di][0] + yp*img[im].rotMat[di][1] + zp*img[im].rotMat[di][2];
@@ -328,12 +322,6 @@
   for(vi=0;vi<numFaces;vi++){
     if(vi!=entryIntcptFirstCell.fi){
       gis[entryI][vvi++] = dc[dci].vertx[vi]->id;
-=======
-    /* Rotate the line of sight as desired. */
-    for(i=0;i<DIM;i++){
-      x[i]=xp*img[im].rotMat[i][0] + yp*img[im].rotMat[i][1] + zp*img[im].rotMat[i][2];
-      dx[i]= img[im].rotMat[i][2]; /* This points away from the observer. */
->>>>>>> f078b504
     }
   }
 
@@ -342,7 +330,6 @@
   for(vi=0;vi<nVertPerFace;vi++)
     xCmpntsRay[vi] = veloproject(dir, gp[gis[entryI][vi]].x);
 
-<<<<<<< HEAD
   doBaryInterp(entryIntcptFirstCell, gp, gAux, xCmpntsRay, gis[entryI]\
     , md, par->nSpecies, &gips[entryI]);
 
@@ -376,96 +363,43 @@
 
     for(si=0;si<numSegments;si++){
       doSegmentInterp(gips, entryI, md, par->nSpecies, oneOnNumSegments, si);
-=======
-    contMolI = 0; /****** Always?? */
-
-    if(img[im].doline && img[im].trans > -1)
-      contLineI = img[im].trans;
-    else if(img[im].doline && img[im].trans == -1)
-      contLineI = tmptrans;
-    else
-      contLineI = 0;
-
-    /* Find the grid point nearest to the starting x. */
-    i=0;
-    dist2=(x[0]-g[i].x[0])*(x[0]-g[i].x[0]) + (x[1]-g[i].x[1])*(x[1]-g[i].x[1]) + (x[2]-g[i].x[2])*(x[2]-g[i].x[2]);
-    posn=i;
-    for(i=1;i<par->ncell;i++){
-      ndist2=(x[0]-g[i].x[0])*(x[0]-g[i].x[0]) + (x[1]-g[i].x[1])*(x[1]-g[i].x[1]) + (x[2]-g[i].x[2])*(x[2]-g[i].x[2]);
-      if(ndist2<dist2){
-        posn=i;
-        dist2=ndist2;
-      }
-    }
-
-    col=0;
-    do{
-      ds=-2.*zp-col; /* This default value is chosen to be as large as possible given the spherical model boundary. */
-      nposn=-1;
-      line_plane_intersect(g,&ds,posn,&nposn,dx,x,cutoff); /* Returns a new ds equal to the distance to the next Voronoi face, and nposn, the ID of the grid cell that abuts that face. */
->>>>>>> f078b504
 
       if(par->polarization){
         polMolI = 0; /****** Always?? */
         polLineI = 0; /****** Always?? */
-<<<<<<< HEAD
-        for(ichan=0;ichan<img[im].nchan;ichan++){ /**** could also precalc continuum part here? */
+        for(stokesId=0;stokesId<img[im].nchan;stokesId++){ /**** could also precalc continuum part here? */
           sourceFunc_pol(ds, gips[2].B, md[polMolI], gips[2].mol[polMolI], polLineI, img[im].theta, snu_pol, &dtau);
 #ifdef FASTEXP
-          ray.intensity[ichan]+=FastExp(ray.tau[ichan])*(1.-FastExp(dtau))*snu_pol[ichan];
-#else
-          ray.intensity[ichan]+=   exp(-ray.tau[ichan])*(1.-   exp(-dtau))*snu_pol[ichan];
-=======
-        for(stokesId=0;stokesId<img[im].nchan;stokesId++){ /* We only loop over I, Q, U because no V? */
-          sourceFunc_pol(snu_pol,&dtau,ds,m,g,posn,polMolI,polLineI,img[im].theta);
-#ifdef FASTEXP
-          ray.intensity[stokesId]+=FastExp(ray.tau[stokesId])*(1.-exp(-dtau))*snu_pol[stokesId];
-#else
-          ray.intensity[stokesId]+=   exp(-ray.tau[stokesId])*(1.-exp(-dtau))*snu_pol[stokesId];
->>>>>>> f078b504
-#endif
+          brightnessIncrement = FastExp(ray.tau[stokesId])*(1.-FastExp(dtau))*snu_pol[stokesId];
+#else
+          brightnessIncrement =    exp(-ray.tau[stokesId])*(1.-   exp(-dtau))*snu_pol[stokesId];
+#endif
+          ray.intensity[stokesId] += brightnessIncrement;
           ray.tau[stokesId]+=dtau;
         }
       } else {
-<<<<<<< HEAD
-=======
-        if(!par->pregrid){
-          for(i=0;i<nSteps;i++){
-            d = i*ds*oneOnNSteps;
-            velocity(x[0]+(dx[0]*d),x[1]+(dx[1]*d),x[2]+(dx[2]*d),vel);
-            projVels[i] = veloproject(dx,vel);
-          }
-        }
-
->>>>>>> f078b504
+        /* It appears to be necessary to sample the velocity function in the following way rather than interpolating it from the vertices of the Delaunay cell in the same way as with all the other quantities of interest. Velocity varies too much across the cells, and in a nonlinear way, for linear interpolation to yield a totally satisfactory result.
+        */
+        velocity(gips[2].x[0], gips[2].x[1], gips[2].x[2], vel);
+        projVelRay = veloproject(dir, vel);
+
         /* Calculate first the continuum stuff because it is the same for all channels:
         */
         contJnu = 0.0;
         contAlpha = 0.0;
-<<<<<<< HEAD
         sourceFunc_cont_raytrace(gips[2].mol[contMolI], contLineI, &contJnu, &contAlpha);
-=======
-        sourceFunc_cont(&contJnu,&contAlpha,g,posn,contMolI,contLineI);
->>>>>>> f078b504
 
         for(ichan=0;ichan<img[im].nchan;ichan++){
           jnu = contJnu;
           alpha = contAlpha;
+          vThisChan=(ichan-(img[im].nchan-1)*0.5)*img[im].velres; /* Consistent with the WCS definition in writefits(). */
 
           for(iline=0;iline<nlinetot;iline++){
-<<<<<<< HEAD
             molI = allLineMolIs[iline];
             lineI = allLineLineIs[iline];
             if(img[im].doline\
             && md[molI].freq[lineI] > img[im].freq-img[im].bandwidth*0.5\
             && md[molI].freq[lineI] < img[im].freq+img[im].bandwidth*0.5){
-=======
-            molI = counta[iline];
-            lineI = countb[iline];
-            if(img[im].doline\
-            && m[molI].freq[lineI] > img[im].freq-img[im].bandwidth/2.
-            && m[molI].freq[lineI] < img[im].freq+img[im].bandwidth/2.){
->>>>>>> f078b504
               /* Calculate the red shift of the transition wrt to the frequency specified for the image.
               */
               if(img[im].trans > -1){
@@ -474,23 +408,10 @@
                 lineRedShift=(img[im].freq-md[molI].freq[lineI])/img[im].freq*CLIGHT;
               }
 
-              vThisChan=(ichan-(img[im].nchan-1)*0.5)*img[im].velres; /* Consistent with the WCS definition in writefits(). */
               deltav = vThisChan - img[im].source_vel - lineRedShift;
               /* Line centre occurs when deltav = the recession velocity of the radiating material. Explanation of the signs of the 2nd and 3rd terms on the RHS: (i) A bulk source velocity (which is defined as >0 for the receding direction) should be added to the material velocity field; this is equivalent to subtracting it from deltav, as here. (ii) A positive value of lineRedShift means the line is red-shifted wrt to the frequency specified for the image. The effect is the same as if the line and image frequencies were the same, but the bulk recession velocity were higher. lineRedShift should thus be added to the recession velocity, which is equivalent to subtracting it from deltav, as here. */
 
-<<<<<<< HEAD
-              /* It appears to be necessary to sample the velocity function in the following way rather than interpolating it from the vertices of the Delaunay cell in the same way as with all the other quantities of interest. Velocity varies too much across the cells, and in a nonlinear way, for linear interpolation to yield a totally satisfactory result.
-              */
-              velocity(gips[2].x[0], gips[2].x[1], gips[2].x[2], vel);
-              velCmpntRay = veloproject(dir, vel);
-              calcLineAmpInterp(velCmpntRay, gips[2].mol[molI].binv, deltav, &vfac);
-=======
-              /* Calculate an approximate average line-shape function at deltav within the Voronoi cell. */
-              if(!par->pregrid)
-                velocityspline2(x,dx,ds,g[posn].mol[molI].binv,projVels,nSteps,oneOnNSteps,deltav,&vfac);
-              else
-                vfac = gaussline(deltav-veloproject(dx,g[posn].vel),g[posn].mol[molI].binv);
->>>>>>> f078b504
+              calcLineAmpInterp(projVelRay, gips[2].mol[molI].binv, deltav, &vfac);
 
               /* Increment jnu and alpha for this Voronoi cell by the amounts appropriate to the spectral line.
               */
@@ -498,12 +419,8 @@
             }
           } /* end loop over all lines. */
 
-<<<<<<< HEAD
           dtau = alpha*ds;
-=======
-          dtau=alpha*ds;
 //???          if(dtau < -30) dtau = -30; // as in photon()?
->>>>>>> f078b504
           calcSourceFn(dtau, par, &remnantSnu, &expDTau);
           remnantSnu *= jnu*md[0].norminv*ds;
 #ifdef FASTEXP
@@ -517,17 +434,9 @@
       } /* End if(par->polarization). */
     } /* End loop over segments within cell. */
 
-<<<<<<< HEAD
     entryI = exitI;
     exitI = 1 - exitI;
   } /* End loop over cells in the chain traversed by the ray. */
-=======
-      /* Move the working point to the edge of the next Voronoi cell. */
-      for(i=0;i<DIM;i++) x[i]+=ds*dx[i];
-      col+=ds;
-      posn=nposn;
-    } while(col < 2.0*fabs(zp));
->>>>>>> f078b504
 
   /* Add or subtract cmb. */
 #ifdef FASTEXP
@@ -545,7 +454,6 @@
 }
 
 /*....................................................................*/
-<<<<<<< HEAD
 void
 raytrace(int im, inputPars *par, struct grid *gp, molData *md, image *img){
   /*
@@ -556,6 +464,8 @@
   const double epsilon = 1.0e-6; /* Needs thinking about. Double precision is much smaller than this. */
   const int numFaces=1+DIM, numInterpPoints=3, numSegments=5;
   const double oneOnNFaces=1.0/(double)numFaces, oneOnNumSegments=1.0/(double)numSegments;
+  const int nStepsThruCell=10;
+  const double oneOnNSteps=1.0/(double)nStepsThruCell;
 
   int i,di,vi,gi,molI,ei,li,nlinetot,iline,tmptrans,ichan,xi,yi;
   double size,imgCentreXPixels,imgCentreYPixels,sum,minfreq,absDeltaFreq,oneOnNumActiveRaysMinus1,cutoff,progress,x[2];
@@ -567,18 +477,6 @@
   static double lastProgress = 0.0;
 
   gsl_rng *randGen = gsl_rng_alloc(ranNumGenType);	/* Random number generator */
-=======
-void raytrace(int im, inputPars *par, struct grid *g, molData *m, image *img){
-  int *counta, *countb,nlinetot,aa;
-  int ichan,px,iline,tmptrans,i,threadI,nRaysDone;
-  double size,minfreq,absDeltaFreq,totalNumPixelsMinus1=(double)(img[im].pxls*img[im].pxls-1);
-  double cutoff;
-  const gsl_rng_type *ranNumGenType = gsl_rng_ranlxs2;
-  const int nStepsThruCell=10;
-  const double oneOnNSteps=1.0/(double)nStepsThruCell;
-
-  gsl_rng *ran = gsl_rng_alloc(ranNumGenType);	/* Random number generator */
->>>>>>> f078b504
 #ifdef TEST
   gsl_rng_set(randGen,178490);
 #else
@@ -736,21 +634,14 @@
       }
     }
 
-<<<<<<< HEAD
-    #pragma omp for
-    /* Main loop through pixel grid. ***NOTE*** though that the division of labour between threads can be uneven if par->raytraceAlgorithm==1. Probably should rearrange the code, maybe so there is only 1 'for' loop over all the rays?
-   */
+    #pragma omp for schedule(dynamic)
+    /* Main loop through pixel grid. */
     for(ppi=0;ppi<totalNumImagePixels;ppi++){
       xi = (int)(ppi%(unsigned int)img[im].pxls);
       yi = floor(ppi/(double)img[im].pxls);
 
       oneOnNRaysThisPixel = 1.0/(double)img[im].pixel[ppi].numRays;
 
-=======
-    #pragma omp for schedule(dynamic)
-    /* Main loop through pixel grid. */
-    for(px=0;px<(img[im].pxls*img[im].pxls);px++){
->>>>>>> f078b504
       #pragma omp atomic
       ++nRaysDone;
 
@@ -758,15 +649,13 @@
         ray.x = -size*(gsl_rng_uniform(threadRans[threadI]) + xi - imgCentreXPixels);
         ray.y =  size*(gsl_rng_uniform(threadRans[threadI]) + yi - imgCentreYPixels);
 
-<<<<<<< HEAD
         if(par->traceRayAlgorithm==0){
-          traceray(ray, par, tmptrans, img, im, gp, gAux, md, nlinetot, allLineMolIs, allLineLineIs, cutoff);
+          traceray(ray, par, tmptrans, img, im, gp, gAux, md, nlinetot\
+            , allLineMolIs, allLineLineIs, cutoff, nStepsThruCell, oneOnNSteps);
         }else if(par->traceRayAlgorithm==1)
-          traceray_smooth(ray, par, tmptrans, img, im, gp, gAux, md, nlinetot, allLineMolIs, allLineLineIs\
-            , dc, numCells, epsilon, gips, numSegments, oneOnNumSegments);
-=======
-        traceray(ray, tmptrans, im, par, g, m, img, nlinetot, counta, countb, cutoff, nStepsThruCell, oneOnNSteps);
->>>>>>> f078b504
+          traceray_smooth(ray, par, tmptrans, img, im, gp, gAux, md, nlinetot\
+            , allLineMolIs, allLineLineIs, dc, numCells, epsilon, gips, numSegments\
+            , oneOnNumSegments, nStepsThruCell, oneOnNSteps);
 
         #pragma omp critical
         {
