/*
 *  raytrace.c
 *  This file is part of LIME, the versatile line modeling engine
 *
 *  Copyright (C) 2006-2014 Christian Brinch
 *  Copyright (C) 2015 The LIME development team
 *
 */

#include "lime.h"


void
velocityspline2(double x[3], double dx[3], double ds, double binv, double deltav, double *vfac){
  /*
The bulk velocity of the model material can vary significantly with position, thus so can the value of the line-shape function at a given frequency and direction. The present function calculates 'vfac', an approximate average of the line-shape function along a path of length ds in the direction of the line of sight.
  */
  int i,steps=10;
  double v,d,val,vel[3];

  *vfac=0.;
  for(i=0;i<steps;i++){
    d=i*ds/steps;
    velocity(x[0]+(dx[0]*d),x[1]+(dx[1]*d),x[2]+(dx[2]*d),vel);
    v=deltav-veloproject(dx,vel); /* veloproject returns the component of the local bulk velocity in the direction of dx, whereas deltav is the recession velocity of the channel we are interested in (corrected for bulk source velocity and line displacement from the nominal frequency). Remember also that, since dx points away from the observer, positive values of the projected velocity also represent recessions. Line centre occurs when v==0, i.e. when deltav==veloproject(dx,vel). That is the reason for the subtraction here. */
    val=fabs(v)*binv;
    if(val <=  2500.){
#ifdef FASTEXP
      *vfac+= FastExp(val*val);
#else
      *vfac+=   exp(-(val*val));
#endif
    }
  }
  *vfac=*vfac/steps;
  return;
}


void
line_plane_intersect(struct grid *g, double *ds, int posn, int *nposn, double *dx, double *x, double cutoff){
  /*
This function returns ds as the (always positive-valued) distance between the present value of x and the next Voronoi face in the direction of vector dx, and nposn as the id of the grid cell that abuts that face. 
  */
  double newdist, numerator, denominator ;
  int i;

  for(i=0;i<g[posn].numNeigh;i++) {
    /* Find the shortest distance between (x,y,z) and any of the posn Voronoi faces */
    /* ds=(p0-l0) dot n / l dot n */

    numerator=((g[posn].x[0]+g[posn].dir[i].x[0]/2. - x[0]) * g[posn].dir[i].x[0]+
               (g[posn].x[1]+g[posn].dir[i].x[1]/2. - x[1]) * g[posn].dir[i].x[1]+
               (g[posn].x[2]+g[posn].dir[i].x[2]/2. - x[2]) * g[posn].dir[i].x[2]);

    denominator=(dx[0]*g[posn].dir[i].x[0]+dx[1]*g[posn].dir[i].x[1]+dx[2]*g[posn].dir[i].x[2]);
    
    if(fabs(denominator) > 0){
      newdist=numerator/denominator;
      if(newdist<*ds && newdist > cutoff){
        *ds=newdist;
        *nposn=g[posn].neigh[i]->id;
      }
    }
  }
  if(*nposn==-1) *nposn=posn;
}


void
<<<<<<< HEAD
traceray(rayData ray, int tmptrans, int im, inputPars *par, struct grid *gp, molData *md, image *img, int nlinetot, int *counta, int *countb, double cutoff){
=======
traceray(rayData ray, int tmptrans, int im, configInfo *par, struct grid *g, molData *m, image *img, double cutoff){
>>>>>>> 73d586c8
  /*
For a given image pixel position, this function evaluates the intensity of the total light emitted/absorbed along that line of sight through the (possibly rotated) model. The calculation is performed for several frequencies, one per channel of the output image.

Note that the algorithm employed here is similar to that employed in the function photon() which calculates the average radiant flux impinging on a grid cell: namely the notional photon is started at the side of the model near the observer and 'propagated' in the receding direction until it 'reaches' the far side. This is rather non-physical in conception but it makes the calculation easier.
  */
  const int stokesIi=0;
  int ichan,posn,nposn,i,molI,lineI;
  double vfac=0.,x[3],dx[3],vThisChan;
  double deltav,ds,dist2,ndist2,xp,yp,zp,col,lineRedShift,jnu,alpha,remnantSnu,dtau,expDTau,snu_pol[3];

  for(ichan=0;ichan<img[im].nchan;ichan++){
    ray.tau[ichan]=0.0;
    ray.intensity[ichan]=0.0;
  }

  xp=ray.x;
  yp=ray.y;

  if((xp*xp+yp*yp)/par->radiusSqu <= 1 ) {
    zp=-sqrt(par->radiusSqu-(xp*xp+yp*yp)); /* There are two points of intersection between the line of sight and the spherical model surface; this is the Z coordinate (in the unrotated frame) of the one nearer to the observer. */

    /* Rotate the line of sight as desired. */
    for(i=0;i<3;i++){
      x[i]=xp*img[im].rotMat[i][0] + yp*img[im].rotMat[i][1] + zp*img[im].rotMat[i][2];
      dx[i]= img[im].rotMat[i][2]; /* This points away from the observer. */
    }

    /* Find the grid point nearest to the starting x. */
    i=0;
    dist2=(x[0]-gp[i].x[0])*(x[0]-gp[i].x[0]) + (x[1]-gp[i].x[1])*(x[1]-gp[i].x[1]) + (x[2]-gp[i].x[2])*(x[2]-gp[i].x[2]);
    posn=i;
    for(i=1;i<par->ncell;i++){
      ndist2=(x[0]-gp[i].x[0])*(x[0]-gp[i].x[0]) + (x[1]-gp[i].x[1])*(x[1]-gp[i].x[1]) + (x[2]-gp[i].x[2])*(x[2]-gp[i].x[2]);
      if(ndist2<dist2){
        posn=i;
        dist2=ndist2;
      }
    }

    col=0;
    do{
      ds=-2.*zp-col; /* This default value is chosen to be as large as possible given the spherical model boundary. */
      nposn=-1;
      line_plane_intersect(gp,&ds,posn,&nposn,dx,x,cutoff); /* Returns a new ds equal to the distance to the next Voronoi face, and nposn, the ID of the grid cell that abuts that face. */ 
      if(par->polarization){
<<<<<<< HEAD
        for(ichan=0;ichan<img[im].nchan;ichan++){
          sourceFunc_pol(snu_pol,&dtau,ds,md,vfac,gp,posn,0,0,img[im].theta);
=======
        sourceFunc_pol(snu_pol,&alpha,g,posn,0,0,img[im].rotMat);
        dtau=alpha*ds;
        calcSourceFn(dtau, par, &remnantSnu, &expDTau);
        remnantSnu *= m[0].norminv*ds;

        for(ichan=0;ichan<img[im].nchan;ichan++){ /* Loop over I, Q and U */
>>>>>>> 73d586c8
#ifdef FASTEXP
          ray.intensity[ichan]+=FastExp(ray.tau[ichan])*remnantSnu*snu_pol[ichan];
#else
          ray.intensity[ichan]+=   exp(-ray.tau[ichan])*remnantSnu*snu_pol[ichan];
#endif
          ray.tau[ichan]+=dtau; //**** But this will be the same for I, Q or U.
        }
      } else {
        for(ichan=0;ichan<img[im].nchan;ichan++){
          jnu=.0;
          alpha=0.;

<<<<<<< HEAD
          for(iline=0;iline<nlinetot;iline++){
            molI = counta[iline];
            lineI = countb[iline];
            if(img[im].doline && md[molI].freq[lineI] > img[im].freq-img[im].bandwidth/2.
            && md[molI].freq[lineI] < img[im].freq+img[im].bandwidth/2.){
              /* Calculate the red shift of the transition wrt to the frequency specified for the image. */
              if(img[im].trans > -1){
                lineRedShift=(md[molI].freq[img[im].trans]-md[molI].freq[lineI])/md[molI].freq[img[im].trans]*CLIGHT;
              } else {
                lineRedShift=(img[im].freq-md[molI].freq[lineI])/img[im].freq*CLIGHT;
              }

              vThisChan=(ichan-(img[im].nchan-1)/2.)*img[im].velres; /* Consistent with the WCS definition in writefits(). */
              deltav = vThisChan - img[im].source_vel - lineRedShift;
              /* Line centre occurs when deltav = the recession velocity of the radiating material. Explanation of the signs of the 2nd and 3rd terms on the RHS: (i) A bulk source velocity (which is defined as >0 for the receding direction) should be added to the material velocity field; this is equivalent to subtracting it from deltav, as here. (ii) A positive value of lineRedShift means the line is red-shifted wrt to the frequency specified for the image. The effect is the same as if the line and image frequencies were the same, but the bulk recession velocity were higher. lineRedShift should thus be added to the recession velocity, which is equivalent to subtracting it from deltav, as here. */

              /* Calculate an approximate average line-shape function at deltav within the Voronoi cell. */
              if(!par->pregrid) velocityspline2(x,dx,ds,gp[posn].mol[molI].binv,deltav,&vfac);
              else vfac=gaussline(deltav-veloproject(dx,gp[posn].vel),gp[posn].mol[molI].binv);

              /* Increment jnu and alpha for this Voronoi cell by the amounts appropriate to the spectral line. */
              sourceFunc_line(&jnu,&alpha,md,vfac,gp,posn,molI,lineI);
=======
          if(img[im].doline){
            for(molI=0;molI<par->nSpecies;molI++){
              for(lineI=0;lineI<m[molI].nline;lineI++){
                if(m[molI].freq[lineI] > img[im].freq-img[im].bandwidth*0.5
                && m[molI].freq[lineI] < img[im].freq+img[im].bandwidth*0.5){
                  /* Calculate the red shift of the transition wrt to the frequency specified for the image. */
                  if(img[im].trans > -1){
                    lineRedShift=(m[molI].freq[img[im].trans]-m[molI].freq[lineI])/m[molI].freq[img[im].trans]*CLIGHT;
                  } else {
                    lineRedShift=(img[im].freq-m[molI].freq[lineI])/img[im].freq*CLIGHT;
                  }

                  vThisChan=(ichan-(img[im].nchan-1)/2.)*img[im].velres; /* Consistent with the WCS definition in writefits(). */
                  deltav = vThisChan - img[im].source_vel - lineRedShift;
                  /* Line centre occurs when deltav = the recession velocity of the radiating material. Explanation of the signs of the 2nd and 3rd terms on the RHS: (i) A bulk source velocity (which is defined as >0 for the receding direction) should be added to the material velocity field; this is equivalent to subtracting it from deltav, as here. (ii) A positive value of lineRedShift means the line is red-shifted wrt to the frequency specified for the image. The effect is the same as if the line and image frequencies were the same, but the bulk recession velocity were higher. lineRedShift should thus be added to the recession velocity, which is equivalent to subtracting it from deltav, as here. */

                  /* Calculate an approximate average line-shape function at deltav within the Voronoi cell. */
                  if(!par->pregrid) velocityspline2(x,dx,ds,g[posn].mol[molI].binv,deltav,&vfac);
                  else vfac=gaussline(deltav-veloproject(dx,g[posn].vel),g[posn].mol[molI].binv);

                  /* Increment jnu and alpha for this Voronoi cell by the amounts appropriate to the spectral line. */
                  sourceFunc_line(&jnu,&alpha,m,vfac,g,posn,molI,lineI);
                }
              }
>>>>>>> 73d586c8
            }
          }

          if(img[im].doline && img[im].trans > -1) sourceFunc_cont(&jnu,&alpha,gp,posn,0,img[im].trans);
          else if(img[im].doline && img[im].trans == -1) sourceFunc_cont(&jnu,&alpha,gp,posn,0,tmptrans);
          else sourceFunc_cont(&jnu,&alpha,gp,posn,0,0);
          dtau=alpha*ds;
          calcSourceFn(dtau, par, &remnantSnu, &expDTau);
          remnantSnu *= jnu*md[0].norminv*ds;
#ifdef FASTEXP
          ray.intensity[ichan]+=FastExp(ray.tau[ichan])*remnantSnu;
#else
          ray.intensity[ichan]+=   exp(-ray.tau[ichan])*remnantSnu;
#endif
          ray.tau[ichan]+=dtau;
        }
      }

      /* Move the working point to the edge of the next Voronoi cell. */
      for(i=0;i<3;i++) x[i]+=ds*dx[i];
      col+=ds;
      posn=nposn;
    } while(col < 2.0*fabs(zp));

    /* Add or subtract cmb. */
    if(par->polarization){ /* just add it to Stokes I */
#ifdef FASTEXP
<<<<<<< HEAD
    for(ichan=0;ichan<img[im].nchan;ichan++){
      ray.intensity[ichan]+=FastExp(ray.tau[ichan])*md[0].local_cmb[tmptrans];
    }
#else
    for(ichan=0;ichan<img[im].nchan;ichan++){
      ray.intensity[ichan]+=exp(-ray.tau[ichan])*md[0].local_cmb[tmptrans];
    }
=======
      ray.intensity[stokesIi]+=FastExp(ray.tau[stokesIi])*m[0].local_cmb[tmptrans];
#else
      ray.intensity[stokesIi]+=exp(   -ray.tau[stokesIi])*m[0].local_cmb[tmptrans];
>>>>>>> 73d586c8
#endif

    }else{
#ifdef FASTEXP
      for(ichan=0;ichan<img[im].nchan;ichan++){
        ray.intensity[ichan]+=FastExp(ray.tau[ichan])*m[0].local_cmb[tmptrans];
      }
#else
      for(ichan=0;ichan<img[im].nchan;ichan++){
        ray.intensity[ichan]+=exp(-ray.tau[ichan])*m[0].local_cmb[tmptrans];
      }
#endif
    }
  }
}


void
<<<<<<< HEAD
raytrace(int im, inputPars *par, struct grid *gp, molData *md, image *img){
  int *counta, *countb,nlinetot,aa;
  int ichan,px,iline,tmptrans,i,threadI,nRaysDone;
=======
raytrace(int im, configInfo *par, struct grid *g, molData *m, image *img){
  int aa,ichan,px,iline,tmptrans,i,threadI,nRaysDone;
>>>>>>> 73d586c8
  double size,minfreq,absDeltaFreq,totalNumPixelsMinus1=(double)(img[im].pxls*img[im].pxls-1);
  double cutoff;
  const gsl_rng_type *ranNumGenType = gsl_rng_ranlxs2;
  gsl_error_handler_t *defaultErrorHandler=NULL;

  gsl_rng *ran = gsl_rng_alloc(ranNumGenType);	/* Random number generator */
#ifdef TEST
  gsl_rng_set(ran,178490);
#else
  gsl_rng_set(ran,time(0));
#endif

  gsl_rng **threadRans;
  threadRans = malloc(sizeof(gsl_rng *)*par->nThreads);

  for (i=0;i<par->nThreads;i++){
    threadRans[i] = gsl_rng_alloc(ranNumGenType);
    gsl_rng_set(threadRans[i],(int)(gsl_rng_uniform(ran)*1e6));
  }

  size=img[im].distance*img[im].imgres;

<<<<<<< HEAD
  /* Determine whether there are blended lines or not. */
  lineCount(par->nSpecies, md, &counta, &countb, &nlinetot);
  if(img[im].doline==0) nlinetot=1;

  /* Fix the image parameters. */
  if(img[im].freq < 0) img[im].freq=md[0].freq[img[im].trans];
=======
  /* Fix the image parameters.
  */
  if(img[im].freq < 0) img[im].freq=m[0].freq[img[im].trans];
>>>>>>> 73d586c8
  if(img[im].nchan == 0 && img[im].bandwidth>0){
    img[im].nchan=(int) (img[im].bandwidth/(img[im].velres/CLIGHT*img[im].freq));
  } else if (img[im].velres<0 && img[im].bandwidth>0){
    img[im].velres = img[im].bandwidth*CLIGHT/img[im].freq/img[im].nchan;
  } else img[im].bandwidth = img[im].nchan*img[im].velres/CLIGHT * img[im].freq;

  if(img[im].trans<0){
    iline=0;
    minfreq=fabs(img[im].freq-md[0].freq[iline]);
    tmptrans=iline;
    for(iline=1;iline<md[0].nline;iline++){
      absDeltaFreq=fabs(img[im].freq-md[0].freq[iline]);
      if(absDeltaFreq<minfreq){
        minfreq=absDeltaFreq;
        tmptrans=iline;
      }
    }
  } else tmptrans=img[im].trans;

  cutoff = par->minScale*1.0e-7;

  for(px=0;px<(img[im].pxls*img[im].pxls);px++){
    for(ichan=0;ichan<img[im].nchan;ichan++){
      img[im].pixel[px].intense[ichan]=0.0;
      img[im].pixel[px].tau[ichan]=0.0;
    }
  }

  defaultErrorHandler = gsl_set_error_handler_off();
  /*
The GSL documentation does not recommend leaving the error handler at the default within multi-threaded code.

While this is off however, gsl_* calls will not exit if they encounter a problem. We may need to pay some attention to trapping their errors.
  */

  nRaysDone=0;
  omp_set_dynamic(0);
  #pragma omp parallel private(px,aa,threadI) num_threads(par->nThreads)
  {
    threadI = omp_get_thread_num();

    /* Declaration of thread-private pointers. */
    rayData ray;
    ray.intensity=malloc(sizeof(double) * img[im].nchan);
    ray.tau=malloc(sizeof(double) * img[im].nchan);

    #pragma omp for
    /* Main loop through pixel grid. */
    for(px=0;px<(img[im].pxls*img[im].pxls);px++){
      #pragma omp atomic
      ++nRaysDone;

      for(aa=0;aa<par->antialias;aa++){
        ray.x = -size*(gsl_rng_uniform(threadRans[threadI]) + px%img[im].pxls - 0.5*img[im].pxls);
        ray.y =  size*(gsl_rng_uniform(threadRans[threadI]) + px/img[im].pxls - 0.5*img[im].pxls);

<<<<<<< HEAD
        traceray(ray, tmptrans, im, par, gp, md, img, nlinetot, counta, countb, cutoff);
=======
        traceray(ray, tmptrans, im, par, g, m, img, cutoff);
>>>>>>> 73d586c8

        #pragma omp critical
        {
          for(ichan=0;ichan<img[im].nchan;ichan++){
            img[im].pixel[px].intense[ichan] += ray.intensity[ichan]/(double) par->antialias;
            img[im].pixel[px].tau[ichan] += ray.tau[ichan]/(double) par->antialias;
          }
        }
      }
      if (threadI == 0){ /* i.e., is master thread */
        if(!silent) progressbar((double)(nRaysDone)/totalNumPixelsMinus1, 13);
      }
    }

    free(ray.tau);
    free(ray.intensity);
  } /* End of parallel block. */

  gsl_set_error_handler(defaultErrorHandler);
  img[im].trans=tmptrans;

  for (i=0;i<par->nThreads;i++){
    gsl_rng_free(threadRans[i]);
  }
  free(threadRans);
  gsl_rng_free(ran);
}
<|MERGE_RESOLUTION|>--- conflicted
+++ resolved
@@ -68,11 +68,7 @@
 
 
 void
-<<<<<<< HEAD
-traceray(rayData ray, int tmptrans, int im, inputPars *par, struct grid *gp, molData *md, image *img, int nlinetot, int *counta, int *countb, double cutoff){
-=======
-traceray(rayData ray, int tmptrans, int im, configInfo *par, struct grid *g, molData *m, image *img, double cutoff){
->>>>>>> 73d586c8
+traceray(rayData ray, int tmptrans, int im, configInfo *par, struct grid *gp, molData *md, image *img, double cutoff){
   /*
 For a given image pixel position, this function evaluates the intensity of the total light emitted/absorbed along that line of sight through the (possibly rotated) model. The calculation is performed for several frequencies, one per channel of the output image.
 
@@ -118,17 +114,12 @@
       nposn=-1;
       line_plane_intersect(gp,&ds,posn,&nposn,dx,x,cutoff); /* Returns a new ds equal to the distance to the next Voronoi face, and nposn, the ID of the grid cell that abuts that face. */ 
       if(par->polarization){
-<<<<<<< HEAD
-        for(ichan=0;ichan<img[im].nchan;ichan++){
-          sourceFunc_pol(snu_pol,&dtau,ds,md,vfac,gp,posn,0,0,img[im].theta);
-=======
-        sourceFunc_pol(snu_pol,&alpha,g,posn,0,0,img[im].rotMat);
+        sourceFunc_pol(snu_pol,&alpha,gp,posn,0,0,img[im].rotMat);
         dtau=alpha*ds;
         calcSourceFn(dtau, par, &remnantSnu, &expDTau);
-        remnantSnu *= m[0].norminv*ds;
+        remnantSnu *= md[0].norminv*ds;
 
         for(ichan=0;ichan<img[im].nchan;ichan++){ /* Loop over I, Q and U */
->>>>>>> 73d586c8
 #ifdef FASTEXP
           ray.intensity[ichan]+=FastExp(ray.tau[ichan])*remnantSnu*snu_pol[ichan];
 #else
@@ -141,40 +132,16 @@
           jnu=.0;
           alpha=0.;
 
-<<<<<<< HEAD
-          for(iline=0;iline<nlinetot;iline++){
-            molI = counta[iline];
-            lineI = countb[iline];
-            if(img[im].doline && md[molI].freq[lineI] > img[im].freq-img[im].bandwidth/2.
-            && md[molI].freq[lineI] < img[im].freq+img[im].bandwidth/2.){
-              /* Calculate the red shift of the transition wrt to the frequency specified for the image. */
-              if(img[im].trans > -1){
-                lineRedShift=(md[molI].freq[img[im].trans]-md[molI].freq[lineI])/md[molI].freq[img[im].trans]*CLIGHT;
-              } else {
-                lineRedShift=(img[im].freq-md[molI].freq[lineI])/img[im].freq*CLIGHT;
-              }
-
-              vThisChan=(ichan-(img[im].nchan-1)/2.)*img[im].velres; /* Consistent with the WCS definition in writefits(). */
-              deltav = vThisChan - img[im].source_vel - lineRedShift;
-              /* Line centre occurs when deltav = the recession velocity of the radiating material. Explanation of the signs of the 2nd and 3rd terms on the RHS: (i) A bulk source velocity (which is defined as >0 for the receding direction) should be added to the material velocity field; this is equivalent to subtracting it from deltav, as here. (ii) A positive value of lineRedShift means the line is red-shifted wrt to the frequency specified for the image. The effect is the same as if the line and image frequencies were the same, but the bulk recession velocity were higher. lineRedShift should thus be added to the recession velocity, which is equivalent to subtracting it from deltav, as here. */
-
-              /* Calculate an approximate average line-shape function at deltav within the Voronoi cell. */
-              if(!par->pregrid) velocityspline2(x,dx,ds,gp[posn].mol[molI].binv,deltav,&vfac);
-              else vfac=gaussline(deltav-veloproject(dx,gp[posn].vel),gp[posn].mol[molI].binv);
-
-              /* Increment jnu and alpha for this Voronoi cell by the amounts appropriate to the spectral line. */
-              sourceFunc_line(&jnu,&alpha,md,vfac,gp,posn,molI,lineI);
-=======
           if(img[im].doline){
             for(molI=0;molI<par->nSpecies;molI++){
-              for(lineI=0;lineI<m[molI].nline;lineI++){
-                if(m[molI].freq[lineI] > img[im].freq-img[im].bandwidth*0.5
-                && m[molI].freq[lineI] < img[im].freq+img[im].bandwidth*0.5){
+              for(lineI=0;lineI<md[molI].nline;lineI++){
+                if(md[molI].freq[lineI] > img[im].freq-img[im].bandwidth*0.5
+                && md[molI].freq[lineI] < img[im].freq+img[im].bandwidth*0.5){
                   /* Calculate the red shift of the transition wrt to the frequency specified for the image. */
                   if(img[im].trans > -1){
-                    lineRedShift=(m[molI].freq[img[im].trans]-m[molI].freq[lineI])/m[molI].freq[img[im].trans]*CLIGHT;
+                    lineRedShift=(md[molI].freq[img[im].trans]-md[molI].freq[lineI])/md[molI].freq[img[im].trans]*CLIGHT;
                   } else {
-                    lineRedShift=(img[im].freq-m[molI].freq[lineI])/img[im].freq*CLIGHT;
+                    lineRedShift=(img[im].freq-md[molI].freq[lineI])/img[im].freq*CLIGHT;
                   }
 
                   vThisChan=(ichan-(img[im].nchan-1)/2.)*img[im].velres; /* Consistent with the WCS definition in writefits(). */
@@ -182,14 +149,13 @@
                   /* Line centre occurs when deltav = the recession velocity of the radiating material. Explanation of the signs of the 2nd and 3rd terms on the RHS: (i) A bulk source velocity (which is defined as >0 for the receding direction) should be added to the material velocity field; this is equivalent to subtracting it from deltav, as here. (ii) A positive value of lineRedShift means the line is red-shifted wrt to the frequency specified for the image. The effect is the same as if the line and image frequencies were the same, but the bulk recession velocity were higher. lineRedShift should thus be added to the recession velocity, which is equivalent to subtracting it from deltav, as here. */
 
                   /* Calculate an approximate average line-shape function at deltav within the Voronoi cell. */
-                  if(!par->pregrid) velocityspline2(x,dx,ds,g[posn].mol[molI].binv,deltav,&vfac);
-                  else vfac=gaussline(deltav-veloproject(dx,g[posn].vel),g[posn].mol[molI].binv);
+                  if(!par->pregrid) velocityspline2(x,dx,ds,gp[posn].mol[molI].binv,deltav,&vfac);
+                  else vfac=gaussline(deltav-veloproject(dx,gp[posn].vel),gp[posn].mol[molI].binv);
 
                   /* Increment jnu and alpha for this Voronoi cell by the amounts appropriate to the spectral line. */
-                  sourceFunc_line(&jnu,&alpha,m,vfac,g,posn,molI,lineI);
+                  sourceFunc_line(&jnu,&alpha,md,vfac,gp,posn,molI,lineI);
                 }
               }
->>>>>>> 73d586c8
             }
           }
 
@@ -217,29 +183,19 @@
     /* Add or subtract cmb. */
     if(par->polarization){ /* just add it to Stokes I */
 #ifdef FASTEXP
-<<<<<<< HEAD
-    for(ichan=0;ichan<img[im].nchan;ichan++){
-      ray.intensity[ichan]+=FastExp(ray.tau[ichan])*md[0].local_cmb[tmptrans];
-    }
-#else
-    for(ichan=0;ichan<img[im].nchan;ichan++){
-      ray.intensity[ichan]+=exp(-ray.tau[ichan])*md[0].local_cmb[tmptrans];
-    }
-=======
-      ray.intensity[stokesIi]+=FastExp(ray.tau[stokesIi])*m[0].local_cmb[tmptrans];
-#else
-      ray.intensity[stokesIi]+=exp(   -ray.tau[stokesIi])*m[0].local_cmb[tmptrans];
->>>>>>> 73d586c8
+      ray.intensity[stokesIi]+=FastExp(ray.tau[stokesIi])*md[0].local_cmb[tmptrans];
+#else
+      ray.intensity[stokesIi]+=exp(   -ray.tau[stokesIi])*md[0].local_cmb[tmptrans];
 #endif
 
     }else{
 #ifdef FASTEXP
       for(ichan=0;ichan<img[im].nchan;ichan++){
-        ray.intensity[ichan]+=FastExp(ray.tau[ichan])*m[0].local_cmb[tmptrans];
+        ray.intensity[ichan]+=FastExp(ray.tau[ichan])*md[0].local_cmb[tmptrans];
       }
 #else
       for(ichan=0;ichan<img[im].nchan;ichan++){
-        ray.intensity[ichan]+=exp(-ray.tau[ichan])*m[0].local_cmb[tmptrans];
+        ray.intensity[ichan]+=exp(-ray.tau[ichan])*md[0].local_cmb[tmptrans];
       }
 #endif
     }
@@ -248,14 +204,8 @@
 
 
 void
-<<<<<<< HEAD
-raytrace(int im, inputPars *par, struct grid *gp, molData *md, image *img){
-  int *counta, *countb,nlinetot,aa;
-  int ichan,px,iline,tmptrans,i,threadI,nRaysDone;
-=======
-raytrace(int im, configInfo *par, struct grid *g, molData *m, image *img){
+raytrace(int im, configInfo *par, struct grid *gp, molData *md, image *img){
   int aa,ichan,px,iline,tmptrans,i,threadI,nRaysDone;
->>>>>>> 73d586c8
   double size,minfreq,absDeltaFreq,totalNumPixelsMinus1=(double)(img[im].pxls*img[im].pxls-1);
   double cutoff;
   const gsl_rng_type *ranNumGenType = gsl_rng_ranlxs2;
@@ -278,18 +228,9 @@
 
   size=img[im].distance*img[im].imgres;
 
-<<<<<<< HEAD
-  /* Determine whether there are blended lines or not. */
-  lineCount(par->nSpecies, md, &counta, &countb, &nlinetot);
-  if(img[im].doline==0) nlinetot=1;
-
-  /* Fix the image parameters. */
+  /* Fix the image parameters.
+  */
   if(img[im].freq < 0) img[im].freq=md[0].freq[img[im].trans];
-=======
-  /* Fix the image parameters.
-  */
-  if(img[im].freq < 0) img[im].freq=m[0].freq[img[im].trans];
->>>>>>> 73d586c8
   if(img[im].nchan == 0 && img[im].bandwidth>0){
     img[im].nchan=(int) (img[im].bandwidth/(img[im].velres/CLIGHT*img[im].freq));
   } else if (img[im].velres<0 && img[im].bandwidth>0){
@@ -346,11 +287,7 @@
         ray.x = -size*(gsl_rng_uniform(threadRans[threadI]) + px%img[im].pxls - 0.5*img[im].pxls);
         ray.y =  size*(gsl_rng_uniform(threadRans[threadI]) + px/img[im].pxls - 0.5*img[im].pxls);
 
-<<<<<<< HEAD
-        traceray(ray, tmptrans, im, par, gp, md, img, nlinetot, counta, countb, cutoff);
-=======
-        traceray(ray, tmptrans, im, par, g, m, img, cutoff);
->>>>>>> 73d586c8
+        traceray(ray, tmptrans, im, par, gp, md, img, cutoff);
 
         #pragma omp critical
         {
