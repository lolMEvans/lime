--- conflicted
+++ resolved
@@ -60,12 +60,8 @@
 
 /*....................................................................*/
 void
-<<<<<<< HEAD
-line_plane_intersect(struct grid *gp, double *ds, int posn, int *nposn, double *dx, double *x, double cutoff){
-=======
 line_plane_intersect(struct grid *gp, double *ds, int posn, int *nposn\
   , double *dx, double *x, double cutoff){
->>>>>>> 5230c0b0
   /*
 This function returns ds as the (always positive-valued) distance between the present value of x and the next Voronoi face in the direction of vector dx, and nposn as the id of the grid cell that abuts that face. 
   */
@@ -103,11 +99,7 @@
 Note that the algorithm employed here is similar to that employed in the function photon() which calculates the average radiant flux impinging on a grid cell: namely the notional photon is started at the side of the model near the observer and 'propagated' in the receding direction until it 'reaches' the far side. This is rather non-physical in conception but it makes the calculation easier.
   */
   const int stokesIi=0;
-<<<<<<< HEAD
-  int ichan,stokesId,di,i,posn,nposn,polMolI,polLineI,molI,lineI;
-=======
   int ichan,stokesId,di,i,posn,nposn,molI,lineI;
->>>>>>> 5230c0b0
   double xp,yp,zp,x[DIM],dx[DIM],dist2,ndist2,col,ds,snu_pol[3],dtau;
   double contJnu,contAlpha,jnu,alpha,lineRedShift,vThisChan,deltav,vfac=0.;
   double remnantSnu,expDTau,brightnessIncrement;
@@ -273,11 +265,7 @@
   const int stokesIi=0;
   const int numFaces = DIM+1, nVertPerFace=3;
   int ichan,stokesId,di,status,lenChainPtrs,entryI,exitI,vi,vvi,ci;
-<<<<<<< HEAD
-  int si,polMolI,polLineI,molI,lineI;
-=======
-  int si, molI, lineI;
->>>>>>> 5230c0b0
+  int si,molI,lineI;
   double xp,yp,zp,x[DIM],dir[DIM],projVelRay,vel[DIM];
   double xCmpntsRay[nVertPerFace], ds, snu_pol[3], dtau, contJnu, contAlpha;
   double jnu, alpha, lineRedShift, vThisChan, deltav, vfac, remnantSnu, expDTau;
@@ -525,18 +513,11 @@
   const int nStepsThruCell=10;
   const double oneOnNSteps=1.0/(double)nStepsThruCell;
 
-<<<<<<< HEAD
-  double size,oneOnNumActiveRaysMinus1,imgCentreXPixels,imgCentreYPixels,minfreq,absDeltaFreq,x[2],sum,oneOnNumRays;
-  unsigned int totalNumImagePixels,ppi,numPixelsForInterp;
-  int gi,molI,lineI,ei,li,nlinetot,tmptrans,ichan,numActiveRays,i,di,xi,yi,ri,c,id,ids[3],vi;
-  int *allLineMolIs,*allLineLineIs,cmbMolI,cmbLineI;
-=======
   double size,oneOnNumActiveRaysMinus1,imgCentreXPixels,imgCentreYPixels,minfreq,absDeltaFreq,x,xs[2],sum,oneOnNumRays;
   unsigned int totalNumImagePixels,ppi,numPixelsForInterp;
   int ichan,numCircleRays,numActiveRaysInternal,numActiveRays;
   int gi,molI,lineI,i,di,xi,yi,ri,c,id,ids[3],vi;
   int cmbMolI,cmbLineI;
->>>>>>> 5230c0b0
   rayData *rays;
   struct cell *dc=NULL;
   unsigned long numCells,dci;
@@ -549,7 +530,6 @@
   int curlong, totlong;
   double triangle[3][2],barys[3],local_cmb,cmbFreq,circleSpacing,scale,angle;
   double *xySquared=NULL;
-  _Bool isOutsideImage;
   gsl_error_handler_t *defaultErrorHandler=NULL;
 
   size = img[im].distance*img[im].imgres;
@@ -680,40 +660,6 @@
     exit(1);
   }
 
-<<<<<<< HEAD
-  /* Precalculate binv*nmol*pops for all grid points.
-  */
-  gAux = malloc(sizeof(*gAux)*par->ncell);
-  for(gi=0;gi<par->ncell;gi++){
-    gAux[gi].mol = malloc(sizeof(*(gAux[gi].mol))*par->nSpecies);
-    for(molI=0;molI<par->nSpecies;molI++){
-      gAux[gi].mol[molI].specNumDens = NULL;
-      gAux[gi].mol[molI].dust        = malloc(sizeof(*(gAux[gi].mol[molI].dust))       *md[molI].nline);
-      gAux[gi].mol[molI].knu         = malloc(sizeof(*(gAux[gi].mol[molI].knu))        *md[molI].nline);
-
-      /* This next is repetition. I do it in order to be able to use the same sourcefunc.c functions for the interpolated grid values as for the 'standard' algorithm. With a sensible arrangement of memory for the grid values, this would be unnecessary.
-      */
-      for(li=0;li<md[molI].nline;li++){
-        gAux[gi].mol[molI].dust[li] = gp[gi].mol[molI].dust[li];
-        gAux[gi].mol[molI].knu[ li] = gp[gi].mol[molI].knu[ li];
-      }
-    }
-  }
-
-  if(img[im].doline){
-    for(gi=0;gi<par->ncell;gi++){
-      for(molI=0;molI<par->nSpecies;molI++){
-        gAux[gi].mol[molI].specNumDens = malloc(sizeof(*(gAux[gi].mol[molI].specNumDens))*md[molI].nlev);
-
-        for(ei=0;ei<md[molI].nlev;ei++)
-          gAux[gi].mol[molI].specNumDens[ei] = gp[gi].mol[molI].binv\
-            *gp[gi].mol[molI].nmol*gp[gi].mol[molI].pops[ei];
-      }
-    }
-  }
-
-=======
->>>>>>> 5230c0b0
   /* This is the start of loop 2/3, which loops over the rays. We trace each ray, then load into the image cube those for which the number of rays per pixel exceeds a minimum. The remaining image pixels we handle via an interpolation algorithm in loop 3.
   */
   defaultErrorHandler = gsl_set_error_handler_off();
