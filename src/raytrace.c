/*
 *  raytrace.c
 *  LIME, The versatile 3D line modeling environment
 *
 *  Created by Christian Brinch on 16/12/06.
 *  Copyright 2006-2014, Christian Brinch,
 *  <brinch@nbi.dk>
 *  Niels Bohr institutet
 *  University of Copenhagen
 *	All rights reserved.
 *
 */

#include "lime.h"


void
velocityspline2(double x[3], double dx[3], double ds, double binv, double deltav, double *vfac){
  int i,steps=10;
  double v,d,val,vel[3];

  *vfac=0.;
  for(i=0;i<steps;i++){
    d=i*ds/steps;
    velocity(x[0]+(dx[0]*d),x[1]+(dx[1]*d),x[2]+(dx[2]*d),vel);
    v=deltav-veloproject(dx,vel);
    val=fabs(v)*binv;
    if(val <=  2500.){
      *vfac+= exp(-(val*val));
    }
  }
  *vfac=*vfac/steps;
  return;
}


void
line_plane_intersect(struct grid *g, double *ds, int posn, int *nposn, double *dx, double *x){
  double newdist, numerator, denominator ;
  int i;

  for(i=0;i<g[posn].numNeigh;i++) {
    /* Find the shortest distance between (x,y,z) and any of the posn Voronoi faces */
    /* ds=(p0-l0) dot n / l dot n */

    numerator=((g[posn].x[0]+g[posn].dir[i].x[0]/2. - x[0]) * g[posn].dir[i].x[0]+
               (g[posn].x[1]+g[posn].dir[i].x[1]/2. - x[1]) * g[posn].dir[i].x[1]+
               (g[posn].x[2]+g[posn].dir[i].x[2]/2. - x[2]) * g[posn].dir[i].x[2]);

    denominator=(dx[0]*g[posn].dir[i].x[0]+dx[1]*g[posn].dir[i].x[1]+dx[2]*g[posn].dir[i].x[2]);
    
    if(fabs(denominator) > 0){
      newdist=numerator/denominator;
      if(newdist<*ds && newdist > 1e4){
        *ds=newdist;
        *nposn=g[posn].neigh[i]->id;
      }
    }
  }
}

void
raytrace(int im, inputPars *par, struct grid *g, molData *m, image *img){
  int *counta, *countb,nlinetot,aa;
  int ichan, posn,nposn,i,px,iline,tmptrans;
  double *tau, *subintens;
  double vfac=0.,x[3],dx[3];
<<<<<<< HEAD
  double deltav,ds,dist,ndist,size,xp,yp,zp,col,shift,minfreq,jnu,alpha,snu,dtau,snu_pol[3];
  gsl_rng *ran = gsl_rng_alloc(gsl_rng_ranlxs2);	/* Random number generator */
  gsl_rng_set(ran,time(0));

=======
  //double deltav,ds,dist,ndist,size,xp,yp,zp,col,shift,minfreq,jnu,alpha,snu,dtau,snu_pol[3];
  double deltav,ds,dist2,ndist2,size,xp,yp,zp,col,shift,minfreq,absDeltaFreq,jnu,alpha,snu,dtau,snu_pol[3];
  double cosPhi,sinPhi,cosTheta,sinTheta;
  const gsl_rng *ran = gsl_rng_alloc(gsl_rng_ranlxs2);	/* Random number generator */
#ifdef TEST
  gsl_rng_set(ran,178490);
#else
  gsl_rng_set(ran,time(0));
#endif
  
>>>>>>> b410a602
  /* Determine whether there are blended lines or not */
  lineCount(par->nSpecies, m, &counta, &countb, &nlinetot);
  if(img[im].doline==0) nlinetot=1;

  /* Fix the image parameters */
  if(img[im].freq < 0) img[im].freq=m[0].freq[img[im].trans];
  if(img[im].nchan == 0 && img[im].bandwidth>0){
    img[im].nchan=(int) (img[im].bandwidth/(img[im].velres/CLIGHT*img[im].freq));
  } else if (img[im].velres<0 && img[im].bandwidth>0){
    img[im].velres = img[im].bandwidth*CLIGHT/img[im].freq/img[im].nchan;
  } else img[im].bandwidth = img[im].nchan*img[im].velres/CLIGHT * img[im].freq;

  if(img[im].trans<0){
    iline=0;
    minfreq=fabs(img[im].freq-m[0].freq[iline]);
    tmptrans=iline;
    for(iline=1;iline<m[0].nline;iline++){
      absDeltaFreq=fabs(img[im].freq-m[0].freq[iline]);
      if(absDeltaFreq<minfreq){
        minfreq=absDeltaFreq;
        tmptrans=iline;
      }
    }
  } else tmptrans=img[im].trans;

  /* Allocate dynamical arrays */
  tau = malloc(sizeof(double)*img[im].nchan);
  subintens = malloc(sizeof(double)*img[im].nchan);
<<<<<<< HEAD
=======
  
  cosPhi   = cos(img[im].phi);
  sinPhi   = sin(img[im].phi);
  cosTheta = cos(img[im].theta);
  sinTheta = sin(img[im].theta);
>>>>>>> b410a602

  /* Main loop through pixel grid */
  for(px=0;px<(img[im].pxls*img[im].pxls);px++){
    for(ichan=0;ichan<img[im].nchan;ichan++){
      img[im].pixel[px].intense[ichan]=0.0;
      img[im].pixel[px].tau[ichan]=0.0;
    }
    for(aa=0;aa<par->antialias;aa++){
      for(ichan=0;ichan<img[im].nchan;ichan++){
        tau[ichan]=0.0;
        subintens[ichan]=0.0;
      }
      size=img[im].distance*img[im].imgres;

      xp=size*(gsl_rng_uniform(ran)+px%img[im].pxls)-size*img[im].pxls/2.;
      yp=size*(gsl_rng_uniform(ran)+px/img[im].pxls)-size*img[im].pxls/2.;

      /* Rotation matrix
<<<<<<< HEAD

         |1	  0		    0   |
         R_x(a)=|0	cos(a)	sin(a)	|
         |0 -sin(a)	cos(a)	|

         |cos(b)	0	-sin(b) |
         R_y(b)=|  0		1	   0	|
         |sin(b)	0	 cos(b) |

         |cos(b)  		    0 	   sin(b)   |
         Rot =  |sin(a)sin(b)	cos(a)	sin(a)cos(b)|
         |cos(a)sin(b)   -sin(a)  cos(a)cos(b)|

*/
      if(sqrt(xp*xp+yp*yp)/par->radius <= 1 ) {
        zp=par->radius*cos(asin(sqrt(xp*xp+yp*yp)/par->radius));

        x[0]=xp*cos(img[im].phi)                   +yp*0.                -zp*sin(img[im].phi);
        x[1]=xp*sin(img[im].theta)*sin(img[im].phi)+yp*cos(img[im].theta)+zp*sin(img[im].theta)*cos(img[im].phi);
        x[2]=xp*cos(img[im].theta)*sin(img[im].phi)-yp*sin(img[im].theta)+zp*cos(img[im].theta)*cos(img[im].phi);

        dx[0]= sin(img[im].phi);
        dx[1]=-sin(img[im].theta)*cos(img[im].phi);
        dx[2]=-cos(img[im].theta)*cos(img[im].phi);

        dist=1e60;
        posn=-1;
        for(i=0;i<par->ncell;i++){
          ndist=sqrt(pow(x[0]-g[i].x[0],2)+pow(x[1]-g[i].x[1],2)+pow(x[2]-g[i].x[2],2));
          if(ndist<dist){
=======
       
              |1          0           0   |
       R_x(a)=|0        cos(a)      sin(a)|
              |0       -sin(a)	    cos(a)|
       
              |cos(b)     0       -sin(b)|
       R_y(b)=|  0        1          0	 |
              |sin(b)     0        cos(b)|
       
              |      cos(b)       0           sin(b)|
       Rot =  |sin(a)sin(b)     cos(a)  sin(a)cos(b)|
              |cos(a)sin(b)    -sin(a)  cos(a)cos(b)|
       
       */
      // if(sqrt(xp*xp+yp*yp)/par->radius <= 1 ) {
      if((xp*xp+yp*yp)/par->radiusSqu <= 1 ) {
        // zp=par->radius*cos(asin(sqrt(xp*xp+yp*yp)/par->radius));
        zp=sqrt(par->radiusSqu-(xp*xp+yp*yp));
        
        //cosPhi   = cos(img[im].phi);
        //sinPhi   = sin(img[im].phi);
        //cosTheta = cos(img[im].theta);
        //sinTheta = sin(img[im].theta);
        // x[0]=xp*cos(img[im].phi)                   +yp*0.                -zp*sin(img[im].phi);
        // x[1]=xp*sin(img[im].theta)*sin(img[im].phi)+yp*cos(img[im].theta)+zp*sin(img[im].theta)*cos(img[im].phi);
        // x[2]=xp*cos(img[im].theta)*sin(img[im].phi)-yp*sin(img[im].theta)+zp*cos(img[im].theta)*cos(img[im].phi);
        x[0]=xp         *cosPhi+yp*0.      -zp         *sinPhi;
        x[1]=xp*sinTheta*sinPhi+yp*cosTheta+zp*sinTheta*cosPhi;
        x[2]=xp*cosTheta*sinPhi-yp*sinTheta+zp*cosTheta*cosPhi;
        
        // dx[0]= sin(img[im].phi);
        // dx[1]=-sin(img[im].theta)*cos(img[im].phi);
        // dx[2]=-cos(img[im].theta)*cos(img[im].phi);
        dx[0]=          sinPhi;
        dx[1]=-sinTheta*cosPhi;
        dx[2]=-cosTheta*cosPhi;
        
        //dist=1e60;
        //posn=-1;
        //for(i=0;i<par->ncell;i++){
        //  ndist=sqrt(pow(x[0]-g[i].x[0],2)+pow(x[1]-g[i].x[1],2)+pow(x[2]-g[i].x[2],2));
        //  if(ndist<dist){
        //    posn=i;
        //    dist=ndist;
        //  }
        //}
        i=0;
        dist2=(x[0]-g[i].x[0])*(x[0]-g[i].x[0]) + (x[1]-g[i].x[1])*(x[1]-g[i].x[1]) + (x[2]-g[i].x[2])*(x[2]-g[i].x[2]);
        posn=i;
        for(i=1;i<par->ncell;i++){
          ndist2=(x[0]-g[i].x[0])*(x[0]-g[i].x[0]) + (x[1]-g[i].x[1])*(x[1]-g[i].x[1]) + (x[2]-g[i].x[2])*(x[2]-g[i].x[2]);
          if(ndist2<dist2){
>>>>>>> b410a602
            posn=i;
            dist2=ndist2;
          }
        }

        col=0;
        do{
          ds=2.*zp-col;
          line_plane_intersect(g,&ds,posn,&nposn,dx,x);
          if(par->polarization){
            for(ichan=0;ichan<img[im].nchan;ichan++){
              sourceFunc_pol(snu_pol,&dtau,ds,m,vfac,g,posn,0,0,img[im].theta);
              subintens[ichan]+=exp(-tau[ichan])*(1.-exp(-dtau))*snu_pol[ichan];
              tau[ichan]+=dtau;
            }
          } else {
            for(ichan=0;ichan<img[im].nchan;ichan++){
              jnu=.0;
              alpha=0.;
              snu=0.;
              dtau=0.;
              for(iline=0;iline<nlinetot;iline++){
                if(img[im].doline && m[counta[iline]].freq[countb[iline]] > img[im].freq-img[im].bandwidth/2. && m[counta[iline]].freq[countb[iline]] < img[im].freq+img[im].bandwidth/2.){
                  if(img[im].trans > -1){
                    shift=(m[counta[iline]].freq[countb[iline]]-m[counta[iline]].freq[img[im].trans])/m[counta[iline]].freq[img[im].trans]*CLIGHT;
                  } else {
                    shift=(m[counta[iline]].freq[countb[iline]]-img[im].freq)/img[im].freq*CLIGHT;
                  }
                  deltav=(ichan-(int)(img[im].nchan/2.))*img[im].velres-img[im].source_vel + shift;

                  if(!par->pregrid) velocityspline2(x,dx,ds,g[posn].mol[counta[iline]].binv,deltav,&vfac);
                  else vfac=gaussline(deltav-veloproject(dx,g[posn].vel),g[posn].mol[counta[iline]].binv);

                  sourceFunc_line(&jnu,&alpha,m,vfac,g,posn,counta[iline],countb[iline]);
                }
              }

              if(img[im].doline && img[im].trans > -1) sourceFunc_cont(&jnu,&alpha,g,posn,0,img[im].trans);
              else if(img[im].doline && img[im].trans == -1) sourceFunc_cont(&jnu,&alpha,g,posn,0,tmptrans);
              else sourceFunc_cont(&jnu,&alpha,g,posn,0,0);
              if(fabs(alpha)>0.){
                snu=(jnu/alpha)*m[0].norminv;
                dtau=alpha*ds;
              }
              subintens[ichan]+=exp(-tau[ichan])*(1.-exp(-dtau))*snu;
              tau[ichan]+=dtau;

            }
          }

          /* new coordinates */
          for(i=0;i<3;i++) x[i]+=ds*dx[i];
          col+=ds;
          posn=nposn;
        } while(col < 2*zp);

        /* add or subtract cmb */
        for(ichan=0;ichan<img[im].nchan;ichan++){
          subintens[ichan]+=(exp(-tau[ichan])-1.)*m[0].local_cmb[tmptrans];
        }

        for(ichan=0;ichan<img[im].nchan;ichan++){
          img[im].pixel[px].intense[ichan]+=subintens[ichan]/(double) par->antialias;
          img[im].pixel[px].tau[ichan]+=tau[ichan]/(double) par->antialias;
        }
      }
    }
    if(!silent) progressbar((double)(px)/(double)(img[im].pxls*img[im].pxls-1), 13);
  }

  img[im].trans=tmptrans;
  free(tau);
  free(subintens);
  free(counta);
  free(countb);
  gsl_rng_free(ran);
}


<|MERGE_RESOLUTION|>--- conflicted
+++ resolved
@@ -65,12 +65,6 @@
   int ichan, posn,nposn,i,px,iline,tmptrans;
   double *tau, *subintens;
   double vfac=0.,x[3],dx[3];
-<<<<<<< HEAD
-  double deltav,ds,dist,ndist,size,xp,yp,zp,col,shift,minfreq,jnu,alpha,snu,dtau,snu_pol[3];
-  gsl_rng *ran = gsl_rng_alloc(gsl_rng_ranlxs2);	/* Random number generator */
-  gsl_rng_set(ran,time(0));
-
-=======
   //double deltav,ds,dist,ndist,size,xp,yp,zp,col,shift,minfreq,jnu,alpha,snu,dtau,snu_pol[3];
   double deltav,ds,dist2,ndist2,size,xp,yp,zp,col,shift,minfreq,absDeltaFreq,jnu,alpha,snu,dtau,snu_pol[3];
   double cosPhi,sinPhi,cosTheta,sinTheta;
@@ -81,7 +75,6 @@
   gsl_rng_set(ran,time(0));
 #endif
   
->>>>>>> b410a602
   /* Determine whether there are blended lines or not */
   lineCount(par->nSpecies, m, &counta, &countb, &nlinetot);
   if(img[im].doline==0) nlinetot=1;
@@ -110,14 +103,11 @@
   /* Allocate dynamical arrays */
   tau = malloc(sizeof(double)*img[im].nchan);
   subintens = malloc(sizeof(double)*img[im].nchan);
-<<<<<<< HEAD
-=======
   
   cosPhi   = cos(img[im].phi);
   sinPhi   = sin(img[im].phi);
   cosTheta = cos(img[im].theta);
   sinTheta = sin(img[im].theta);
->>>>>>> b410a602
 
   /* Main loop through pixel grid */
   for(px=0;px<(img[im].pxls*img[im].pxls);px++){
@@ -136,38 +126,6 @@
       yp=size*(gsl_rng_uniform(ran)+px/img[im].pxls)-size*img[im].pxls/2.;
 
       /* Rotation matrix
-<<<<<<< HEAD
-
-         |1	  0		    0   |
-         R_x(a)=|0	cos(a)	sin(a)	|
-         |0 -sin(a)	cos(a)	|
-
-         |cos(b)	0	-sin(b) |
-         R_y(b)=|  0		1	   0	|
-         |sin(b)	0	 cos(b) |
-
-         |cos(b)  		    0 	   sin(b)   |
-         Rot =  |sin(a)sin(b)	cos(a)	sin(a)cos(b)|
-         |cos(a)sin(b)   -sin(a)  cos(a)cos(b)|
-
-*/
-      if(sqrt(xp*xp+yp*yp)/par->radius <= 1 ) {
-        zp=par->radius*cos(asin(sqrt(xp*xp+yp*yp)/par->radius));
-
-        x[0]=xp*cos(img[im].phi)                   +yp*0.                -zp*sin(img[im].phi);
-        x[1]=xp*sin(img[im].theta)*sin(img[im].phi)+yp*cos(img[im].theta)+zp*sin(img[im].theta)*cos(img[im].phi);
-        x[2]=xp*cos(img[im].theta)*sin(img[im].phi)-yp*sin(img[im].theta)+zp*cos(img[im].theta)*cos(img[im].phi);
-
-        dx[0]= sin(img[im].phi);
-        dx[1]=-sin(img[im].theta)*cos(img[im].phi);
-        dx[2]=-cos(img[im].theta)*cos(img[im].phi);
-
-        dist=1e60;
-        posn=-1;
-        for(i=0;i<par->ncell;i++){
-          ndist=sqrt(pow(x[0]-g[i].x[0],2)+pow(x[1]-g[i].x[1],2)+pow(x[2]-g[i].x[2],2));
-          if(ndist<dist){
-=======
        
               |1          0           0   |
        R_x(a)=|0        cos(a)      sin(a)|
@@ -220,7 +178,6 @@
         for(i=1;i<par->ncell;i++){
           ndist2=(x[0]-g[i].x[0])*(x[0]-g[i].x[0]) + (x[1]-g[i].x[1])*(x[1]-g[i].x[1]) + (x[2]-g[i].x[2])*(x[2]-g[i].x[2]);
           if(ndist2<dist2){
->>>>>>> b410a602
             posn=i;
             dist2=ndist2;
           }
