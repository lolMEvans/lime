--- conflicted
+++ resolved
@@ -61,28 +61,28 @@
 
 /*....................................................................*/
 void
-line_plane_intersect(struct grid *g, double *ds, int posn, int *nposn, double *dx, double *x, double cutoff){
+line_plane_intersect(struct grid *gp, double *ds, int posn, int *nposn, double *dx, double *x, double cutoff){
   /*
 This function returns ds as the (always positive-valued) distance between the present value of x and the next Voronoi face in the direction of vector dx, and nposn as the id of the grid cell that abuts that face. 
   */
   double newdist, numerator, denominator ;
   int i;
 
-  for(i=0;i<g[posn].numNeigh;i++) {
+  for(i=0;i<gp[posn].numNeigh;i++) {
     /* Find the shortest distance between (x,y,z) and any of the posn Voronoi faces */
     /* ds=(p0-l0) dot n / l dot n */
 
-    numerator=((g[posn].x[0]+g[posn].dir[i].x[0]/2. - x[0]) * g[posn].dir[i].x[0]+
-               (g[posn].x[1]+g[posn].dir[i].x[1]/2. - x[1]) * g[posn].dir[i].x[1]+
-               (g[posn].x[2]+g[posn].dir[i].x[2]/2. - x[2]) * g[posn].dir[i].x[2]);
-
-    denominator=(dx[0]*g[posn].dir[i].x[0]+dx[1]*g[posn].dir[i].x[1]+dx[2]*g[posn].dir[i].x[2]);
+    numerator=((gp[posn].x[0]+gp[posn].dir[i].x[0]/2. - x[0]) * gp[posn].dir[i].x[0]+
+               (gp[posn].x[1]+gp[posn].dir[i].x[1]/2. - x[1]) * gp[posn].dir[i].x[1]+
+               (gp[posn].x[2]+gp[posn].dir[i].x[2]/2. - x[2]) * gp[posn].dir[i].x[2]);
+
+    denominator=(dx[0]*gp[posn].dir[i].x[0]+dx[1]*gp[posn].dir[i].x[1]+dx[2]*gp[posn].dir[i].x[2]);
     
     if(fabs(denominator) > 0){
       newdist=numerator/denominator;
       if(newdist<*ds && newdist > cutoff){
         *ds=newdist;
-        *nposn=g[posn].neigh[i]->id;
+        *nposn=gp[posn].neigh[i]->id;
       }
     }
   }
@@ -101,7 +101,7 @@
 Note that the algorithm employed here is similar to that employed in the function photon() which calculates the average radiant flux impinging on a grid cell: namely the notional photon is started at the side of the model near the observer and 'propagated' in the receding direction until it 'reaches' the far side. This is rather non-physical in conception but it makes the calculation easier.
   */
   const int stokesIi=0;
-  int ichan,stokesId,di,i,posn,nposn,polMolI,polLineI,iline,molI,lineI;
+  int ichan,stokesId,di,i,posn,nposn,polMolI,polLineI,molI,lineI;
   double xp,yp,zp,x[DIM],dx[DIM],dist2,ndist2,col,ds,snu_pol[3],dtau;
   double contJnu,contAlpha,jnu,alpha,lineRedShift,vThisChan,deltav,vfac=0.;
   double remnantSnu,expDTau,brightnessIncrement;
@@ -269,7 +269,7 @@
   const int stokesIi=0;
   const int numFaces = DIM+1, nVertPerFace=3;
   int ichan,stokesId,di,status,lenChainPtrs,entryI,exitI,vi,vvi,ci;
-  int si, polMolI, polLineI, iline, molI, lineI;
+  int si,polMolI,polLineI,molI,lineI;
   double xp,yp,zp,x[DIM],dir[DIM],projVelRay,vel[DIM];
   double xCmpntsRay[nVertPerFace], ds, snu_pol[3], dtau, contJnu, contAlpha;
   double jnu, alpha, lineRedShift, vThisChan, deltav, vfac, remnantSnu, expDTau;
@@ -302,7 +302,7 @@
   /* Find the chain of cells the ray passes through.
   */
   status = followRayThroughDelCells(x, dir, gp, dc, numCells, epsilon\
-    , &entryIntcptFirstCell, &chainOfCellIds, &cellExitIntcpts, &lenChainPtrs);//, 0);
+    , &entryIntcptFirstCell, &chainOfCellIds, &cellExitIntcpts, &lenChainPtrs);
 
   if(status!=0){
     free(chainOfCellIds);
@@ -468,12 +468,6 @@
 /*....................................................................*/
 void
 raytrace(int im, configInfo *par, struct grid *gp, molData *md, image *img){
-<<<<<<< HEAD
-  int aa,ichan,px,cmbMolI,cmbLineI,i,threadI,nRaysDone,molI,lineI;
-  double size,minfreq,absDeltaFreq,totalNumPixelsMinus1=(double)(img[im].pxls*img[im].pxls-1);
-  double cutoff;
-  const gsl_rng_type *ranNumGenType = gsl_rng_ranlxs2;
-=======
   /*
 This function constructs an image cube by following sets of rays (at least 1 per image pixel) through the model, solving the radiative transfer equations as appropriate for each ray. The ray locations within each pixel are chosen randomly within the pixel, but the number of rays per pixel is set equal to the number of projected model grid points falling within that pixel, down to a minimum equal to par->alias.
   */
@@ -485,9 +479,9 @@
   const int nStepsThruCell=10;
   const double oneOnNSteps=1.0/(double)nStepsThruCell;
 
-  double size,oneOnNumActiveRaysMinus1,imgCentreXPixels,imgCentreYPixels,minfreq,absDeltaFreq,x[2],sum,oneOnNumRays;//,oneOnTotalNumPixelsMinus1
+  double size,oneOnNumActiveRaysMinus1,imgCentreXPixels,imgCentreYPixels,minfreq,absDeltaFreq,x[2],sum,oneOnNumRays;
   unsigned int totalNumImagePixels,ppi,numPixelsForInterp;
-  int gi,molI,lineI,ei,li,nlinetot,iline,tmptrans,ichan,numActiveRays,i,di,xi,yi,ri,c,id,ids[3],vi;
+  int gi,molI,lineI,ei,li,nlinetot,tmptrans,ichan,numActiveRays,i,di,xi,yi,ri,c,id,ids[3],vi;
   int *allLineMolIs,*allLineLineIs,cmbMolI,cmbLineI;
   rayData *rays;
   struct cell *dc=NULL;
@@ -497,12 +491,11 @@
   char flags[255];
   boolT ismalloc = False,isoutside;
   realT bestdist;
-  facetT *facet;//, *neighbor, **neighborp;
+  facetT *facet;
   vertexT *vertex,**vertexp;
   int curlong, totlong;
   double triangle[3][2],barys[3];
   _Bool isOutsideImage;
->>>>>>> e9956e8d
   gsl_error_handler_t *defaultErrorHandler=NULL;
 
   size = img[im].distance*img[im].imgres;
@@ -645,19 +638,27 @@
   for(gi=0;gi<par->ncell;gi++){
     gAux[gi].mol = malloc(sizeof(*(gAux[gi].mol))*par->nSpecies);
     for(molI=0;molI<par->nSpecies;molI++){
-      gAux[gi].mol[molI].specNumDens = malloc(sizeof(*(gAux[gi].mol[molI].specNumDens))*md[molI].nlev);
+      gAux[gi].mol[molI].specNumDens = NULL;
       gAux[gi].mol[molI].dust        = malloc(sizeof(*(gAux[gi].mol[molI].dust))       *md[molI].nline);
       gAux[gi].mol[molI].knu         = malloc(sizeof(*(gAux[gi].mol[molI].knu))        *md[molI].nline);
-
-      for(ei=0;ei<md[molI].nlev;ei++)
-        gAux[gi].mol[molI].specNumDens[ei] = gp[gi].mol[molI].binv\
-          *gp[gi].mol[molI].nmol*gp[gi].mol[molI].pops[ei];
 
       /* This next is repetition. I do it in order to be able to use the same sourcefunc.c functions for the interpolated grid values as for the 'standard' algorithm. With a sensible arrangement of memory for the grid values, this would be unnecessary.
       */
       for(li=0;li<md[molI].nline;li++){
         gAux[gi].mol[molI].dust[li] = gp[gi].mol[molI].dust[li];
         gAux[gi].mol[molI].knu[ li] = gp[gi].mol[molI].knu[ li];
+      }
+    }
+  }
+
+  if(img[im].doline){
+    for(gi=0;gi<par->ncell;gi++){
+      for(molI=0;molI<par->nSpecies;molI++){
+        gAux[gi].mol[molI].specNumDens = malloc(sizeof(*(gAux[gi].mol[molI].specNumDens))*md[molI].nlev);
+
+        for(ei=0;ei<md[molI].nlev;ei++)
+          gAux[gi].mol[molI].specNumDens[ei] = gp[gi].mol[molI].binv\
+            *gp[gi].mol[molI].nmol*gp[gi].mol[molI].pops[ei];
       }
     }
   }
