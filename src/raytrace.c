/*
 *  raytrace.c
 *  This file is part of LIME, the versatile line modeling engine
 *
 *  Copyright (C) 2006-2014 Christian Brinch
 *  Copyright (C) 2016 The LIME development team
 *
TODO: - In raytrace(), look at rearranging the code to do the qhull step before choosing the rays. This would allow cells with all vertices outside the image boundaries to be excluded. If the image is much smaller than the model, this could lead to significant savings in time. The only downside might be memory useage...
 */

#include "lime.h"


/*....................................................................*/
void calcLineAmpSample(const double x[3], const double dx[3], const double ds\
  , const double binv, double *projVels, const int nSteps\
  , const double oneOnNSteps, const double deltav, double *vfac){
  /*
The bulk velocity of the model material can vary significantly with position, thus so can the value of the line-shape function at a given frequency and direction. The present function calculates 'vfac', an approximate average of the line-shape function along a path of length ds in the direction of the line of sight.
  */
  int i;
  double v,val;

  *vfac=0.;
  for(i=0;i<nSteps;i++){
    v = deltav - projVels[i]; /* projVels contains the component of the local bulk velocity in the direction of dx, whereas deltav is the recession velocity of the channel we are interested in (corrected for bulk source velocity and line displacement from the nominal frequency). Remember also that, since dx points away from the observer, positive values of the projected velocity also represent recessions. Line centre occurs when v==0, i.e. when deltav==veloproject(dx,vel). That is the reason for the subtraction here. */
    val=fabs(v)*binv;
    if(val <=  2500.){
#ifdef FASTEXP
      *vfac+= FastExp(val*val);
#else
      *vfac+=   exp(-(val*val));
#endif
    }
  }
  *vfac *= oneOnNSteps;
  return;
}

/*....................................................................*/
void calcLineAmpInterp(const double projVelRay, const double binv\
  , const double deltav, double *vfac){
  /*
The bulk velocity of the model material can vary significantly with position, thus so can the value of the line-shape function at a given frequency and direction. The present function calculates 'vfac', an approximate average of the line-shape function along a path of length ds in the direction of the line of sight.
  */
  double v,val;

  v = deltav - projVelRay; /* projVelRay is the component of the local bulk velocity in the direction of the ray, whereas deltav is the recession velocity of the channel we are interested in (corrected for bulk source velocity and line displacement from the nominal frequency). Remember also that, since the ray points away from the observer, positive values of the projected velocity also represent recessions. Line centre occurs when v==0, i.e. when deltav==projVelRay. That is the reason for the subtraction here. */
  val = fabs(v)*binv;
  if(val <=  2500.){
#ifdef FASTEXP
    *vfac = FastExp(val*val);
#else
    *vfac =   exp(-(val*val));
#endif
  }else
    *vfac = 0.0;
}

/*....................................................................*/
void
line_plane_intersect(struct grid *g, double *ds, int posn, int *nposn, double *dx, double *x, double cutoff){
  /*
This function returns ds as the (always positive-valued) distance between the present value of x and the next Voronoi face in the direction of vector dx, and nposn as the id of the grid cell that abuts that face. 
  */
  double newdist, numerator, denominator ;
  int i;

  for(i=0;i<g[posn].numNeigh;i++) {
    /* Find the shortest distance between (x,y,z) and any of the posn Voronoi faces */
    /* ds=(p0-l0) dot n / l dot n */

    numerator=((g[posn].x[0]+g[posn].dir[i].x[0]/2. - x[0]) * g[posn].dir[i].x[0]+
               (g[posn].x[1]+g[posn].dir[i].x[1]/2. - x[1]) * g[posn].dir[i].x[1]+
               (g[posn].x[2]+g[posn].dir[i].x[2]/2. - x[2]) * g[posn].dir[i].x[2]);

    denominator=(dx[0]*g[posn].dir[i].x[0]+dx[1]*g[posn].dir[i].x[1]+dx[2]*g[posn].dir[i].x[2]);
    
    if(fabs(denominator) > 0){
      newdist=numerator/denominator;
      if(newdist<*ds && newdist > cutoff){
        *ds=newdist;
        *nposn=g[posn].neigh[i]->id;
      }
    }
  }
  if(*nposn==-1) *nposn=posn;
}

/*....................................................................*/
void
<<<<<<< HEAD
traceray(rayData ray, inputPars *par, const int tmptrans, image *img\
  , const int im, struct grid *gp, struct gAuxType *gAux, molData *md\
  , const int nlinetot, int *allLineMolIs, int *allLineLineIs, const double cutoff\
  , const int nSteps, const double oneOnNSteps){
=======
traceray(rayData ray, int cmbMolI, int cmbLineI, int im, configInfo *par, struct grid *gp, molData *md, image *img, double cutoff){
>>>>>>> 9eaa2836
  /*
For a given image pixel position, this function evaluates the intensity of the total light emitted/absorbed along that line of sight through the (possibly rotated) model. The calculation is performed for several frequencies, one per channel of the output image.

Note that the algorithm employed here is similar to that employed in the function photon() which calculates the average radiant flux impinging on a grid cell: namely the notional photon is started at the side of the model near the observer and 'propagated' in the receding direction until it 'reaches' the far side. This is rather non-physical in conception but it makes the calculation easier.
  */
<<<<<<< HEAD

  int ichan,stokesId,di,i,posn,nposn,polMolI,polLineI,contMolI,contLineI,iline,molI,lineI;
  double xp,yp,zp,x[DIM],dx[DIM],dist2,ndist2,col,ds,snu_pol[3],dtau;
  double contJnu,contAlpha,jnu,alpha,lineRedShift,vThisChan,deltav,vfac=0.;
  double remnantSnu,expDTau,brightnessIncrement;
  double projVels[nSteps],d,vel[DIM];
=======
  const int stokesIi=0;
  int ichan,posn,nposn,i,molI,lineI;
  double vfac=0.,x[3],dx[3],vThisChan;
  double deltav,ds,dist2,ndist2,xp,yp,zp,col,lineRedShift,jnu,alpha,remnantSnu,dtau,expDTau,snu_pol[3];
>>>>>>> 9eaa2836

  for(ichan=0;ichan<img[im].nchan;ichan++){
    ray.tau[ichan]=0.0;
    ray.intensity[ichan]=0.0;
  }

  xp=ray.x;
  yp=ray.y;

  /* The model is circular in projection. We only follow the ray if it will intersect the model.
  */
  if((xp*xp+yp*yp)>par->radiusSqu)
    return;

  zp=-sqrt(par->radiusSqu-(xp*xp+yp*yp)); /* There are two points of intersection between the line of sight and the spherical model surface; this is the Z coordinate (in the unrotated frame) of the one nearer to the observer. */

<<<<<<< HEAD
  /* Rotate the line of sight as desired. */
  for(di=0;di<DIM;di++){
    x[di]=xp*img[im].rotMat[di][0] + yp*img[im].rotMat[di][1] + zp*img[im].rotMat[di][2];
    dx[di]= img[im].rotMat[di][2]; /* This points away from the observer. */
  }

  contMolI = 0; /****** Always?? */

  if(img[im].doline && img[im].trans > -1)
    contLineI = img[im].trans;
  else if(img[im].doline && img[im].trans == -1)
    contLineI = tmptrans;
  else
    contLineI = 0;

  /* Find the grid point nearest to the starting x. */
  i=0;
  dist2=(x[0]-gp[i].x[0])*(x[0]-gp[i].x[0]) + (x[1]-gp[i].x[1])*(x[1]-gp[i].x[1]) + (x[2]-gp[i].x[2])*(x[2]-gp[i].x[2]);
  posn=i;
  for(i=1;i<par->ncell;i++){
    ndist2=(x[0]-gp[i].x[0])*(x[0]-gp[i].x[0]) + (x[1]-gp[i].x[1])*(x[1]-gp[i].x[1]) + (x[2]-gp[i].x[2])*(x[2]-gp[i].x[2]);
    if(ndist2<dist2){
      posn=i;
      dist2=ndist2;
=======
    /* Find the grid point nearest to the starting x. */
    i=0;
    dist2=(x[0]-gp[i].x[0])*(x[0]-gp[i].x[0]) + (x[1]-gp[i].x[1])*(x[1]-gp[i].x[1]) + (x[2]-gp[i].x[2])*(x[2]-gp[i].x[2]);
    posn=i;
    for(i=1;i<par->ncell;i++){
      ndist2=(x[0]-gp[i].x[0])*(x[0]-gp[i].x[0]) + (x[1]-gp[i].x[1])*(x[1]-gp[i].x[1]) + (x[2]-gp[i].x[2])*(x[2]-gp[i].x[2]);
      if(ndist2<dist2){
        posn=i;
        dist2=ndist2;
      }
>>>>>>> 9eaa2836
    }
  }

<<<<<<< HEAD
  col=0;
  do{
    ds=-2.*zp-col; /* This default value is chosen to be as large as possible given the spherical model boundary. */
    nposn=-1;
    line_plane_intersect(gp,&ds,posn,&nposn,dx,x,cutoff); /* Returns a new ds equal to the distance to the next Voronoi face, and nposn, the ID of the grid cell that abuts that face. */

    if(par->polarization){
      polMolI = 0; /****** Always?? */
      polLineI = 0; /****** Always?? */
      for(stokesId=0;stokesId<img[im].nchan;stokesId++){
        sourceFunc_pol(ds, gp[posn].B, md[polMolI], gAux[posn].mol[polMolI], polLineI, img[im].theta, snu_pol, &dtau);
#ifdef FASTEXP
        brightnessIncrement = FastExp(ray.tau[stokesId])*(1.-FastExp(dtau))*snu_pol[stokesId];
#else
        brightnessIncrement =    exp(-ray.tau[stokesId])*(1.-   exp(-dtau))*snu_pol[stokesId];
#endif
        ray.intensity[stokesId] += brightnessIncrement;
        ray.tau[stokesId]+=dtau;
      }
    } else {
      if(!par->pregrid){
        for(i=0;i<nSteps;i++){
          d = i*ds*oneOnNSteps;
          velocity(x[0]+(dx[0]*d),x[1]+(dx[1]*d),x[2]+(dx[2]*d),vel);
          projVels[i] = veloproject(dx,vel);
=======
    col=0;
    do{
      ds=-2.*zp-col; /* This default value is chosen to be as large as possible given the spherical model boundary. */
      nposn=-1;
      line_plane_intersect(gp,&ds,posn,&nposn,dx,x,cutoff); /* Returns a new ds equal to the distance to the next Voronoi face, and nposn, the ID of the grid cell that abuts that face. */ 
      if(par->polarization){
        sourceFunc_pol(snu_pol,&alpha,gp,posn,0,0,img[im].rotMat);
        dtau=alpha*ds;
        calcSourceFn(dtau, par, &remnantSnu, &expDTau);
        remnantSnu *= md[0].norminv*ds;

        for(ichan=0;ichan<img[im].nchan;ichan++){ /* Loop over I, Q and U */
#ifdef FASTEXP
          ray.intensity[ichan]+=FastExp(ray.tau[ichan])*remnantSnu*snu_pol[ichan];
#else
          ray.intensity[ichan]+=   exp(-ray.tau[ichan])*remnantSnu*snu_pol[ichan];
#endif
          ray.tau[ichan]+=dtau; //**** But this will be the same for I, Q or U.
>>>>>>> 9eaa2836
        }
      }

<<<<<<< HEAD
      /* Calculate first the continuum stuff because it is the same for all channels:
      */
      contJnu = 0.0;
      contAlpha = 0.0;
      sourceFunc_cont_raytrace(gAux[posn].mol[contMolI], contLineI, &contJnu, &contAlpha);

      for(ichan=0;ichan<img[im].nchan;ichan++){
        jnu = contJnu;
        alpha = contAlpha;
        vThisChan = (ichan-(img[im].nchan-1)*0.5)*img[im].velres; /* Consistent with the WCS definition in writefits(). */

        for(iline=0;iline<nlinetot;iline++){
          molI = allLineMolIs[iline];
          lineI = allLineLineIs[iline];

          if(img[im].doline\
          && md[molI].freq[lineI] > img[im].freq-img[im].bandwidth*0.5\
          && md[molI].freq[lineI] < img[im].freq+img[im].bandwidth*0.5){
            /* Calculate the red shift of the transition wrt to the frequency specified for the image.
            */
            if(img[im].trans > -1){
              lineRedShift=(md[molI].freq[img[im].trans]-md[molI].freq[lineI])/md[molI].freq[img[im].trans]*CLIGHT;
            } else {
              lineRedShift=(img[im].freq-md[molI].freq[lineI])/img[im].freq*CLIGHT;
            }

            deltav = vThisChan - img[im].source_vel - lineRedShift;
            /* Line centre occurs when deltav = the recession velocity of the radiating material. Explanation of the signs of the 2nd and 3rd terms on the RHS: (i) A bulk source velocity (which is defined as >0 for the receding direction) should be added to the material velocity field; this is equivalent to subtracting it from deltav, as here. (ii) A positive value of lineRedShift means the line is red-shifted wrt to the frequency specified for the image. The effect is the same as if the line and image frequencies were the same, but the bulk recession velocity were higher. lineRedShift should thus be added to the recession velocity, which is equivalent to subtracting it from deltav, as here. */

            /* Calculate an approximate average line-shape function at deltav within the Voronoi cell. */
            if(!par->pregrid)
              calcLineAmpSample(x,dx,ds,gp[posn].mol[molI].binv,projVels,nSteps,oneOnNSteps,deltav,&vfac);
            else
              vfac = gaussline(deltav-veloproject(dx,gp[posn].vel),gp[posn].mol[molI].binv);

            /* Increment jnu and alpha for this Voronoi cell by the amounts appropriate to the spectral line. */
            sourceFunc_line_raytrace(md[molI],vfac,gAux[posn].mol[molI],lineI,&jnu,&alpha);
=======
          if(img[im].doline){
            for(molI=0;molI<par->nSpecies;molI++){
              for(lineI=0;lineI<md[molI].nline;lineI++){
                if(md[molI].freq[lineI] > img[im].freq-img[im].bandwidth*0.5
                && md[molI].freq[lineI] < img[im].freq+img[im].bandwidth*0.5){
                  /* Calculate the red shift of the transition wrt to the frequency specified for the image. */
                  if(img[im].trans > -1){
                    lineRedShift=(md[molI].freq[img[im].trans]-md[molI].freq[lineI])/md[molI].freq[img[im].trans]*CLIGHT;
                  } else {
                    lineRedShift=(img[im].freq-md[molI].freq[lineI])/img[im].freq*CLIGHT;
                  }

                  vThisChan=(ichan-(img[im].nchan-1)/2.)*img[im].velres; /* Consistent with the WCS definition in writefits(). */
                  deltav = vThisChan - img[im].source_vel - lineRedShift;
                  /* Line centre occurs when deltav = the recession velocity of the radiating material. Explanation of the signs of the 2nd and 3rd terms on the RHS: (i) A bulk source velocity (which is defined as >0 for the receding direction) should be added to the material velocity field; this is equivalent to subtracting it from deltav, as here. (ii) A positive value of lineRedShift means the line is red-shifted wrt to the frequency specified for the image. The effect is the same as if the line and image frequencies were the same, but the bulk recession velocity were higher. lineRedShift should thus be added to the recession velocity, which is equivalent to subtracting it from deltav, as here. */

                  /* Calculate an approximate average line-shape function at deltav within the Voronoi cell. */
                  if(!par->pregrid) velocityspline2(x,dx,ds,gp[posn].mol[molI].binv,deltav,&vfac);
                  else vfac=gaussline(deltav-veloproject(dx,gp[posn].vel),gp[posn].mol[molI].binv);

                  /* Increment jnu and alpha for this Voronoi cell by the amounts appropriate to the spectral line. */
                  sourceFunc_line(&jnu,&alpha,md,vfac,gp,posn,molI,lineI);
                }
              }
            }
>>>>>>> 9eaa2836
          }
        }

<<<<<<< HEAD
        dtau=alpha*ds;
//???          if(dtau < -30) dtau = -30; // as in photon()?
        calcSourceFn(dtau, par, &remnantSnu, &expDTau);
        remnantSnu *= jnu*md[0].norminv*ds;
=======
          sourceFunc_cont(&jnu,&alpha,gp,posn,cmbMolI,cmbLineI);
          dtau=alpha*ds;
          calcSourceFn(dtau, par, &remnantSnu, &expDTau);
          remnantSnu *= jnu*md[0].norminv*ds;
>>>>>>> 9eaa2836
#ifdef FASTEXP
        brightnessIncrement = FastExp(ray.tau[ichan])*remnantSnu;
#else
        brightnessIncrement =    exp(-ray.tau[ichan])*remnantSnu;
#endif
        ray.intensity[ichan] += brightnessIncrement;
        ray.tau[ichan]+=dtau;
      }
    }

    /* Move the working point to the edge of the next Voronoi cell. */
    for(di=0;di<DIM;di++) x[di]+=ds*dx[di];
    col+=ds;
    posn=nposn;
  } while(col < 2.0*fabs(zp));

<<<<<<< HEAD
  /* Add or subtract cmb. */
#ifdef FASTEXP
  for(ichan=0;ichan<img[im].nchan;ichan++){
    ray.intensity[ichan]+=FastExp(ray.tau[ichan])*md[0].local_cmb[tmptrans];
  }
#else
  for(ichan=0;ichan<img[im].nchan;ichan++){
    ray.intensity[ichan]+=exp(-ray.tau[ichan])*md[0].local_cmb[tmptrans];
=======
    /* Add or subtract cmb. */
    if(par->polarization){ /* just add it to Stokes I */
#ifdef FASTEXP
      ray.intensity[stokesIi]+=FastExp(ray.tau[stokesIi])*md[cmbMolI].local_cmb[cmbLineI];
#else
      ray.intensity[stokesIi]+=exp(   -ray.tau[stokesIi])*md[cmbMolI].local_cmb[cmbLineI];
#endif

    }else{
#ifdef FASTEXP
      for(ichan=0;ichan<img[im].nchan;ichan++){
        ray.intensity[ichan]+=FastExp(ray.tau[ichan])*md[cmbMolI].local_cmb[cmbLineI];
      }
#else
      for(ichan=0;ichan<img[im].nchan;ichan++){
        ray.intensity[ichan]+=exp(-ray.tau[ichan])*md[cmbMolI].local_cmb[cmbLineI];
      }
#endif
    }
>>>>>>> 9eaa2836
  }
#endif
}

/*....................................................................*/
void traceray_smooth(rayData ray, inputPars *par, const int tmptrans, image *img\
  , const int im, struct grid *gp, struct gAuxType *gAux, molData *md, const int nlinetot\
  , int *allLineMolIs, int *allLineLineIs, struct cell *dc\
  , const unsigned long numCells, const double epsilon, gridInterp gips[3]\
  , const int numSegments, const double oneOnNumSegments, const int nSteps, const double oneOnNSteps){
  /*
For a given image pixel position, this function evaluates the intensity of the total light emitted/absorbed along that line of sight through the (possibly rotated) model. The calculation is performed for several frequencies, one per channel of the output image.

<<<<<<< HEAD
Note that the algorithm employed here to solve the RTE is similar to that employed in the function photon() which calculates the average radiant flux impinging on a grid cell: namely the notional photon is started at the side of the model near the observer and 'propagated' in the receding direction until it 'reaches' the far side. This is rather non-physical in conception but it makes the calculation easier.
=======
void
raytrace(int im, configInfo *par, struct grid *gp, molData *md, image *img){
  int aa,ichan,px,iline,cmbMolI,cmbLineI,i,threadI,nRaysDone,molI,lineI;
  double size,minfreq,absDeltaFreq,totalNumPixelsMinus1=(double)(img[im].pxls*img[im].pxls-1);
  double cutoff;
  const gsl_rng_type *ranNumGenType = gsl_rng_ranlxs2;
  gsl_error_handler_t *defaultErrorHandler=NULL;

  gsl_rng *ran = gsl_rng_alloc(ranNumGenType);	/* Random number generator */
#ifdef TEST
  gsl_rng_set(ran,178490);
#else
  gsl_rng_set(ran,time(0));
#endif
>>>>>>> 9eaa2836

This version of traceray implements a new algorithm in which the population values are interpolated linearly from those at the vertices of the Delaunay cell which the working point falls within.
  */

  const int numFaces = DIM+1, nVertPerFace=3;
  int ichan,stokesId,di,status,lenChainPtrs,entryI,exitI,vi,vvi,ci;
  int si, contMolI, contLineI, polMolI, polLineI, iline, molI, lineI;
  double xp,yp,zp,x[DIM],dir[DIM],projVelRay,vel[DIM];
  double xCmpntsRay[nVertPerFace], ds, snu_pol[3], dtau, contJnu, contAlpha;
  double jnu, alpha, lineRedShift, vThisChan, deltav, vfac, remnantSnu, expDTau;
  double brightnessIncrement;
  intersectType entryIntcptFirstCell, *cellExitIntcpts=NULL;
  unsigned long *chainOfCellIds=NULL, dci;
  unsigned long gis[2][nVertPerFace];

  for(ichan=0;ichan<img[im].nchan;ichan++){
    ray.tau[ichan]=0.0;
    ray.intensity[ichan]=0.0;
  }

  xp=ray.x;
  yp=ray.y;

<<<<<<< HEAD
  /* The model is circular in projection. We only follow the ray if it will intersect the model.
  */
  if((xp*xp+yp*yp)>par->radiusSqu)
    return;

  zp=-sqrt(par->radiusSqu-(xp*xp+yp*yp)); /* There are two points of intersection between the line of sight and the spherical model surface; this is the Z coordinate (in the unrotated frame) of the one nearer to the observer. */

  /* Rotate the line of sight as desired. */
  for(di=0;di<DIM;di++){
    x[di]=xp*img[im].rotMat[di][0] + yp*img[im].rotMat[di][1] + zp*img[im].rotMat[di][2];
    dir[di]= img[im].rotMat[di][2]; /* This points away from the observer. */
=======
  if(img[im].doline){
    /* The user may have set img.trans/img.molI but not img.freq. If so, we calculate freq now.
    */
    if(img[im].trans>-1)
      img[im].freq = md[img[im].molI].freq[img[im].trans];

    /* Fill in the missing one of the triplet nchan/velres/bandwidth.
    */
    if(img[im].bandwidth > 0 && img[im].velres > 0){
      img[im].nchan = (int)(img[im].bandwidth/(img[im].velres/CLIGHT*img[im].freq));

    }else if(img[im].bandwidth > 0 && img[im].nchan > 0){
      img[im].velres = img[im].bandwidth*CLIGHT/img[im].freq/img[im].nchan;

    }else{ /*(img[im].velres > 0 && img[im].nchan > 0 */
      img[im].bandwidth = img[im].nchan*img[im].velres/CLIGHT*img[im].freq;
    }
  } /* If not doline, we already have img.freq and nchan by now anyway. */

  /*
For both line and continuum images we have to access (currently in traceray() and sourceFunc_cont()) array elements m[i].local_cmb[j], g[id].mol[i].dust[j] and g[id].mol[i].knu[j]. For a continuum image, the molData object and the grid.mol object are simply convenient (if misleadingly named in this instance) repositories of appropriate cmb, dust and knu information; there is no actual molecule involved, and i and j are both simply 0.

For a line image however, we may have a problem, because of the pair of quantities img.freq and img.trans, the user is allowed to specify freq and not trans. Since the cmb, dust and knu are assumed to be slowly-varying quantities, we can for 'trans' in this case use the line closest to the image frequency. (There must be some reasonably close line, else we would see no line emission in the image.)
  */
  if(img[im].doline){
    if (img[im].trans>=0){
      cmbMolI  = img[im].molI;
      cmbLineI = img[im].trans;

    }else{ /* User didn't set trans. Find the nearest line to the image frequency. */
      for(molI=0;molI<par->nSpecies;molI++){
        for(lineI=0;lineI<md[molI].nline;lineI++){
          absDeltaFreq = fabs(img[im].freq - md[molI].freq[lineI]);
          if((molI==0 && lineI==0) || absDeltaFreq < minfreq){
            minfreq = absDeltaFreq;
            cmbMolI = molI;
            cmbLineI = lineI;
          }
        }
      }
    }
  }else{ /* continuum image */
    cmbMolI = 0;
    cmbLineI = 0;
>>>>>>> 9eaa2836
  }

  contMolI = 0; /****** Always?? */

  if(img[im].doline && img[im].trans > -1)
    contLineI = img[im].trans;
  else if(img[im].doline && img[im].trans == -1)
    contLineI = tmptrans;
  else
    contLineI = 0;

  /* Find the chain of cells the ray passes through.
  */
  status = followRayThroughDelCells(x, dir, gp, dc, numCells, epsilon\
    , &entryIntcptFirstCell, &chainOfCellIds, &cellExitIntcpts, &lenChainPtrs);//, 0);

  if(status!=0){
    free(chainOfCellIds);
    free(cellExitIntcpts);
    return;
  }

<<<<<<< HEAD
  entryI = 0;
  exitI  = 1;
  dci = chainOfCellIds[0];
=======
  defaultErrorHandler = gsl_set_error_handler_off();
  /*
The GSL documentation does not recommend leaving the error handler at the default within multi-threaded code.

While this is off however, gsl_* calls will not exit if they encounter a problem. We may need to pay some attention to trapping their errors.
  */

  nRaysDone=0;
  omp_set_dynamic(0);
  #pragma omp parallel private(px,aa,threadI) num_threads(par->nThreads)
  {
    threadI = omp_get_thread_num();
>>>>>>> 9eaa2836

  /* Obtain the indices of the grid points on the vertices of the entry face.
  */
  vvi = 0;
  for(vi=0;vi<numFaces;vi++){
    if(vi!=entryIntcptFirstCell.fi){
      gis[entryI][vvi++] = dc[dci].vertx[vi]->id;
    }
  }

  /* Calculate, for each of the 3 vertices of the entry face, the displacement components in the direction of 'dir'. *** NOTE *** that if all the rays are parallel, we could precalculate these for all the vertices.
  */
  for(vi=0;vi<nVertPerFace;vi++)
    xCmpntsRay[vi] = veloproject(dir, gp[gis[entryI][vi]].x);

  doBaryInterp(entryIntcptFirstCell, gp, gAux, xCmpntsRay, gis[entryI]\
    , md, par->nSpecies, &gips[entryI]);

<<<<<<< HEAD
  for(ci=0;ci<lenChainPtrs;ci++){
    /* For each cell we have 2 data structures which give information about respectively the entry and exit points of the ray, including the barycentric coordinates of the intersection point between the ray and the appropriate face of the cell. (If we follow rays in 3D space then the cells will be tetrahedra and the faces triangles.) If we know the value of a quantity Q for each of the vertices, then the linear interpolation of the Q values for any face is (for a 3D space) bary[0]*Q[0] + bary[1]*Q[1] + bary[2]*Q[2], where the indices are taken to run over the vertices of that face. Thus we can calculate the interpolated values Q_entry and Q_exit. Further linear interpolation along the path between entry and exit is straightforward.
    */
=======
        traceray(ray, cmbMolI, cmbLineI, im, par, gp, md, img, cutoff);
>>>>>>> 9eaa2836

    dci = chainOfCellIds[ci];

    /* Obtain the indices of the grid points on the vertices of the exit face. */
    vvi = 0;
    for(vi=0;vi<numFaces;vi++){
      if(vi!=cellExitIntcpts[ci].fi){
        gis[exitI][vvi++] = dc[dci].vertx[vi]->id;
      }
    }

    /* Calculate, for each of the 3 vertices of the exit face, the displacement components in the direction of 'dir'. *** NOTE *** that if all the rays are parallel, we could precalculate these for all the vertices.
    */
    for(vi=0;vi<nVertPerFace;vi++)
      xCmpntsRay[vi] = veloproject(dir, gp[gis[exitI][vi]].x);

<<<<<<< HEAD
    doBaryInterp(cellExitIntcpts[ci], gp, gAux, xCmpntsRay, gis[exitI]\
      , md, par->nSpecies, &gips[exitI]);

    /* At this point we have interpolated all the values of interest to both the entry and exit points of the cell. Now we break the path between entry and exit into several segments and calculate all these values at the midpoint of each segment.

At the moment I will fix the number of segments, but it might possibly be faster to rather have a fixed segment length (in barycentric coordinates) and vary the number depending on how many of these lengths fit in the path between entry and exit.
    */
    ds = (gips[exitI].xCmpntRay - gips[entryI].xCmpntRay)*oneOnNumSegments;

    for(si=0;si<numSegments;si++){
      doSegmentInterp(gips, entryI, md, par->nSpecies, oneOnNumSegments, si);

      if(par->polarization){
        polMolI = 0; /****** Always?? */
        polLineI = 0; /****** Always?? */
        for(stokesId=0;stokesId<img[im].nchan;stokesId++){ /**** could also precalc continuum part here? */
          sourceFunc_pol(ds, gips[2].B, md[polMolI], gips[2].mol[polMolI], polLineI, img[im].theta, snu_pol, &dtau);
#ifdef FASTEXP
          brightnessIncrement = FastExp(ray.tau[stokesId])*(1.-FastExp(dtau))*snu_pol[stokesId];
#else
          brightnessIncrement =    exp(-ray.tau[stokesId])*(1.-   exp(-dtau))*snu_pol[stokesId];
#endif
          ray.intensity[stokesId] += brightnessIncrement;
          ray.tau[stokesId]+=dtau;
        }
      } else {
        /* It appears to be necessary to sample the velocity function in the following way rather than interpolating it from the vertices of the Delaunay cell in the same way as with all the other quantities of interest. Velocity varies too much across the cells, and in a nonlinear way, for linear interpolation to yield a totally satisfactory result.
        */
        velocity(gips[2].x[0], gips[2].x[1], gips[2].x[2], vel);
        projVelRay = veloproject(dir, vel);

        /* Calculate first the continuum stuff because it is the same for all channels:
        */
        contJnu = 0.0;
        contAlpha = 0.0;
        sourceFunc_cont_raytrace(gips[2].mol[contMolI], contLineI, &contJnu, &contAlpha);

        for(ichan=0;ichan<img[im].nchan;ichan++){
          jnu = contJnu;
          alpha = contAlpha;
          vThisChan=(ichan-(img[im].nchan-1)*0.5)*img[im].velres; /* Consistent with the WCS definition in writefits(). */

          for(iline=0;iline<nlinetot;iline++){
            molI = allLineMolIs[iline];
            lineI = allLineLineIs[iline];

            if(img[im].doline\
            && md[molI].freq[lineI] > img[im].freq-img[im].bandwidth*0.5\
            && md[molI].freq[lineI] < img[im].freq+img[im].bandwidth*0.5){
              /* Calculate the red shift of the transition wrt to the frequency specified for the image.
              */
              if(img[im].trans > -1){
                lineRedShift=(md[molI].freq[img[im].trans]-md[molI].freq[lineI])/md[molI].freq[img[im].trans]*CLIGHT;
              } else {
                lineRedShift=(img[im].freq-md[molI].freq[lineI])/img[im].freq*CLIGHT;
              }

              deltav = vThisChan - img[im].source_vel - lineRedShift;
              /* Line centre occurs when deltav = the recession velocity of the radiating material. Explanation of the signs of the 2nd and 3rd terms on the RHS: (i) A bulk source velocity (which is defined as >0 for the receding direction) should be added to the material velocity field; this is equivalent to subtracting it from deltav, as here. (ii) A positive value of lineRedShift means the line is red-shifted wrt to the frequency specified for the image. The effect is the same as if the line and image frequencies were the same, but the bulk recession velocity were higher. lineRedShift should thus be added to the recession velocity, which is equivalent to subtracting it from deltav, as here. */

              calcLineAmpInterp(projVelRay, gips[2].mol[molI].binv, deltav, &vfac);

              /* Increment jnu and alpha for this Voronoi cell by the amounts appropriate to the spectral line.
              */
              sourceFunc_line_raytrace(md[molI], vfac, gips[2].mol[molI], lineI, &jnu, &alpha);
            }
          } /* end loop over all lines. */

          dtau = alpha*ds;
//???          if(dtau < -30) dtau = -30; // as in photon()?
          calcSourceFn(dtau, par, &remnantSnu, &expDTau);
          remnantSnu *= jnu*md[0].norminv*ds;
#ifdef FASTEXP
          brightnessIncrement = FastExp(ray.tau[ichan])*remnantSnu;
#else
          brightnessIncrement =    exp(-ray.tau[ichan])*remnantSnu;
#endif
          ray.intensity[ichan] += brightnessIncrement;
          ray.tau[ichan] += dtau;
        } /* End loop over channels. */
      } /* End if(par->polarization). */
    } /* End loop over segments within cell. */

    entryI = exitI;
    exitI = 1 - exitI;
  } /* End loop over cells in the chain traversed by the ray. */

  /* Add or subtract cmb. */
#ifdef FASTEXP
  for(ichan=0;ichan<img[im].nchan;ichan++){
    ray.intensity[ichan]+=FastExp(ray.tau[ichan])*md[0].local_cmb[tmptrans];
  }
#else
  for(ichan=0;ichan<img[im].nchan;ichan++){
    ray.intensity[ichan]+=exp(-ray.tau[ichan])*md[0].local_cmb[tmptrans];
  }
#endif

  free(chainOfCellIds);
  free(cellExitIntcpts);
}

/*....................................................................*/
void
raytrace(int im, inputPars *par, struct grid *gp, molData *md, image *img){
  /*
This function constructs an image cube by following sets of rays (at least 1 per image pixel) through the model, solving the radiative transfer equations as appropriate for each ray. The ray locations within each pixel are chosen randomly within the pixel, but the number of rays per pixel is set equal to the number of projected model grid points falling within that pixel, down to a minimum equal to par->alias.
  */

  const int maxNumRaysPerPixel=20; /**** Arbitrary - could make this a global, or an argument. Set it to zero to indicate there is no maximum. */
  const double cutoff = par->minScale*1.0e-7;
  const int numFaces=1+DIM, numInterpPoints=3, numSegments=5, minNumRaysForAverage=2;
  const double oneOnNFaces=1.0/(double)numFaces, oneOnNumSegments = 1.0/(double)numSegments;
  const double epsilon = 1.0e-6; // Needs thinking about. Double precision is much smaller than this.
  const int nStepsThruCell=10;
  const double oneOnNSteps=1.0/(double)nStepsThruCell;

  double size,oneOnNumActiveRaysMinus1,imgCentreXPixels,imgCentreYPixels,minfreq,absDeltaFreq,x[2],sum,oneOnNumRays;//,oneOnTotalNumPixelsMinus1
  unsigned int totalNumImagePixels,ppi,numPixelsForInterp;
  int gi,molI,ei,li,nlinetot,iline,tmptrans,ichan,numActiveRays,i,di,xi,yi,ri,c,id,ids[3],vi;
  int *allLineMolIs,*allLineLineIs;
  rayData *rays;
  struct cell *dc=NULL;
  unsigned long numCells,dci;
  struct gAuxType *gAux=NULL; /* This will hold some precalculated values for the grid points. */
  coordT *pt_array, point[3];
  char flags[255];
  boolT ismalloc = False,isoutside;
  realT bestdist;
  facetT *facet;//, *neighbor, **neighborp;
  vertexT *vertex,**vertexp;
  int curlong, totlong;
  double triangle[3][2],barys[3];
  _Bool isOutsideImage;

  size = img[im].distance*img[im].imgres;
  totalNumImagePixels = img[im].pxls*img[im].pxls;
  imgCentreXPixels = img[im].pxls/2.0;
  imgCentreYPixels = img[im].pxls/2.0;

  /* Determine whether there are blended lines or not. */
  lineCount(par->nSpecies, md, &allLineMolIs, &allLineLineIs, &nlinetot); /* mallocs allLineMolIs, allLineLineIs */
  if(img[im].doline==0) nlinetot=1;

  /* Fix the image parameters. */
  if(img[im].freq < 0) img[im].freq = md[0].freq[img[im].trans];
  if(img[im].nchan == 0 && img[im].bandwidth>0){
    img[im].nchan=(int) (img[im].bandwidth/(img[im].velres/CLIGHT*img[im].freq));
  } else if (img[im].velres<0 && img[im].bandwidth>0){
    img[im].velres = img[im].bandwidth*CLIGHT/img[im].freq/img[im].nchan;
  } else img[im].bandwidth = img[im].nchan*img[im].velres/CLIGHT * img[im].freq;

  if(img[im].trans<0){
    iline=0;
    minfreq=fabs(img[im].freq-md[0].freq[iline]);
    tmptrans=iline;
    for(iline=1;iline<md[0].nline;iline++){
      absDeltaFreq=fabs(img[im].freq-md[0].freq[iline]);
      if(absDeltaFreq<minfreq){
        minfreq=absDeltaFreq;
        tmptrans=iline;
      }
    }
  } else tmptrans=img[im].trans;

  for(ppi=0;ppi<totalNumImagePixels;ppi++){
    for(ichan=0;ichan<img[im].nchan;ichan++){
      img[im].pixel[ppi].intense[ichan] = 0.0;
      img[im].pixel[ppi].tau[    ichan] = 0.0;
    }
  }

  for(ppi=0;ppi<totalNumImagePixels;ppi++)
    img[im].pixel[ppi].numRays = 0;

  /* The following is the first of the 3 main loops in raytrace. Here we loop over the (internal or non-sink) grid points. We're doing 2 things: loading the rotated, projected coordinates into the rays list, and counting the rays per image pixel.
  */
  rays = malloc(sizeof(rayData)*par->pIntensity); /* We may need to reallocate this later. */
  numActiveRays = 0;
  for(gi=0;gi<par->pIntensity;gi++){
    /* Apply the inverse (i.e. transpose) rotation matrix. (We use the inverse matrix here because here we want to rotate grid coordinates to the observer frame, whereas inside traceray() we rotate observer coordinates to the grid frame.)
    */
    for(i=0;i<2;i++){
      x[i]=0.0;
      for(di=0;di<DIM;di++){
        x[i] += gp[gi].x[di]*img[im].rotMat[di][i];
      }
    }

    /* Calculate which pixel the projected position (x[0],x[1]) falls within.
    */
    xi = floor(x[0]/size + imgCentreXPixels);
    yi = floor(x[1]/size + imgCentreYPixels);
    if(xi<0 || xi>=img[im].pxls || yi<0 || yi>=img[im].pxls){
      isOutsideImage = 1;
      ppi = 0; /* Under these circumstances it ought never to be accessed, but it is not good to leave it without a value at all. */
    }else{
      isOutsideImage = 0;
      ppi = (unsigned int)yi*(unsigned int)img[im].pxls + (unsigned int)xi;
    }

    /* See if we want to keep the ray. For the time being we will include those outside the image bounds, but a cleverer algorithm would exclude some of them. Note that maxNumRaysPerPixel<1 is used to flag that there is no upper limit to the number of rays per pixel.
    */
    if(isOutsideImage || maxNumRaysPerPixel<1 || img[im].pixel[ppi].numRays<maxNumRaysPerPixel){
      if(!isOutsideImage)
        img[im].pixel[ppi].numRays++;

      rays[numActiveRays].ppi = ppi;
      rays[numActiveRays].x = x[0];
      rays[numActiveRays].y = x[1];
      rays[numActiveRays].tau       = malloc(sizeof(double)*img[im].nchan);
      rays[numActiveRays].intensity = malloc(sizeof(double)*img[im].nchan);
      for(ichan=0;ichan<img[im].nchan;ichan++) {
        rays[numActiveRays].tau[ichan] = 0.0;
        rays[numActiveRays].intensity[ichan] = 0.0;
      }

      numActiveRays++;
    }
  } /* End loop 1, over grid points. */

  oneOnNumActiveRaysMinus1 = 1.0/(double)(numActiveRays-1);

  if(numActiveRays<par->pIntensity)
    rays = realloc(rays, sizeof(rayData)*numActiveRays);

  if(par->traceRayAlgorithm==1){
    delaunay(DIM, gp, (unsigned long)par->ncell, 1, &dc, &numCells); /* mallocs dc if getCells==T */

    /* We need to process the list of cells a bit further - calculate their centres, and reset the id values to be the same as the index of the cell in the list. (This last because we are going to construct other lists to indicate which cells have been visited etc.)
    */
    for(dci=0;dci<numCells;dci++){
      for(di=0;di<DIM;di++){
        sum = 0.0;
        for(vi=0;vi<numFaces;vi++){
          sum += dc[dci].vertx[vi]->x[di];
        }
        dc[dci].centre[di] = sum*oneOnNFaces;
      }

      dc[dci].id = dci;
    }

  }else if(par->traceRayAlgorithm!=0){
    if(!silent) bail_out("Unrecognized value of par.traceRayAlgorithm");
    exit(1);
  }

  /* Precalculate binv*nmol*pops for all grid points.
  */
  gAux = malloc(sizeof(*gAux)*par->ncell);
  for(gi=0;gi<par->ncell;gi++){
    gAux[gi].mol = malloc(sizeof(*(gAux[gi].mol))*par->nSpecies);
    for(molI=0;molI<par->nSpecies;molI++){
      gAux[gi].mol[molI].specNumDens = malloc(sizeof(*(gAux[gi].mol[molI].specNumDens))*md[molI].nlev);
      gAux[gi].mol[molI].dust        = malloc(sizeof(*(gAux[gi].mol[molI].dust))       *md[molI].nline);
      gAux[gi].mol[molI].knu         = malloc(sizeof(*(gAux[gi].mol[molI].knu))        *md[molI].nline);

      for(ei=0;ei<md[molI].nlev;ei++)
        gAux[gi].mol[molI].specNumDens[ei] = gp[gi].mol[molI].binv\
          *gp[gi].mol[molI].nmol*gp[gi].mol[molI].pops[ei];

      /* This next is repetition. I do it in order to be able to use the same sourcefunc.c functions for the interpolated grid values as for the 'standard' algorithm. With a sensible arrangement of memory for the grid values, this would be unnecessary.
      */
      for(li=0;li<md[molI].nline;li++){
        gAux[gi].mol[molI].dust[li] = gp[gi].mol[molI].dust[li];
        gAux[gi].mol[molI].knu[ li] = gp[gi].mol[molI].knu[ li];
      }
    }
  }

  /* This is the start of loop 2/3, which loops over the rays. We trace each ray, then load into the image cube those for which the number of rays per pixel exceeds a minimum. The remaining image pixels we handle via an interpolation algorithm in loop 3.
  */
  omp_set_dynamic(0);
  #pragma omp parallel num_threads(par->nThreads)
  {
    /* Declaration of thread-private pointers.
    */
    int threadI = omp_get_thread_num();
    int ii, si, ri;
    gridInterp gips[numInterpPoints];

    if(par->traceRayAlgorithm==1){
      /* Allocate memory for the interpolation points:
      */
      for(ii=0;ii<numInterpPoints;ii++){
        gips[ii].mol = malloc(sizeof(*(gips[ii].mol))*par->nSpecies);
        for(si=0;si<par->nSpecies;si++){
          gips[ii].mol[si].specNumDens = malloc(sizeof(*(gips[ii].mol[si].specNumDens))*md[si].nlev);
          gips[ii].mol[si].dust        = malloc(sizeof(*(gips[ii].mol[si].dust))       *md[si].nline);
          gips[ii].mol[si].knu         = malloc(sizeof(*(gips[ii].mol[si].knu))        *md[si].nline);
        }
      }
    }

    #pragma omp for schedule(dynamic)
    for(ri=0;ri<numActiveRays;ri++){
      if(par->traceRayAlgorithm==0){
        traceray(rays[ri], par, tmptrans, img, im, gp, gAux, md, nlinetot\
          , allLineMolIs, allLineLineIs, cutoff, nStepsThruCell, oneOnNSteps);
      }else if(par->traceRayAlgorithm==1)
        traceray_smooth(rays[ri], par, tmptrans, img, im, gp, gAux, md, nlinetot\
          , allLineMolIs, allLineLineIs, dc, numCells, epsilon, gips, numSegments\
          , oneOnNumSegments, nStepsThruCell, oneOnNSteps);

      if (threadI == 0){ /* i.e., is master thread */
        if(!silent) progressbar((double)(ri)*oneOnNumActiveRaysMinus1, 13);
      }
    }

    if(par->traceRayAlgorithm==1){
      for(ii=0;ii<numInterpPoints;ii++)
        freePop2(par->nSpecies, gips[ii].mol);
    }
  } /* End of parallel block. */

  /* For pixels with more than a cutoff number of rays, just average those rays into the pixel:
  */
  for(ri=0;ri<numActiveRays;ri++){
    if(img[im].pixel[rays[ri].ppi].numRays >= minNumRaysForAverage){
      for(ichan=0;ichan<img[im].nchan;ichan++){
        img[im].pixel[rays[ri].ppi].intense[ichan] += rays[ri].intensity[ichan];
        img[im].pixel[rays[ri].ppi].tau[    ichan] += rays[ri].tau[      ichan];
      }
    }
  }
  numPixelsForInterp = 0;
  for(ppi=0;ppi<totalNumImagePixels;ppi++){
    if(img[im].pixel[ppi].numRays >= minNumRaysForAverage){
      oneOnNumRays = 1.0/(double)img[im].pixel[ppi].numRays;
      for(ichan=0;ichan<img[im].nchan;ichan++){
        img[im].pixel[ppi].intense[ichan] *= oneOnNumRays;
        img[im].pixel[ppi].tau[    ichan] *= oneOnNumRays;
      }
    }else
      numPixelsForInterp++;
  }

  if(numPixelsForInterp>0){
    /* Now we enter main loop 3/3, in which we loop over image pixels, and for any we need to interpolate, we do so. But first we need to invoke qhull to get a Delaunay triangulation of the projected points.
    */
    pt_array=malloc(sizeof(coordT)*2*numActiveRays);

    for(ri=0;ri<numActiveRays;ri++) {
      pt_array[ri*2+0] = rays[ri].x;
      pt_array[ri*2+1] = rays[ri].y;
    }

    sprintf(flags,"qhull d Qbb");
    if(qh_new_qhull(2, numActiveRays, pt_array, ismalloc, flags, NULL, NULL)) {
      if(!silent) bail_out("Qhull failed to triangulate");
      exit(1);
    }

    point[2]=0.;
    for(ppi=0;ppi<totalNumImagePixels;ppi++){
      if(img[im].pixel[ppi].numRays < minNumRaysForAverage){
        xi = (int)(ppi%(unsigned int)img[im].pxls);
        yi = floor(ppi/(double)img[im].pxls);
        point[0] = size*(0.5 + xi - imgCentreXPixels);
        point[1] = size*(0.5 + yi - imgCentreYPixels);

        qh_setdelaunay (3, 1, point);
        facet = qh_findbestfacet (point, qh_ALL, &bestdist, &isoutside);
        if(isoutside){
          c=0;
          FOREACHvertex_( facet->vertices ) {
            id = qh_pointid(vertex->point);
            triangle[c][0] = rays[id].x;
            triangle[c][1] = rays[id].y;
            ids[c]=id;
            c++;
          }

          calcTriangleBaryCoords(triangle, (double)point[0], (double)point[1], barys);

          /* Interpolate: */
          for(ichan=0;ichan<img[im].nchan;ichan++){
            img[im].pixel[ppi].intense[ichan] += barys[0]*rays[ids[0]].intensity[ichan]\
                                               + barys[1]*rays[ids[1]].intensity[ichan]\
                                               + barys[2]*rays[ids[2]].intensity[ichan];
            img[im].pixel[ppi].tau[    ichan] += barys[0]*rays[ids[0]].tau[ichan]\
                                               + barys[1]*rays[ids[1]].tau[ichan]\
                                               + barys[2]*rays[ids[2]].tau[ichan];
          }
        } /* end if !isoutside */
      } /* end if(img[im].pixel[ppi].numRays < minNumRaysForAverage) */
    } /* end loop over image pixels */

    qh_freeqhull(!qh_ALL);
    qh_memfreeshort (&curlong, &totlong);
    free(pt_array);
  } /* end if(numPixelsForInterp>0) */

  img[im].trans=tmptrans;

  freeGAux((unsigned long)par->ncell, par->nSpecies, gAux);
  if(par->traceRayAlgorithm==1)
    free(dc);
  for(ri=0;ri<numActiveRays;ri++){
    free(rays[ri].tau);
    free(rays[ri].intensity);
  }
  free(rays);
  free(allLineMolIs);
  free(allLineLineIs);
}

/*....................................................................*/
void calcTriangleBaryCoords(double vertices[3][2], double x, double y, double barys[3]){
  double mat[2][2], vec[2], det;
  /*
The barycentric coordinates (L0,L1,L2) of a point r[] in a triangle v[] are given by

	(v[0][0]-v[2][0]  v[1][0]-v[2][0]) (L0)   (r[0]-v[2][0])
	(                                )*(  ) = (            ),
	(v[0][1]-v[2][1]  v[1][1]-v[2][1]) (L1)   (r[1]-v[2][1])

with L2 = 1 - L0 - L1.
  */
  mat[0][0] = vertices[0][0] - vertices[2][0];
  mat[0][1] = vertices[1][0] - vertices[2][0];
  mat[1][0] = vertices[0][1] - vertices[2][1];
  mat[1][1] = vertices[1][1] - vertices[2][1];
  vec[0] = x - vertices[2][0];
  vec[1] = y - vertices[2][1];
  det = mat[0][0]*mat[1][1] - mat[0][1]*mat[1][0];
  /*** We're assuming that the triangle is not pathological, i.e that det!=0. */
  barys[0] = ( mat[1][1]*vec[0] - mat[0][1]*vec[1])/det;
  barys[1] = (-mat[1][0]*vec[0] + mat[0][0]*vec[1])/det;
  barys[2] = 1.0 - barys[0] - barys[1];
=======
  gsl_set_error_handler(defaultErrorHandler);

  for (i=0;i<par->nThreads;i++){
    gsl_rng_free(threadRans[i]);
  }
  free(threadRans);
  gsl_rng_free(ran);
>>>>>>> 9eaa2836
}
<|MERGE_RESOLUTION|>--- conflicted
+++ resolved
@@ -89,32 +89,21 @@
 
 /*....................................................................*/
 void
-<<<<<<< HEAD
-traceray(rayData ray, inputPars *par, const int tmptrans, image *img\
-  , const int im, struct grid *gp, struct gAuxType *gAux, molData *md\
+traceray(rayData ray, const int cmbMolI, const int cmbLineI, const int im\
+  , configInfo *par, struct grid *gp, molData *md, image *img, struct gAuxType *gAux\
   , const int nlinetot, int *allLineMolIs, int *allLineLineIs, const double cutoff\
   , const int nSteps, const double oneOnNSteps){
-=======
-traceray(rayData ray, int cmbMolI, int cmbLineI, int im, configInfo *par, struct grid *gp, molData *md, image *img, double cutoff){
->>>>>>> 9eaa2836
   /*
 For a given image pixel position, this function evaluates the intensity of the total light emitted/absorbed along that line of sight through the (possibly rotated) model. The calculation is performed for several frequencies, one per channel of the output image.
 
 Note that the algorithm employed here is similar to that employed in the function photon() which calculates the average radiant flux impinging on a grid cell: namely the notional photon is started at the side of the model near the observer and 'propagated' in the receding direction until it 'reaches' the far side. This is rather non-physical in conception but it makes the calculation easier.
   */
-<<<<<<< HEAD
-
-  int ichan,stokesId,di,i,posn,nposn,polMolI,polLineI,contMolI,contLineI,iline,molI,lineI;
+  const int stokesIi=0;
+  int ichan,stokesId,di,i,posn,nposn,polMolI,polLineI,iline,molI,lineI;
   double xp,yp,zp,x[DIM],dx[DIM],dist2,ndist2,col,ds,snu_pol[3],dtau;
   double contJnu,contAlpha,jnu,alpha,lineRedShift,vThisChan,deltav,vfac=0.;
   double remnantSnu,expDTau,brightnessIncrement;
   double projVels[nSteps],d,vel[DIM];
-=======
-  const int stokesIi=0;
-  int ichan,posn,nposn,i,molI,lineI;
-  double vfac=0.,x[3],dx[3],vThisChan;
-  double deltav,ds,dist2,ndist2,xp,yp,zp,col,lineRedShift,jnu,alpha,remnantSnu,dtau,expDTau,snu_pol[3];
->>>>>>> 9eaa2836
 
   for(ichan=0;ichan<img[im].nchan;ichan++){
     ray.tau[ichan]=0.0;
@@ -131,21 +120,11 @@
 
   zp=-sqrt(par->radiusSqu-(xp*xp+yp*yp)); /* There are two points of intersection between the line of sight and the spherical model surface; this is the Z coordinate (in the unrotated frame) of the one nearer to the observer. */
 
-<<<<<<< HEAD
   /* Rotate the line of sight as desired. */
   for(di=0;di<DIM;di++){
     x[di]=xp*img[im].rotMat[di][0] + yp*img[im].rotMat[di][1] + zp*img[im].rotMat[di][2];
     dx[di]= img[im].rotMat[di][2]; /* This points away from the observer. */
   }
-
-  contMolI = 0; /****** Always?? */
-
-  if(img[im].doline && img[im].trans > -1)
-    contLineI = img[im].trans;
-  else if(img[im].doline && img[im].trans == -1)
-    contLineI = tmptrans;
-  else
-    contLineI = 0;
 
   /* Find the grid point nearest to the starting x. */
   i=0;
@@ -156,22 +135,9 @@
     if(ndist2<dist2){
       posn=i;
       dist2=ndist2;
-=======
-    /* Find the grid point nearest to the starting x. */
-    i=0;
-    dist2=(x[0]-gp[i].x[0])*(x[0]-gp[i].x[0]) + (x[1]-gp[i].x[1])*(x[1]-gp[i].x[1]) + (x[2]-gp[i].x[2])*(x[2]-gp[i].x[2]);
-    posn=i;
-    for(i=1;i<par->ncell;i++){
-      ndist2=(x[0]-gp[i].x[0])*(x[0]-gp[i].x[0]) + (x[1]-gp[i].x[1])*(x[1]-gp[i].x[1]) + (x[2]-gp[i].x[2])*(x[2]-gp[i].x[2]);
-      if(ndist2<dist2){
-        posn=i;
-        dist2=ndist2;
-      }
->>>>>>> 9eaa2836
-    }
-  }
-
-<<<<<<< HEAD
+    }
+  }
+
   col=0;
   do{
     ds=-2.*zp-col; /* This default value is chosen to be as large as possible given the spherical model boundary. */
@@ -181,124 +147,73 @@
     if(par->polarization){
       polMolI = 0; /****** Always?? */
       polLineI = 0; /****** Always?? */
-      for(stokesId=0;stokesId<img[im].nchan;stokesId++){
-        sourceFunc_pol(ds, gp[posn].B, md[polMolI], gAux[posn].mol[polMolI], polLineI, img[im].theta, snu_pol, &dtau);
-#ifdef FASTEXP
-        brightnessIncrement = FastExp(ray.tau[stokesId])*(1.-FastExp(dtau))*snu_pol[stokesId];
-#else
-        brightnessIncrement =    exp(-ray.tau[stokesId])*(1.-   exp(-dtau))*snu_pol[stokesId];
+      sourceFunc_pol(gp[posn].B, gAux[posn].mol[polMolI], polLineI, img[im].rotMat, snu_pol, &alpha);
+      dtau=alpha*ds;
+      calcSourceFn(dtau, par, &remnantSnu, &expDTau);
+      remnantSnu *= md[polMolI].norminv*ds;
+
+      for(stokesId=0;stokesId<img[im].nchan;stokesId++){ /* Loop over I, Q and U */
+#ifdef FASTEXP
+        brightnessIncrement = FastExp(ray.tau[stokesId])*remnantSnu*snu_pol[stokesId];
+#else
+        brightnessIncrement =    exp(-ray.tau[stokesId])*remnantSnu*snu_pol[stokesId];
 #endif
         ray.intensity[stokesId] += brightnessIncrement;
-        ray.tau[stokesId]+=dtau;
+        ray.tau[stokesId]+=dtau; //**** But this will be the same for I, Q or U.
       }
     } else {
-      if(!par->pregrid){
+      if(!par->doPregrid){
         for(i=0;i<nSteps;i++){
           d = i*ds*oneOnNSteps;
           velocity(x[0]+(dx[0]*d),x[1]+(dx[1]*d),x[2]+(dx[2]*d),vel);
           projVels[i] = veloproject(dx,vel);
-=======
-    col=0;
-    do{
-      ds=-2.*zp-col; /* This default value is chosen to be as large as possible given the spherical model boundary. */
-      nposn=-1;
-      line_plane_intersect(gp,&ds,posn,&nposn,dx,x,cutoff); /* Returns a new ds equal to the distance to the next Voronoi face, and nposn, the ID of the grid cell that abuts that face. */ 
-      if(par->polarization){
-        sourceFunc_pol(snu_pol,&alpha,gp,posn,0,0,img[im].rotMat);
-        dtau=alpha*ds;
-        calcSourceFn(dtau, par, &remnantSnu, &expDTau);
-        remnantSnu *= md[0].norminv*ds;
-
-        for(ichan=0;ichan<img[im].nchan;ichan++){ /* Loop over I, Q and U */
-#ifdef FASTEXP
-          ray.intensity[ichan]+=FastExp(ray.tau[ichan])*remnantSnu*snu_pol[ichan];
-#else
-          ray.intensity[ichan]+=   exp(-ray.tau[ichan])*remnantSnu*snu_pol[ichan];
-#endif
-          ray.tau[ichan]+=dtau; //**** But this will be the same for I, Q or U.
->>>>>>> 9eaa2836
         }
       }
 
-<<<<<<< HEAD
       /* Calculate first the continuum stuff because it is the same for all channels:
       */
       contJnu = 0.0;
       contAlpha = 0.0;
-      sourceFunc_cont_raytrace(gAux[posn].mol[contMolI], contLineI, &contJnu, &contAlpha);
+      sourceFunc_cont_raytrace(gAux[posn].mol[cmbMolI], cmbLineI, &contJnu, &contAlpha);
 
       for(ichan=0;ichan<img[im].nchan;ichan++){
         jnu = contJnu;
         alpha = contAlpha;
         vThisChan = (ichan-(img[im].nchan-1)*0.5)*img[im].velres; /* Consistent with the WCS definition in writefits(). */
 
-        for(iline=0;iline<nlinetot;iline++){
-          molI = allLineMolIs[iline];
-          lineI = allLineLineIs[iline];
-
-          if(img[im].doline\
-          && md[molI].freq[lineI] > img[im].freq-img[im].bandwidth*0.5\
-          && md[molI].freq[lineI] < img[im].freq+img[im].bandwidth*0.5){
-            /* Calculate the red shift of the transition wrt to the frequency specified for the image.
-            */
-            if(img[im].trans > -1){
-              lineRedShift=(md[molI].freq[img[im].trans]-md[molI].freq[lineI])/md[molI].freq[img[im].trans]*CLIGHT;
-            } else {
-              lineRedShift=(img[im].freq-md[molI].freq[lineI])/img[im].freq*CLIGHT;
-            }
-
-            deltav = vThisChan - img[im].source_vel - lineRedShift;
-            /* Line centre occurs when deltav = the recession velocity of the radiating material. Explanation of the signs of the 2nd and 3rd terms on the RHS: (i) A bulk source velocity (which is defined as >0 for the receding direction) should be added to the material velocity field; this is equivalent to subtracting it from deltav, as here. (ii) A positive value of lineRedShift means the line is red-shifted wrt to the frequency specified for the image. The effect is the same as if the line and image frequencies were the same, but the bulk recession velocity were higher. lineRedShift should thus be added to the recession velocity, which is equivalent to subtracting it from deltav, as here. */
-
-            /* Calculate an approximate average line-shape function at deltav within the Voronoi cell. */
-            if(!par->pregrid)
-              calcLineAmpSample(x,dx,ds,gp[posn].mol[molI].binv,projVels,nSteps,oneOnNSteps,deltav,&vfac);
-            else
-              vfac = gaussline(deltav-veloproject(dx,gp[posn].vel),gp[posn].mol[molI].binv);
-
-            /* Increment jnu and alpha for this Voronoi cell by the amounts appropriate to the spectral line. */
-            sourceFunc_line_raytrace(md[molI],vfac,gAux[posn].mol[molI],lineI,&jnu,&alpha);
-=======
-          if(img[im].doline){
-            for(molI=0;molI<par->nSpecies;molI++){
-              for(lineI=0;lineI<md[molI].nline;lineI++){
-                if(md[molI].freq[lineI] > img[im].freq-img[im].bandwidth*0.5
-                && md[molI].freq[lineI] < img[im].freq+img[im].bandwidth*0.5){
-                  /* Calculate the red shift of the transition wrt to the frequency specified for the image. */
-                  if(img[im].trans > -1){
-                    lineRedShift=(md[molI].freq[img[im].trans]-md[molI].freq[lineI])/md[molI].freq[img[im].trans]*CLIGHT;
-                  } else {
-                    lineRedShift=(img[im].freq-md[molI].freq[lineI])/img[im].freq*CLIGHT;
-                  }
-
-                  vThisChan=(ichan-(img[im].nchan-1)/2.)*img[im].velres; /* Consistent with the WCS definition in writefits(). */
-                  deltav = vThisChan - img[im].source_vel - lineRedShift;
-                  /* Line centre occurs when deltav = the recession velocity of the radiating material. Explanation of the signs of the 2nd and 3rd terms on the RHS: (i) A bulk source velocity (which is defined as >0 for the receding direction) should be added to the material velocity field; this is equivalent to subtracting it from deltav, as here. (ii) A positive value of lineRedShift means the line is red-shifted wrt to the frequency specified for the image. The effect is the same as if the line and image frequencies were the same, but the bulk recession velocity were higher. lineRedShift should thus be added to the recession velocity, which is equivalent to subtracting it from deltav, as here. */
-
-                  /* Calculate an approximate average line-shape function at deltav within the Voronoi cell. */
-                  if(!par->pregrid) velocityspline2(x,dx,ds,gp[posn].mol[molI].binv,deltav,&vfac);
-                  else vfac=gaussline(deltav-veloproject(dx,gp[posn].vel),gp[posn].mol[molI].binv);
-
-                  /* Increment jnu and alpha for this Voronoi cell by the amounts appropriate to the spectral line. */
-                  sourceFunc_line(&jnu,&alpha,md,vfac,gp,posn,molI,lineI);
+        if(img[im].doline){
+          for(molI=0;molI<par->nSpecies;molI++){
+            for(lineI=0;lineI<md[molI].nline;lineI++){
+              if(md[molI].freq[lineI] > img[im].freq-img[im].bandwidth*0.5\
+              && md[molI].freq[lineI] < img[im].freq+img[im].bandwidth*0.5){
+                /* Calculate the red shift of the transition wrt to the frequency specified for the image.
+                */
+                if(img[im].trans > -1){
+                  lineRedShift=(md[molI].freq[img[im].trans]-md[molI].freq[lineI])/md[molI].freq[img[im].trans]*CLIGHT;
+                } else {
+                  lineRedShift=(img[im].freq-md[molI].freq[lineI])/img[im].freq*CLIGHT;
                 }
+
+                deltav = vThisChan - img[im].source_vel - lineRedShift;
+                /* Line centre occurs when deltav = the recession velocity of the radiating material. Explanation of the signs of the 2nd and 3rd terms on the RHS: (i) A bulk source velocity (which is defined as >0 for the receding direction) should be added to the material velocity field; this is equivalent to subtracting it from deltav, as here. (ii) A positive value of lineRedShift means the line is red-shifted wrt to the frequency specified for the image. The effect is the same as if the line and image frequencies were the same, but the bulk recession velocity were higher. lineRedShift should thus be added to the recession velocity, which is equivalent to subtracting it from deltav, as here. */
+
+                /* Calculate an approximate average line-shape function at deltav within the Voronoi cell. */
+                if(!par->doPregrid)
+                  calcLineAmpSample(x,dx,ds,gp[posn].mol[molI].binv,projVels,nSteps,oneOnNSteps,deltav,&vfac);
+                else
+                  vfac = gaussline(deltav-veloproject(dx,gp[posn].vel),gp[posn].mol[molI].binv);
+
+                /* Increment jnu and alpha for this Voronoi cell by the amounts appropriate to the spectral line. */
+                sourceFunc_line_raytrace(md[molI],vfac,gAux[posn].mol[molI],lineI,&jnu,&alpha);
               }
             }
->>>>>>> 9eaa2836
           }
         }
 
-<<<<<<< HEAD
         dtau=alpha*ds;
 //???          if(dtau < -30) dtau = -30; // as in photon()?
         calcSourceFn(dtau, par, &remnantSnu, &expDTau);
-        remnantSnu *= jnu*md[0].norminv*ds;
-=======
-          sourceFunc_cont(&jnu,&alpha,gp,posn,cmbMolI,cmbLineI);
-          dtau=alpha*ds;
-          calcSourceFn(dtau, par, &remnantSnu, &expDTau);
-          remnantSnu *= jnu*md[0].norminv*ds;
->>>>>>> 9eaa2836
+        remnantSnu *= jnu*md[molI].norminv*ds;
 #ifdef FASTEXP
         brightnessIncrement = FastExp(ray.tau[ichan])*remnantSnu;
 #else
@@ -315,74 +230,44 @@
     posn=nposn;
   } while(col < 2.0*fabs(zp));
 
-<<<<<<< HEAD
   /* Add or subtract cmb. */
-#ifdef FASTEXP
-  for(ichan=0;ichan<img[im].nchan;ichan++){
-    ray.intensity[ichan]+=FastExp(ray.tau[ichan])*md[0].local_cmb[tmptrans];
-  }
-#else
-  for(ichan=0;ichan<img[im].nchan;ichan++){
-    ray.intensity[ichan]+=exp(-ray.tau[ichan])*md[0].local_cmb[tmptrans];
-=======
-    /* Add or subtract cmb. */
-    if(par->polarization){ /* just add it to Stokes I */
-#ifdef FASTEXP
-      ray.intensity[stokesIi]+=FastExp(ray.tau[stokesIi])*md[cmbMolI].local_cmb[cmbLineI];
-#else
-      ray.intensity[stokesIi]+=exp(   -ray.tau[stokesIi])*md[cmbMolI].local_cmb[cmbLineI];
-#endif
-
-    }else{
-#ifdef FASTEXP
-      for(ichan=0;ichan<img[im].nchan;ichan++){
-        ray.intensity[ichan]+=FastExp(ray.tau[ichan])*md[cmbMolI].local_cmb[cmbLineI];
-      }
-#else
-      for(ichan=0;ichan<img[im].nchan;ichan++){
-        ray.intensity[ichan]+=exp(-ray.tau[ichan])*md[cmbMolI].local_cmb[cmbLineI];
-      }
-#endif
-    }
->>>>>>> 9eaa2836
-  }
-#endif
+  if(par->polarization){ /* just add it to Stokes I */
+#ifdef FASTEXP
+    ray.intensity[stokesIi]+=FastExp(ray.tau[stokesIi])*md[cmbMolI].local_cmb[cmbLineI];
+#else
+    ray.intensity[stokesIi]+=exp(   -ray.tau[stokesIi])*md[cmbMolI].local_cmb[cmbLineI];
+#endif
+
+  }else{
+#ifdef FASTEXP
+    for(ichan=0;ichan<img[im].nchan;ichan++){
+      ray.intensity[ichan]+=FastExp(ray.tau[ichan])*md[cmbMolI].local_cmb[cmbLineI];
+    }
+#else
+    for(ichan=0;ichan<img[im].nchan;ichan++){
+      ray.intensity[ichan]+=exp(-ray.tau[ichan])*md[cmbMolI].local_cmb[cmbLineI];
+    }
+#endif
+  }
 }
 
 /*....................................................................*/
-void traceray_smooth(rayData ray, inputPars *par, const int tmptrans, image *img\
-  , const int im, struct grid *gp, struct gAuxType *gAux, molData *md, const int nlinetot\
-  , int *allLineMolIs, int *allLineLineIs, struct cell *dc\
+void traceray_smooth(rayData ray, const int cmbMolI, const int cmbLineI, const int im\
+  , configInfo *par, struct grid *gp, molData *md, image *img, struct gAuxType *gAux\
+  , const int nlinetot, int *allLineMolIs, int *allLineLineIs, struct cell *dc\
   , const unsigned long numCells, const double epsilon, gridInterp gips[3]\
   , const int numSegments, const double oneOnNumSegments, const int nSteps, const double oneOnNSteps){
   /*
 For a given image pixel position, this function evaluates the intensity of the total light emitted/absorbed along that line of sight through the (possibly rotated) model. The calculation is performed for several frequencies, one per channel of the output image.
 
-<<<<<<< HEAD
 Note that the algorithm employed here to solve the RTE is similar to that employed in the function photon() which calculates the average radiant flux impinging on a grid cell: namely the notional photon is started at the side of the model near the observer and 'propagated' in the receding direction until it 'reaches' the far side. This is rather non-physical in conception but it makes the calculation easier.
-=======
-void
-raytrace(int im, configInfo *par, struct grid *gp, molData *md, image *img){
-  int aa,ichan,px,iline,cmbMolI,cmbLineI,i,threadI,nRaysDone,molI,lineI;
-  double size,minfreq,absDeltaFreq,totalNumPixelsMinus1=(double)(img[im].pxls*img[im].pxls-1);
-  double cutoff;
-  const gsl_rng_type *ranNumGenType = gsl_rng_ranlxs2;
-  gsl_error_handler_t *defaultErrorHandler=NULL;
-
-  gsl_rng *ran = gsl_rng_alloc(ranNumGenType);	/* Random number generator */
-#ifdef TEST
-  gsl_rng_set(ran,178490);
-#else
-  gsl_rng_set(ran,time(0));
-#endif
->>>>>>> 9eaa2836
 
 This version of traceray implements a new algorithm in which the population values are interpolated linearly from those at the vertices of the Delaunay cell which the working point falls within.
   */
-
+  const int stokesIi=0;
   const int numFaces = DIM+1, nVertPerFace=3;
   int ichan,stokesId,di,status,lenChainPtrs,entryI,exitI,vi,vvi,ci;
-  int si, contMolI, contLineI, polMolI, polLineI, iline, molI, lineI;
+  int si, polMolI, polLineI, iline, molI, lineI;
   double xp,yp,zp,x[DIM],dir[DIM],projVelRay,vel[DIM];
   double xCmpntsRay[nVertPerFace], ds, snu_pol[3], dtau, contJnu, contAlpha;
   double jnu, alpha, lineRedShift, vThisChan, deltav, vfac, remnantSnu, expDTau;
@@ -399,7 +284,6 @@
   xp=ray.x;
   yp=ray.y;
 
-<<<<<<< HEAD
   /* The model is circular in projection. We only follow the ray if it will intersect the model.
   */
   if((xp*xp+yp*yp)>par->radiusSqu)
@@ -411,62 +295,7 @@
   for(di=0;di<DIM;di++){
     x[di]=xp*img[im].rotMat[di][0] + yp*img[im].rotMat[di][1] + zp*img[im].rotMat[di][2];
     dir[di]= img[im].rotMat[di][2]; /* This points away from the observer. */
-=======
-  if(img[im].doline){
-    /* The user may have set img.trans/img.molI but not img.freq. If so, we calculate freq now.
-    */
-    if(img[im].trans>-1)
-      img[im].freq = md[img[im].molI].freq[img[im].trans];
-
-    /* Fill in the missing one of the triplet nchan/velres/bandwidth.
-    */
-    if(img[im].bandwidth > 0 && img[im].velres > 0){
-      img[im].nchan = (int)(img[im].bandwidth/(img[im].velres/CLIGHT*img[im].freq));
-
-    }else if(img[im].bandwidth > 0 && img[im].nchan > 0){
-      img[im].velres = img[im].bandwidth*CLIGHT/img[im].freq/img[im].nchan;
-
-    }else{ /*(img[im].velres > 0 && img[im].nchan > 0 */
-      img[im].bandwidth = img[im].nchan*img[im].velres/CLIGHT*img[im].freq;
-    }
-  } /* If not doline, we already have img.freq and nchan by now anyway. */
-
-  /*
-For both line and continuum images we have to access (currently in traceray() and sourceFunc_cont()) array elements m[i].local_cmb[j], g[id].mol[i].dust[j] and g[id].mol[i].knu[j]. For a continuum image, the molData object and the grid.mol object are simply convenient (if misleadingly named in this instance) repositories of appropriate cmb, dust and knu information; there is no actual molecule involved, and i and j are both simply 0.
-
-For a line image however, we may have a problem, because of the pair of quantities img.freq and img.trans, the user is allowed to specify freq and not trans. Since the cmb, dust and knu are assumed to be slowly-varying quantities, we can for 'trans' in this case use the line closest to the image frequency. (There must be some reasonably close line, else we would see no line emission in the image.)
-  */
-  if(img[im].doline){
-    if (img[im].trans>=0){
-      cmbMolI  = img[im].molI;
-      cmbLineI = img[im].trans;
-
-    }else{ /* User didn't set trans. Find the nearest line to the image frequency. */
-      for(molI=0;molI<par->nSpecies;molI++){
-        for(lineI=0;lineI<md[molI].nline;lineI++){
-          absDeltaFreq = fabs(img[im].freq - md[molI].freq[lineI]);
-          if((molI==0 && lineI==0) || absDeltaFreq < minfreq){
-            minfreq = absDeltaFreq;
-            cmbMolI = molI;
-            cmbLineI = lineI;
-          }
-        }
-      }
-    }
-  }else{ /* continuum image */
-    cmbMolI = 0;
-    cmbLineI = 0;
->>>>>>> 9eaa2836
-  }
-
-  contMolI = 0; /****** Always?? */
-
-  if(img[im].doline && img[im].trans > -1)
-    contLineI = img[im].trans;
-  else if(img[im].doline && img[im].trans == -1)
-    contLineI = tmptrans;
-  else
-    contLineI = 0;
+  }
 
   /* Find the chain of cells the ray passes through.
   */
@@ -479,24 +308,9 @@
     return;
   }
 
-<<<<<<< HEAD
   entryI = 0;
   exitI  = 1;
   dci = chainOfCellIds[0];
-=======
-  defaultErrorHandler = gsl_set_error_handler_off();
-  /*
-The GSL documentation does not recommend leaving the error handler at the default within multi-threaded code.
-
-While this is off however, gsl_* calls will not exit if they encounter a problem. We may need to pay some attention to trapping their errors.
-  */
-
-  nRaysDone=0;
-  omp_set_dynamic(0);
-  #pragma omp parallel private(px,aa,threadI) num_threads(par->nThreads)
-  {
-    threadI = omp_get_thread_num();
->>>>>>> 9eaa2836
 
   /* Obtain the indices of the grid points on the vertices of the entry face.
   */
@@ -515,13 +329,9 @@
   doBaryInterp(entryIntcptFirstCell, gp, gAux, xCmpntsRay, gis[entryI]\
     , md, par->nSpecies, &gips[entryI]);
 
-<<<<<<< HEAD
   for(ci=0;ci<lenChainPtrs;ci++){
     /* For each cell we have 2 data structures which give information about respectively the entry and exit points of the ray, including the barycentric coordinates of the intersection point between the ray and the appropriate face of the cell. (If we follow rays in 3D space then the cells will be tetrahedra and the faces triangles.) If we know the value of a quantity Q for each of the vertices, then the linear interpolation of the Q values for any face is (for a 3D space) bary[0]*Q[0] + bary[1]*Q[1] + bary[2]*Q[2], where the indices are taken to run over the vertices of that face. Thus we can calculate the interpolated values Q_entry and Q_exit. Further linear interpolation along the path between entry and exit is straightforward.
     */
-=======
-        traceray(ray, cmbMolI, cmbLineI, im, par, gp, md, img, cutoff);
->>>>>>> 9eaa2836
 
     dci = chainOfCellIds[ci];
 
@@ -538,7 +348,6 @@
     for(vi=0;vi<nVertPerFace;vi++)
       xCmpntsRay[vi] = veloproject(dir, gp[gis[exitI][vi]].x);
 
-<<<<<<< HEAD
     doBaryInterp(cellExitIntcpts[ci], gp, gAux, xCmpntsRay, gis[exitI]\
       , md, par->nSpecies, &gips[exitI]);
 
@@ -554,15 +363,19 @@
       if(par->polarization){
         polMolI = 0; /****** Always?? */
         polLineI = 0; /****** Always?? */
-        for(stokesId=0;stokesId<img[im].nchan;stokesId++){ /**** could also precalc continuum part here? */
-          sourceFunc_pol(ds, gips[2].B, md[polMolI], gips[2].mol[polMolI], polLineI, img[im].theta, snu_pol, &dtau);
-#ifdef FASTEXP
-          brightnessIncrement = FastExp(ray.tau[stokesId])*(1.-FastExp(dtau))*snu_pol[stokesId];
-#else
-          brightnessIncrement =    exp(-ray.tau[stokesId])*(1.-   exp(-dtau))*snu_pol[stokesId];
+        sourceFunc_pol(gips[2].B, gips[2].mol[polMolI], polLineI, img[im].rotMat, snu_pol, &alpha);
+        dtau=alpha*ds;
+        calcSourceFn(dtau, par, &remnantSnu, &expDTau);
+        remnantSnu *= md[polMolI].norminv*ds;
+
+        for(stokesId=0;stokesId<img[im].nchan;stokesId++){ /* Loop over I, Q and U */
+#ifdef FASTEXP
+          brightnessIncrement = FastExp(ray.tau[stokesId])*remnantSnu*snu_pol[stokesId];
+#else
+          brightnessIncrement =    exp(-ray.tau[stokesId])*remnantSnu*snu_pol[stokesId];
 #endif
           ray.intensity[stokesId] += brightnessIncrement;
-          ray.tau[stokesId]+=dtau;
+          ray.tau[stokesId]+=dtau; //**** But this will be the same for I, Q or U.
         }
       } else {
         /* It appears to be necessary to sample the velocity function in the following way rather than interpolating it from the vertices of the Delaunay cell in the same way as with all the other quantities of interest. Velocity varies too much across the cells, and in a nonlinear way, for linear interpolation to yield a totally satisfactory result.
@@ -574,38 +387,38 @@
         */
         contJnu = 0.0;
         contAlpha = 0.0;
-        sourceFunc_cont_raytrace(gips[2].mol[contMolI], contLineI, &contJnu, &contAlpha);
+        sourceFunc_cont_raytrace(gips[2].mol[cmbMolI], cmbLineI, &contJnu, &contAlpha);
 
         for(ichan=0;ichan<img[im].nchan;ichan++){
           jnu = contJnu;
           alpha = contAlpha;
           vThisChan=(ichan-(img[im].nchan-1)*0.5)*img[im].velres; /* Consistent with the WCS definition in writefits(). */
 
-          for(iline=0;iline<nlinetot;iline++){
-            molI = allLineMolIs[iline];
-            lineI = allLineLineIs[iline];
-
-            if(img[im].doline\
-            && md[molI].freq[lineI] > img[im].freq-img[im].bandwidth*0.5\
-            && md[molI].freq[lineI] < img[im].freq+img[im].bandwidth*0.5){
-              /* Calculate the red shift of the transition wrt to the frequency specified for the image.
-              */
-              if(img[im].trans > -1){
-                lineRedShift=(md[molI].freq[img[im].trans]-md[molI].freq[lineI])/md[molI].freq[img[im].trans]*CLIGHT;
-              } else {
-                lineRedShift=(img[im].freq-md[molI].freq[lineI])/img[im].freq*CLIGHT;
-              }
-
-              deltav = vThisChan - img[im].source_vel - lineRedShift;
-              /* Line centre occurs when deltav = the recession velocity of the radiating material. Explanation of the signs of the 2nd and 3rd terms on the RHS: (i) A bulk source velocity (which is defined as >0 for the receding direction) should be added to the material velocity field; this is equivalent to subtracting it from deltav, as here. (ii) A positive value of lineRedShift means the line is red-shifted wrt to the frequency specified for the image. The effect is the same as if the line and image frequencies were the same, but the bulk recession velocity were higher. lineRedShift should thus be added to the recession velocity, which is equivalent to subtracting it from deltav, as here. */
-
-              calcLineAmpInterp(projVelRay, gips[2].mol[molI].binv, deltav, &vfac);
-
-              /* Increment jnu and alpha for this Voronoi cell by the amounts appropriate to the spectral line.
-              */
-              sourceFunc_line_raytrace(md[molI], vfac, gips[2].mol[molI], lineI, &jnu, &alpha);
-            }
-          } /* end loop over all lines. */
+          if(img[im].doline){
+            for(molI=0;molI<par->nSpecies;molI++){
+              for(lineI=0;lineI<md[molI].nline;lineI++){
+                if(md[molI].freq[lineI] > img[im].freq-img[im].bandwidth*0.5\
+                && md[molI].freq[lineI] < img[im].freq+img[im].bandwidth*0.5){
+                  /* Calculate the red shift of the transition wrt to the frequency specified for the image.
+                  */
+                  if(img[im].trans > -1){
+                    lineRedShift=(md[molI].freq[img[im].trans]-md[molI].freq[lineI])/md[molI].freq[img[im].trans]*CLIGHT;
+                  } else {
+                    lineRedShift=(img[im].freq-md[molI].freq[lineI])/img[im].freq*CLIGHT;
+                  }
+
+                  deltav = vThisChan - img[im].source_vel - lineRedShift;
+                  /* Line centre occurs when deltav = the recession velocity of the radiating material. Explanation of the signs of the 2nd and 3rd terms on the RHS: (i) A bulk source velocity (which is defined as >0 for the receding direction) should be added to the material velocity field; this is equivalent to subtracting it from deltav, as here. (ii) A positive value of lineRedShift means the line is red-shifted wrt to the frequency specified for the image. The effect is the same as if the line and image frequencies were the same, but the bulk recession velocity were higher. lineRedShift should thus be added to the recession velocity, which is equivalent to subtracting it from deltav, as here. */
+
+                  calcLineAmpInterp(projVelRay, gips[2].mol[molI].binv, deltav, &vfac);
+
+                  /* Increment jnu and alpha for this Voronoi cell by the amounts appropriate to the spectral line.
+                  */
+                  sourceFunc_line_raytrace(md[molI], vfac, gips[2].mol[molI], lineI, &jnu, &alpha);
+                } /* end if within freq range. */
+              } /* end loop over lines this mol. */
+            } /* end loop over all mols. */
+          } /* end if doLine. */
 
           dtau = alpha*ds;
 //???          if(dtau < -30) dtau = -30; // as in photon()?
@@ -627,15 +440,24 @@
   } /* End loop over cells in the chain traversed by the ray. */
 
   /* Add or subtract cmb. */
-#ifdef FASTEXP
-  for(ichan=0;ichan<img[im].nchan;ichan++){
-    ray.intensity[ichan]+=FastExp(ray.tau[ichan])*md[0].local_cmb[tmptrans];
-  }
-#else
-  for(ichan=0;ichan<img[im].nchan;ichan++){
-    ray.intensity[ichan]+=exp(-ray.tau[ichan])*md[0].local_cmb[tmptrans];
-  }
-#endif
+  if(par->polarization){ /* just add it to Stokes I */
+#ifdef FASTEXP
+    ray.intensity[stokesIi]+=FastExp(ray.tau[stokesIi])*md[cmbMolI].local_cmb[cmbLineI];
+#else
+    ray.intensity[stokesIi]+=exp(   -ray.tau[stokesIi])*md[cmbMolI].local_cmb[cmbLineI];
+#endif
+
+  }else{
+#ifdef FASTEXP
+    for(ichan=0;ichan<img[im].nchan;ichan++){
+      ray.intensity[ichan]+=FastExp(ray.tau[ichan])*md[cmbMolI].local_cmb[cmbLineI];
+    }
+#else
+    for(ichan=0;ichan<img[im].nchan;ichan++){
+      ray.intensity[ichan]+=exp(-ray.tau[ichan])*md[cmbMolI].local_cmb[cmbLineI];
+    }
+#endif
+  }
 
   free(chainOfCellIds);
   free(cellExitIntcpts);
@@ -643,11 +465,10 @@
 
 /*....................................................................*/
 void
-raytrace(int im, inputPars *par, struct grid *gp, molData *md, image *img){
+raytrace(int im, configInfo *par, struct grid *gp, molData *md, image *img){
   /*
 This function constructs an image cube by following sets of rays (at least 1 per image pixel) through the model, solving the radiative transfer equations as appropriate for each ray. The ray locations within each pixel are chosen randomly within the pixel, but the number of rays per pixel is set equal to the number of projected model grid points falling within that pixel, down to a minimum equal to par->alias.
   */
-
   const int maxNumRaysPerPixel=20; /**** Arbitrary - could make this a global, or an argument. Set it to zero to indicate there is no maximum. */
   const double cutoff = par->minScale*1.0e-7;
   const int numFaces=1+DIM, numInterpPoints=3, numSegments=5, minNumRaysForAverage=2;
@@ -658,8 +479,8 @@
 
   double size,oneOnNumActiveRaysMinus1,imgCentreXPixels,imgCentreYPixels,minfreq,absDeltaFreq,x[2],sum,oneOnNumRays;//,oneOnTotalNumPixelsMinus1
   unsigned int totalNumImagePixels,ppi,numPixelsForInterp;
-  int gi,molI,ei,li,nlinetot,iline,tmptrans,ichan,numActiveRays,i,di,xi,yi,ri,c,id,ids[3],vi;
-  int *allLineMolIs,*allLineLineIs;
+  int gi,molI,lineI,ei,li,nlinetot,iline,tmptrans,ichan,numActiveRays,i,di,xi,yi,ri,c,id,ids[3],vi;
+  int *allLineMolIs,*allLineLineIs,cmbMolI,cmbLineI;
   rayData *rays;
   struct cell *dc=NULL;
   unsigned long numCells,dci;
@@ -673,36 +494,58 @@
   int curlong, totlong;
   double triangle[3][2],barys[3];
   _Bool isOutsideImage;
+  gsl_error_handler_t *defaultErrorHandler=NULL;
 
   size = img[im].distance*img[im].imgres;
   totalNumImagePixels = img[im].pxls*img[im].pxls;
   imgCentreXPixels = img[im].pxls/2.0;
   imgCentreYPixels = img[im].pxls/2.0;
 
-  /* Determine whether there are blended lines or not. */
-  lineCount(par->nSpecies, md, &allLineMolIs, &allLineLineIs, &nlinetot); /* mallocs allLineMolIs, allLineLineIs */
-  if(img[im].doline==0) nlinetot=1;
-
-  /* Fix the image parameters. */
-  if(img[im].freq < 0) img[im].freq = md[0].freq[img[im].trans];
-  if(img[im].nchan == 0 && img[im].bandwidth>0){
-    img[im].nchan=(int) (img[im].bandwidth/(img[im].velres/CLIGHT*img[im].freq));
-  } else if (img[im].velres<0 && img[im].bandwidth>0){
-    img[im].velres = img[im].bandwidth*CLIGHT/img[im].freq/img[im].nchan;
-  } else img[im].bandwidth = img[im].nchan*img[im].velres/CLIGHT * img[im].freq;
-
-  if(img[im].trans<0){
-    iline=0;
-    minfreq=fabs(img[im].freq-md[0].freq[iline]);
-    tmptrans=iline;
-    for(iline=1;iline<md[0].nline;iline++){
-      absDeltaFreq=fabs(img[im].freq-md[0].freq[iline]);
-      if(absDeltaFreq<minfreq){
-        minfreq=absDeltaFreq;
-        tmptrans=iline;
-      }
-    }
-  } else tmptrans=img[im].trans;
+  if(img[im].doline){
+    /* The user may have set img.trans/img.molI but not img.freq. If so, we calculate freq now.
+    */
+    if(img[im].trans>-1)
+      img[im].freq = md[img[im].molI].freq[img[im].trans];
+
+    /* Fill in the missing one of the triplet nchan/velres/bandwidth.
+    */
+    if(img[im].bandwidth > 0 && img[im].velres > 0){
+      img[im].nchan = (int)(img[im].bandwidth/(img[im].velres/CLIGHT*img[im].freq));
+
+    }else if(img[im].bandwidth > 0 && img[im].nchan > 0){
+      img[im].velres = img[im].bandwidth*CLIGHT/img[im].freq/img[im].nchan;
+
+    }else{ /*(img[im].velres > 0 && img[im].nchan > 0 */
+      img[im].bandwidth = img[im].nchan*img[im].velres/CLIGHT*img[im].freq;
+    }
+  } /* If not doline, we already have img.freq and nchan by now anyway. */
+
+  /*
+For both line and continuum images we have to access (currently in traceray() and sourceFunc_cont()) array elements m[i].local_cmb[j], g[id].mol[i].dust[j] and g[id].mol[i].knu[j]. For a continuum image, the molData object and the grid.mol object are simply convenient (if misleadingly named in this instance) repositories of appropriate cmb, dust and knu information; there is no actual molecule involved, and i and j are both simply 0.
+
+For a line image however, we may have a problem, because of the pair of quantities img.freq and img.trans, the user is allowed to specify freq and not trans. Since the cmb, dust and knu are assumed to be slowly-varying quantities, we can for 'trans' in this case use the line closest to the image frequency. (There must be some reasonably close line, else we would see no line emission in the image.)
+  */
+  if(img[im].doline){
+    if (img[im].trans>=0){
+      cmbMolI  = img[im].molI;
+      cmbLineI = img[im].trans;
+
+    }else{ /* User didn't set trans. Find the nearest line to the image frequency. */
+      for(molI=0;molI<par->nSpecies;molI++){
+        for(lineI=0;lineI<md[molI].nline;lineI++){
+          absDeltaFreq = fabs(img[im].freq - md[molI].freq[lineI]);
+          if((molI==0 && lineI==0) || absDeltaFreq < minfreq){
+            minfreq = absDeltaFreq;
+            cmbMolI = molI;
+            cmbLineI = lineI;
+          }
+        }
+      }
+    }
+  }else{ /* continuum image */
+    cmbMolI = 0;
+    cmbLineI = 0;
+  }
 
   for(ppi=0;ppi<totalNumImagePixels;ppi++){
     for(ichan=0;ichan<img[im].nchan;ichan++){
@@ -812,6 +655,13 @@
 
   /* This is the start of loop 2/3, which loops over the rays. We trace each ray, then load into the image cube those for which the number of rays per pixel exceeds a minimum. The remaining image pixels we handle via an interpolation algorithm in loop 3.
   */
+  defaultErrorHandler = gsl_set_error_handler_off();
+  /*
+The GSL documentation does not recommend leaving the error handler at the default within multi-threaded code.
+
+While this is off however, gsl_* calls will not exit if they encounter a problem. We may need to pay some attention to trapping their errors.
+  */
+
   omp_set_dynamic(0);
   #pragma omp parallel num_threads(par->nThreads)
   {
@@ -836,13 +686,13 @@
 
     #pragma omp for schedule(dynamic)
     for(ri=0;ri<numActiveRays;ri++){
-      if(par->traceRayAlgorithm==0){
-        traceray(rays[ri], par, tmptrans, img, im, gp, gAux, md, nlinetot\
-          , allLineMolIs, allLineLineIs, cutoff, nStepsThruCell, oneOnNSteps);
-      }else if(par->traceRayAlgorithm==1)
-        traceray_smooth(rays[ri], par, tmptrans, img, im, gp, gAux, md, nlinetot\
-          , allLineMolIs, allLineLineIs, dc, numCells, epsilon, gips, numSegments\
-          , oneOnNumSegments, nStepsThruCell, oneOnNSteps);
+      if(par->traceRayAlgorithm==0)
+        traceray(rays[ri], cmbMolI, cmbLineI, im, par, gp, md, img, gAux\
+          , nlinetot, allLineMolIs, allLineLineIs, cutoff, nStepsThruCell, oneOnNSteps);
+      else if(par->traceRayAlgorithm==1)
+        traceray_smooth(rays[ri], cmbMolI, cmbLineI, im, par, gp, md, img, gAux\
+          , nlinetot, allLineMolIs, allLineLineIs, dc, numCells, epsilon, gips\
+          , numSegments, oneOnNumSegments, nStepsThruCell, oneOnNSteps);
 
       if (threadI == 0){ /* i.e., is master thread */
         if(!silent) progressbar((double)(ri)*oneOnNumActiveRaysMinus1, 13);
@@ -854,6 +704,8 @@
         freePop2(par->nSpecies, gips[ii].mol);
     }
   } /* End of parallel block. */
+
+  gsl_set_error_handler(defaultErrorHandler);
 
   /* For pixels with more than a cutoff number of rays, just average those rays into the pixel:
   */
@@ -970,13 +822,4 @@
   barys[0] = ( mat[1][1]*vec[0] - mat[0][1]*vec[1])/det;
   barys[1] = (-mat[1][0]*vec[0] + mat[0][0]*vec[1])/det;
   barys[2] = 1.0 - barys[0] - barys[1];
-=======
-  gsl_set_error_handler(defaultErrorHandler);
-
-  for (i=0;i<par->nThreads;i++){
-    gsl_rng_free(threadRans[i]);
-  }
-  free(threadRans);
-  gsl_rng_free(ran);
->>>>>>> 9eaa2836
 }
