--- conflicted
+++ resolved
@@ -92,14 +92,14 @@
   if(img[im].unit==4) fits_write_key(fptr, TSTRING, "BUNIT", &"        ", "", &status);
 
   if(     img[im].unit==0)
-    scale=(CLIGHT/img[im].freq)*(CLIGHT/img[im].freq)/2./KBOLTZ*m[0].norm; 
+    scale=0.5*(CLIGHT/img[im].freq)*(CLIGHT/img[im].freq)/KBOLTZ; 
   else if(img[im].unit==1)
-    scale=1e26*img[im].imgres*img[im].imgres*m[0].norm;
+    scale=1e26*img[im].imgres*img[im].imgres;
   else if(img[im].unit==2)
-    scale=m[0].norm;
+    scale=1.0;
   else if(img[im].unit==3) {
     ru3 = img[im].distance/1.975e13;
-    scale=4.*PI*ru3*ru3*img[im].freq*img[im].imgres*img[im].imgres*m[0].norm;
+    scale=4.*PI*ru3*ru3*img[im].freq*img[im].imgres*img[im].imgres;
   }
   else if(img[im].unit!=4) {
     if(!silent) bail_out("Image unit number invalid");
@@ -110,23 +110,12 @@
   for(ichan=0;ichan<img[im].nchan;ichan++){
     for(py=0;py<img[im].pxls;py++){
       for(px=0;px<img[im].pxls;px++){
-<<<<<<< HEAD
-        if(img[im].unit==0) row[px]=(float) img[im].pixel[px+py*img[im].pxls].intense[ichan]*(CLIGHT/img[im].freq)*(CLIGHT/img[im].freq)/(2.*KBOLTZ); 
-        else if(img[im].unit==1) row[px]=(float) img[im].pixel[px+py*img[im].pxls].intense[ichan]*1e26*img[im].imgres*img[im].imgres;
-        else if(img[im].unit==2) row[px]=(float) img[im].pixel[px+py*img[im].pxls].intense[ichan];
-        else if(img[im].unit==3) {
-          ru3 = img[im].distance/1.975e13;
-          row[px]=(float) img[im].pixel[px+py*img[im].pxls].intense[ichan]*4.*PI*ru3*ru3*img[im].freq*img[im].imgres*img[im].imgres;
-        }
-        else if(img[im].unit==4) row[px]=(float) img[im].pixel[px+py*img[im].pxls].tau[ichan];
-=======
         ppi = py*img[im].pxls + px;
 
         if(img[im].unit>-1 && img[im].unit<4)
           row[px]=(float) img[im].pixel[ppi].intense[ichan]*scale;
         else if(img[im].unit==4)
           row[px]=(float) img[im].pixel[ppi].tau[ichan];
->>>>>>> e9956e8d
         else {
           if(!silent) bail_out("Image unit number invalid");
           exit(0);
@@ -226,14 +215,14 @@
   if(img[im].unit==5) fits_write_key(fptr, TSTRING, "BUNIT", &"N_RAYS  ", "", &status);
 
   if(     img[im].unit==0)
-    scale=(CLIGHT/img[im].freq)*(CLIGHT/img[im].freq)/2./KBOLTZ*m[0].norm; 
+    scale=(CLIGHT/img[im].freq)*(CLIGHT/img[im].freq)/2./KBOLTZ; 
   else if(img[im].unit==1)
-    scale=1e26*img[im].imgres*img[im].imgres*m[0].norm;
+    scale=1e26*img[im].imgres*img[im].imgres;
   else if(img[im].unit==2)
-    scale=m[0].norm;
+    scale=1.0;
   else if(img[im].unit==3) {
     ru3 = img[im].distance/1.975e13;
-    scale=4.*PI*ru3*ru3*img[im].freq*img[im].imgres*img[im].imgres*m[0].norm;
+    scale=4.*PI*ru3*ru3*img[im].freq*img[im].imgres*img[im].imgres;
   }
   else if(img[im].unit!=4 && img[im].unit!=5) {
     if(!silent) bail_out("Image unit number invalid");
