--- conflicted
+++ resolved
@@ -269,13 +269,8 @@
     exit(0);
   }
 
-<<<<<<< HEAD
   if(img[im].imgunits[unit]<5)
-    minVal = eps;
-=======
-  if(img[im].unit<5)
     minVal = IMG_MIN_ALLOWED;
->>>>>>> 65a36362
   else
     minVal = 0.0;
 
