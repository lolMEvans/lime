--- conflicted
+++ resolved
@@ -3,14 +3,13 @@
  *  This file is part of LIME, the versatile line modeling engine
  *
  *  Copyright (C) 2006-2014 Christian Brinch
- *  Copyright (C) 2015 The LIME development team
+ *  Copyright (C) 2016 The LIME development team
  *
  */
 
 #include "lime.h"
 
-<<<<<<< HEAD
-void calcInterpCoeffs(inputPars *par, struct grid *gp){
+void calcInterpCoeffs(configInfo *par, struct grid *gp){
   /*
 The velocity v(d) (or rather the scalar component of vector velocity in the direction of the edge) at a distance d along the line (or 'edge' in triangulation jargon) between a given grid point and its neighbour is approximated in LIME by the polynomial expression
 
@@ -44,17 +43,6 @@
   for(ri=0;ri<nCoeffs;ri++)
     dFrac[ri] = (double)ri/(double)(nCoeffs-1); /* Should range between 0 and 1 inclusive. */
 
-=======
-void
-getVelosplines(configInfo *par, struct grid *g){
-  int i,k,j,l,s;
-  double v[5], vel[3], x[3], d;
-  gsl_matrix *matrix = gsl_matrix_alloc(5,5);
-  gsl_vector *a = gsl_vector_alloc(5);
-  gsl_vector *y = gsl_vector_alloc(5);
-  gsl_permutation *p = gsl_permutation_alloc(5);
-  
->>>>>>> 9eaa2836
   for(i=0;i<par->pIntensity;i++){
     gp[i].a0=malloc(gp[i].numNeigh*sizeof(double));
     gp[i].a1=malloc(gp[i].numNeigh*sizeof(double));
@@ -121,18 +109,11 @@
   gsl_matrix_free (matrix);
 }
 
-<<<<<<< HEAD
-void calcInterpCoeffs_lin(inputPars *par, struct grid *g){
+void calcInterpCoeffs_lin(configInfo *par, struct grid *g){
   /*
 This is the same as calcInterpCoeffs() except only 2 coefficients are calculated, allowing a linear interpolation of the velocity component along the line between 2 grid points. This can be used if the velocities have been calculated elsewhere at the grid points themselves but the velocity function is not available for further sampling.
   */
   int i,k;
-=======
-
-void
-getVelosplines_lin(configInfo *par, struct grid *g){
-  int i,k,j;
->>>>>>> 9eaa2836
   double v[2];
 
   for(i=0;i<par->pIntensity;i++){
