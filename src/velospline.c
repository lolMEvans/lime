--- conflicted
+++ resolved
@@ -25,7 +25,7 @@
 
 The coefficients a_j are calculated in the present function for each grid point (which uses twice the memory needed). This is done by sampling velocity at N points along the edge with at distances evenly spread between 0 and ds, then solving the system of equations to obtain the interpolation coefficients.
 
-A Chebyshev interpolation would probably be preferred, but we wil leave that for future generations.
+A Chebyshev interpolation would probably be preferred, but we will leave that for future generations.
 
 Note that, given coefficients calculated for edge AB, the present definition allows easy conversion from the values calculated for grid point A to those for grid point B: coefficient j for B is just (-1)^j times the respective coefficient for A.
 
@@ -89,7 +89,9 @@
   }
 
   for(i=par->pIntensity;i<par->ncell;i++){
-<<<<<<< HEAD
+    /* Set velocity values also for sink points (otherwise Delaunay ray-tracing has problems) */
+    velocity(gp[i].x[0],gp[i].x[1],gp[i].x[2],gp[i].vel);
+
     gp[i].a0=malloc(gp[i].numNeigh*sizeof(double));
     gp[i].a1=malloc(gp[i].numNeigh*sizeof(double));
     gp[i].a2=malloc(gp[i].numNeigh*sizeof(double));
@@ -101,22 +103,6 @@
       gp[i].a2[k]=0.;
       gp[i].a3[k]=0.;
       gp[i].a4[k]=0.;
-=======
-    /* Set velocity values also for sink points (otherwise Delaunay ray-tracing has problems) */
-    velocity(g[i].x[0],g[i].x[1],g[i].x[2],g[i].vel);
-
-    g[i].a0=malloc(g[i].numNeigh*sizeof(double));
-    g[i].a1=malloc(g[i].numNeigh*sizeof(double));
-    g[i].a2=malloc(g[i].numNeigh*sizeof(double));
-    g[i].a3=malloc(g[i].numNeigh*sizeof(double));
-    g[i].a4=malloc(g[i].numNeigh*sizeof(double));
-    for(j=0;j<g[i].numNeigh;j++){
-      g[i].a0[j]=0.;
-      g[i].a1[j]=0.;
-      g[i].a2[j]=0.;
-      g[i].a3[j]=0.;
-      g[i].a4[j]=0.;
->>>>>>> e9956e8d
     }
   }
 
