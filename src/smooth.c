--- conflicted
+++ resolved
@@ -23,12 +23,9 @@
   unsigned long numCells;
 
   for(sg=0;sg<N_SMOOTH_ITERS;sg++){
-<<<<<<< HEAD
     delaunay(DIM, gp, (unsigned long)par->ncell, 0, &dc, &numCells);
     distCalc(par, gp);
 
-=======
->>>>>>> 5230c0b0
     for(i=0;i<par->pIntensity;i++){
       mindist=1e30;
       cn=-1;
@@ -75,11 +72,6 @@
       }	
     }
 		
-<<<<<<< HEAD
-=======
-    delaunay(DIM, gp, (unsigned long)par->ncell, 0, &dc, &numCells);
-    distCalc(par, gp);	    
->>>>>>> 5230c0b0
     if(!silent) progressbar((double)(sg+1)/(double)N_SMOOTH_ITERS, 5);	
     free(dc);
   }	
