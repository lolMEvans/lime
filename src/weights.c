--- conflicted
+++ resolved
@@ -10,14 +10,8 @@
 #include "lime.h"
 
 int
-<<<<<<< HEAD
-pointEvaluation(configInfo *par,double ran, double x, double y, double z){
-  double weight1, weight2, val[99],normalizer=0.0,totalDensity=0.0;
-  int i;
-=======
-pointEvaluation(inputPars *par, double ran, double x, double y, double z){
+pointEvaluation(configInfo *par, double ran, double x, double y, double z){
   double fracDensity;
->>>>>>> 9e89c89a
 
   gridDensity(*par, x, y, z, &fracDensity);
 
