/*
 *  tcpsocket.c
 *  LIME, The versatile 3D line modeling environment
 *
 *  Created by Christian Brinch on 01/02/13.
 *  Copyright 2006-2014, Christian Brinch,
 *  <brinch@nbi.dk>
 *  Niels Bohr institutet
 *  University of Copenhagen
 *	All rights reserved.
 *
 */

#include "lime.h"
#include <sys/socket.h>
#include <arpa/inet.h>
#include <netdb.h>

#define USERAGENT "HTMLGET 1.0"
int close(int);

void
openSocket(inputPars *par, int id){
  struct sockaddr_in *remote;
  int tmpres;
  int sock;
  char *get;
  char *s,*t;
  char buf[2];
  char *host = "home.strw.leidenuniv.nl";
  char *ip="132.229.214.164";
  char *page = "~moldata/datafiles/";
  char *tpl= "GET /%s HTTP/1.0\r\nHost: %s\r\nUser-Agent: %s\r\n\r\n";
  FILE *fp;

  // Check if moldatfile contains .dat
  if(strstr(par->moldatfile[id], ".dat") == NULL){
    strcat( par->moldatfile[id],  ".dat" );
  }

  size_t length1 = strlen(page);
  size_t length2 = strlen(par->moldatfile[id]);
  t = (char*)malloc(sizeof(char) * (length1 + length2 + 1));
  strcpy(t,page);
  strcat(t, par->moldatfile[id]);
  page=t;


  // Create socket (similar to open file)
  if((sock = socket(AF_INET, SOCK_STREAM, IPPROTO_TCP)) < 0){
    if(!silent) bail_out("Can't create TCP socket");
    exit(1);
  }

  remote = (struct sockaddr_in *)malloc(sizeof(struct sockaddr_in *));
  remote->sin_family = AF_INET;
  tmpres = inet_pton(AF_INET, ip, (void *)(&(remote->sin_addr.s_addr)));
  if( tmpres < 0)
    {
      if(!silent) bail_out("Can't set remote->sin_addr.s_addr");
      exit(1);
    }else if(tmpres == 0)
      {
        if(!silent) bail_out("Not a valid IP address");
        exit(1);
      }
    remote->sin_port = htons(80);

    if(connect(sock, (struct sockaddr *)remote, sizeof(struct sockaddr)) < 0){
      if(!silent) bail_out("Could not connect");
      exit(1);
    }

    // -5 is to consider the %s %s %s in tpl and the ending \0
    get = (char *)malloc(strlen(host)+strlen(page)+strlen(USERAGENT)+strlen(tpl)-5);
    sprintf(get, tpl, page, host, USERAGENT);

    //fprintf(stderr, "Query is:\n<<START>>\n%s<<END>>\n", get);

    //Send the query to the server
    int sent = 0;
    while(sent < strlen(get))
      {
        tmpres = send(sock, get+sent, strlen(get)-sent, 0);
        if(tmpres == -1){
          perror("Can't send query");
          exit(1);
        }
        sent += tmpres;
      }

    memset(buf, 0, sizeof(buf));
    if((fp=fopen(par->moldatfile[id], "w"))==NULL) {
      if(!silent) bail_out("Failed to write moldata!");
      exit(1);
    }

    int flag=0;
    while((tmpres = recv(sock, buf, 1, 0)) > 0){
      if(strstr(buf,"!")) flag=1;
      if(flag) fprintf(fp,"%s",buf);
    }

    free(get);
<<<<<<< HEAD
=======
    free(t);
>>>>>>> f6af0a6c
    free(remote);
    close(sock);
    fclose(fp);
}<|MERGE_RESOLUTION|>--- conflicted
+++ resolved
@@ -102,10 +102,7 @@
     }
 
     free(get);
-<<<<<<< HEAD
-=======
     free(t);
->>>>>>> f6af0a6c
     free(remote);
     close(sock);
     fclose(fp);
