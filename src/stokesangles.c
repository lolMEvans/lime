/*
 *  stokesangles.c
 *  This file is part of LIME, the versatile line modeling engine
 *
 *  Copyright (C) 2006-2014 Christian Brinch
 *  Copyright (C) 2015 The LIME development team
 *
 */

#include "lime.h"

<<<<<<< HEAD
void
stokesangles(const double B[3], const double incl, double *trigFuncs){

	double Bp[3];
	double sPsi, cPsi;
	double cGam,cosIncl,sinIncl;
	
        cosIncl=cos(incl);
        sinIncl=sin(incl);
	Bp[0] =  B[0];
	Bp[1] =  B[1]*cosIncl - B[2]*sinIncl;
	Bp[2] =  B[1]*sinIncl + B[2]*cosIncl;
	
	if (!(Bp[0]*Bp[0]+Bp[1]*Bp[1])==0) {
		cPsi = Bp[1]/sqrt(Bp[0]*Bp[0]+Bp[1]*Bp[1]);
	}
	else {
		cPsi = 0.;
	}
	
	sPsi = sqrt(1-cPsi*cPsi);
	if (B[0]>0) {
		sPsi=-sPsi;
	}
	
	if (!(Bp[0]*Bp[0]+Bp[1]*Bp[1]+Bp[2]*Bp[2])==0) {
		cGam = sqrt((Bp[0]*Bp[0]+Bp[1]*Bp[1])/(Bp[0]*Bp[0]+Bp[1]*Bp[1]+Bp[2]*Bp[2]));
	}
	else {
		cGam = 0.;
	}
	trigFuncs[0] = cPsi;	//cosinus of Psi
	trigFuncs[1] = sPsi;	//sinus of Psi
	trigFuncs[2] = cGam;	//cosinus of Gamma
	
}
=======
void stokesangles(double x, double y, double z, double (*rotMat)[3], double *trigFuncs){
  /*
This function rotates the B-field vector from the model frame to the observer frame, then calculates and returns some useful values which will in function sourceFunc_pol() make it easy to obtain the Stokes parameters of polarized submillimetre dust emission. (For an explanation of the reasons for choosing the particular quantities we do, see the comment in that function.)

Whenever one deals with polarized light, it is important to specify the coordinate systems carefully. In LIME the observer frame is defined such that, when the observer looks at the sky, the frame axes appear as follows:

	       ^ Y
	       |
	       |
	       |
	<------+
	X

The Z axis points into the page, away from the observer. Comparing this to normal astronomical coordinates one can see that X is in the direction of +ve right ascension and Y in the direction of +ve declination.

The IAU-recommended coordinate frame for expressing polarized light however is

	       ^ X
	       |
	       |
	       |
	<------O
	Y

with Z now emerging from the page (i.e pointing in the direction of propagation, towards the observer).

A vector defined in the LIME model basis can be converted to the observer basis by post-multiplying it with the image rotation matrix rotMat. (Another way of putting this is that the rows of rotMat are the unit vectors of the model coordinate frame expressed in the observer basis.) For the B field, this is expressed symbolically as

	Bp^T = B^T * rotMat

where ^T denotes transpose.
  */
  const int nDim=3;
  double B[nDim],Bp[nDim];
  int i, j;
  double BxySquared, BSquared;

  magfield(x,y,z,B);

  /* Rotate B to the observer frame.
  */
  for(i=0;i<nDim;i++){
    Bp[i] = 0.0;
    for(j=0;j<nDim;j++)
      Bp[i] += B[j]*rotMat[j][i];
  }

  /* Square of length of B projected into the observer XY plane:
  */
  BxySquared = Bp[0]*Bp[0] + Bp[1]*Bp[1];
  if(BxySquared==0.0){
    trigFuncs[0] = 0.0;
    trigFuncs[1] = 0.0;
    trigFuncs[2] = 0.0;
    return;
  }

  BSquared = BxySquared + Bp[2]*Bp[2];
  trigFuncs[0] = BxySquared / BSquared; /* cos^2 of the angle which Bp makes to the XY plane */

  /* cos(2*phi) = cos^2(phi) - sin^2(phi) */
  trigFuncs[1] = (Bp[0]*Bp[0] - Bp[1]*Bp[1])/BxySquared;

  /* sin(2*phi) = 2*cos(phi)*sin(phi) */
  trigFuncs[2] = 2.0*Bp[0]*Bp[1]/BxySquared;
}
>>>>>>> 9eaa2836
<|MERGE_RESOLUTION|>--- conflicted
+++ resolved
@@ -3,51 +3,13 @@
  *  This file is part of LIME, the versatile line modeling engine
  *
  *  Copyright (C) 2006-2014 Christian Brinch
- *  Copyright (C) 2015 The LIME development team
+ *  Copyright (C) 2016 The LIME development team
  *
  */
 
 #include "lime.h"
 
-<<<<<<< HEAD
-void
-stokesangles(const double B[3], const double incl, double *trigFuncs){
-
-	double Bp[3];
-	double sPsi, cPsi;
-	double cGam,cosIncl,sinIncl;
-	
-        cosIncl=cos(incl);
-        sinIncl=sin(incl);
-	Bp[0] =  B[0];
-	Bp[1] =  B[1]*cosIncl - B[2]*sinIncl;
-	Bp[2] =  B[1]*sinIncl + B[2]*cosIncl;
-	
-	if (!(Bp[0]*Bp[0]+Bp[1]*Bp[1])==0) {
-		cPsi = Bp[1]/sqrt(Bp[0]*Bp[0]+Bp[1]*Bp[1]);
-	}
-	else {
-		cPsi = 0.;
-	}
-	
-	sPsi = sqrt(1-cPsi*cPsi);
-	if (B[0]>0) {
-		sPsi=-sPsi;
-	}
-	
-	if (!(Bp[0]*Bp[0]+Bp[1]*Bp[1]+Bp[2]*Bp[2])==0) {
-		cGam = sqrt((Bp[0]*Bp[0]+Bp[1]*Bp[1])/(Bp[0]*Bp[0]+Bp[1]*Bp[1]+Bp[2]*Bp[2]));
-	}
-	else {
-		cGam = 0.;
-	}
-	trigFuncs[0] = cPsi;	//cosinus of Psi
-	trigFuncs[1] = sPsi;	//sinus of Psi
-	trigFuncs[2] = cGam;	//cosinus of Gamma
-	
-}
-=======
-void stokesangles(double x, double y, double z, double (*rotMat)[3], double *trigFuncs){
+void stokesangles(double B[3], double (*rotMat)[3], double *trigFuncs){
   /*
 This function rotates the B-field vector from the model frame to the observer frame, then calculates and returns some useful values which will in function sourceFunc_pol() make it easy to obtain the Stokes parameters of polarized submillimetre dust emission. (For an explanation of the reasons for choosing the particular quantities we do, see the comment in that function.)
 
@@ -80,12 +42,10 @@
 where ^T denotes transpose.
   */
   const int nDim=3;
-  double B[nDim],Bp[nDim];
+  double Bp[nDim];
   int i, j;
   double BxySquared, BSquared;
-
-  magfield(x,y,z,B);
-
+	
   /* Rotate B to the observer frame.
   */
   for(i=0;i<nDim;i++){
@@ -113,4 +73,3 @@
   /* sin(2*phi) = 2*cos(phi)*sin(phi) */
   trigFuncs[2] = 2.0*Bp[0]*Bp[1]/BxySquared;
 }
->>>>>>> 9eaa2836
