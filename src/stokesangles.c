/*
<<<<<<< HEAD
 *  fit.c
 *  LIME, The versatile 3D line modeling environment
=======
 *  stokesangles.c
 *  LIME, The versatile 3D line modeling environment 
>>>>>>> b410a602
 *
 *  Created by Marco Padovani on 06/04/10.
 *  Copyright 2006-2012, Marco Padovani
 *
 *  Institut de Ciències de l'Espai (IEEC-CSIC) -
 *  UAB - Catalunya, Spain.
 *  All rights reserved.
 *
 */

#include "lime.h"

void
stokesangles(double x, double y, double z, double incl, double *angle){

<<<<<<< HEAD
  double B[3],Bp[3];
  double sPsi, cPsi;
  double cGam;

  magfield(x,y,z,B);


  Bp[0] =  B[0];
  Bp[1] =  B[1]*cos(incl) - B[2]*sin(incl);
  Bp[2] =  B[1]*sin(incl) + B[2]*cos(incl);

  if (!(Bp[0]*Bp[0]+Bp[1]*Bp[1])==0) {
    cPsi = Bp[1]/sqrt(Bp[0]*Bp[0]+Bp[1]*Bp[1]);
  }
  else {
    cPsi = 0.;
  }

  sPsi = sqrt(1-cPsi*cPsi);
  if (B[0]>0) {
    sPsi=-sPsi;
  }

  if (!(Bp[0]*Bp[0]+Bp[1]*Bp[1]+Bp[2]*Bp[2])==0) {
    cGam = sqrt(Bp[0]*Bp[0]+Bp[1]*Bp[1])/sqrt(Bp[0]*Bp[0]+Bp[1]*Bp[1]+Bp[2]*Bp[2]);
  }
  else {
    cGam = 0.;
  }
  angle[0] = cPsi;	//cosinus of Psi
  angle[1] = sPsi;	//sinus of Psi
  angle[2] = cGam;	//cosinus of Gamma

=======
	double B[3],Bp[3];
	double sPsi, cPsi;
	double cGam,cosIncl,sinIncl;
	
	magfield(x,y,z,B);

        cosIncl=cos(incl);
        sinIncl=sin(incl);
	Bp[0] =  B[0];
	Bp[1] =  B[1]*cosIncl - B[2]*sinIncl;
	Bp[2] =  B[1]*sinIncl + B[2]*cosIncl;
	
	if (!(Bp[0]*Bp[0]+Bp[1]*Bp[1])==0) {
		cPsi = Bp[1]/sqrt(Bp[0]*Bp[0]+Bp[1]*Bp[1]);
	}
	else {
		cPsi = 0.;
	}
	
	sPsi = sqrt(1-cPsi*cPsi);
	if (B[0]>0) {
		sPsi=-sPsi;
	}
	
	if (!(Bp[0]*Bp[0]+Bp[1]*Bp[1]+Bp[2]*Bp[2])==0) {
		// cGam = sqrt(Bp[0]*Bp[0]+Bp[1]*Bp[1])/sqrt(Bp[0]*Bp[0]+Bp[1]*Bp[1]+Bp[2]*Bp[2]);
		cGam = sqrt((Bp[0]*Bp[0]+Bp[1]*Bp[1])/(Bp[0]*Bp[0]+Bp[1]*Bp[1]+Bp[2]*Bp[2]));
	}
	else {
		cGam = 0.;
	}
	angle[0] = cPsi;	//cosinus of Psi
	angle[1] = sPsi;	//sinus of Psi
	angle[2] = cGam;	//cosinus of Gamma
	
>>>>>>> b410a602
}<|MERGE_RESOLUTION|>--- conflicted
+++ resolved
@@ -1,17 +1,12 @@
 /*
-<<<<<<< HEAD
- *  fit.c
- *  LIME, The versatile 3D line modeling environment
-=======
  *  stokesangles.c
  *  LIME, The versatile 3D line modeling environment 
->>>>>>> b410a602
  *
  *  Created by Marco Padovani on 06/04/10.
- *  Copyright 2006-2012, Marco Padovani
+ *  Copyright 2006-2012, Marco Padovani 
  *
- *  Institut de Ciències de l'Espai (IEEC-CSIC) -
- *  UAB - Catalunya, Spain.
+ *  Institut de Ciències de l'Espai (IEEC-CSIC) - 
+ *  UAB - Catalunya, Spain. 
  *  All rights reserved.
  *
  */
@@ -21,41 +16,6 @@
 void
 stokesangles(double x, double y, double z, double incl, double *angle){
 
-<<<<<<< HEAD
-  double B[3],Bp[3];
-  double sPsi, cPsi;
-  double cGam;
-
-  magfield(x,y,z,B);
-
-
-  Bp[0] =  B[0];
-  Bp[1] =  B[1]*cos(incl) - B[2]*sin(incl);
-  Bp[2] =  B[1]*sin(incl) + B[2]*cos(incl);
-
-  if (!(Bp[0]*Bp[0]+Bp[1]*Bp[1])==0) {
-    cPsi = Bp[1]/sqrt(Bp[0]*Bp[0]+Bp[1]*Bp[1]);
-  }
-  else {
-    cPsi = 0.;
-  }
-
-  sPsi = sqrt(1-cPsi*cPsi);
-  if (B[0]>0) {
-    sPsi=-sPsi;
-  }
-
-  if (!(Bp[0]*Bp[0]+Bp[1]*Bp[1]+Bp[2]*Bp[2])==0) {
-    cGam = sqrt(Bp[0]*Bp[0]+Bp[1]*Bp[1])/sqrt(Bp[0]*Bp[0]+Bp[1]*Bp[1]+Bp[2]*Bp[2]);
-  }
-  else {
-    cGam = 0.;
-  }
-  angle[0] = cPsi;	//cosinus of Psi
-  angle[1] = sPsi;	//sinus of Psi
-  angle[2] = cGam;	//cosinus of Gamma
-
-=======
 	double B[3],Bp[3];
 	double sPsi, cPsi;
 	double cGam,cosIncl,sinIncl;
@@ -91,5 +51,4 @@
 	angle[1] = sPsi;	//sinus of Psi
 	angle[2] = cGam;	//cosinus of Gamma
 	
->>>>>>> b410a602
 }