--- conflicted
+++ resolved
@@ -38,23 +38,22 @@
   }
 }
 
-<<<<<<< HEAD
-void gridLineInit(inputPars *par, molData *md, struct grid *g){
+void gridLineInit(inputPars *par, molData *md, struct grid *gp){
   int i,id, ilev;
 
   for(i=0;i<par->nSpecies;i++){
     /* Calculate Doppler and thermal line broadening */
     for(id=0;id<par->ncell;id++) {
-      g[id].mol[i].dopb = sqrt(g[id].dopb*g[id].dopb+2.*KBOLTZ/md[i].amass*g[id].t[0]);
-      g[id].mol[i].binv = 1./g[id].mol[i].dopb;
+      gp[id].mol[i].dopb = sqrt(gp[id].dopb*gp[id].dopb+2.*KBOLTZ/md[i].amass*gp[id].t[0]);
+      gp[id].mol[i].binv = 1./gp[id].mol[i].dopb;
     }
 
     /* Allocate space for populations etc */
     for(id=0;id<par->ncell; id++){
-      g[id].mol[i].pops = malloc(sizeof(double)*md[i].nlev);
-      g[id].mol[i].dust = malloc(sizeof(double)*md[i].nline);
-      g[id].mol[i].knu  = malloc(sizeof(double)*md[i].nline);
-      for(ilev=0;ilev<md[i].nlev;ilev++) g[id].mol[i].pops[ilev]=0.0;
+      gp[id].mol[i].pops = malloc(sizeof(double)*md[i].nlev);
+      gp[id].mol[i].dust = malloc(sizeof(double)*md[i].nline);
+      gp[id].mol[i].knu  = malloc(sizeof(double)*md[i].nline);
+      for(ilev=0;ilev<md[i].nlev;ilev++) gp[id].mol[i].pops[ilev]=0.0;
     }
   }
 }
@@ -136,31 +135,6 @@
           gp[id].mol[si].dust[iline]=planckfunc(iline,gp[id].t[0],md,si);
         } else {
           gp[id].mol[si].dust[iline]=planckfunc(iline,gp[id].t[1],md,si);
-=======
-void
-freePopulation(const inputPars *par, const molData* m, struct populations* pop ) {
-  if( pop !=NULL )
-    {
-      int j,k;
-      for( j=0; j<par->nSpecies; j++ )
-        {
-          if( pop[j].pops != NULL )
-            {
-              free( pop[j].pops );
-            }
-          if( pop[j].knu != NULL )
-            {
-              free( pop[j].knu );
-            }
-          if( pop[j].dust != NULL )
-            {
-              free( pop[j].dust );
-            }
-          if( pop[j].partner != NULL )
-            {
-              free( pop[j].partner );
-            }
->>>>>>> e14af908
         }
       }
     }
@@ -179,10 +153,6 @@
   for(i=0;i<par->nSpecies;i++){
     for(id=0;id<par->ncell;id++){
       g[id].mol[i].partner = malloc(sizeof(struct rates)*md[i].npart);
-      for(ipart=0;ipart<md[i].npart;ipart++){
-        g[id].mol[i].partner[ipart].up   = malloc(sizeof(double)*md[i].part[ipart].ntrans);
-        g[id].mol[i].partner[ipart].down = malloc(sizeof(double)*md[i].part[ipart].ntrans);
-      }
     }
 
     for(ipart=0;ipart<md[i].npart;ipart++){
@@ -196,20 +166,16 @@
               }
             }
             fac=(g[id].t[0]-part.temp[tnint])/(part.temp[tnint+1]-part.temp[tnint]);
-            downrate =      part.colld[itrans*part.ntemp+tnint]\
-                     + fac*(part.colld[itrans*part.ntemp+tnint+1]\
-                           -part.colld[itrans*part.ntemp+tnint]);
-          } else {
-            if(g[id].t[0]<=part.temp[0])
-              downrate = part.colld[itrans*part.ntemp];
-            if(g[id].t[0]>=part.temp[part.ntemp-1])
-              downrate = part.colld[itrans*part.ntemp+part.ntemp-1];
-          }
-          uprate = md[i].gstat[part.lcu[itrans]]/md[i].gstat[part.lcl[itrans]]\
-                   * downrate*exp(-HCKB*(md[i].eterm[part.lcu[itrans]]\
-                                        -md[i].eterm[part.lcl[itrans]])/g[id].t[0]);
-          g[id].mol[i].partner[ipart].up[  itrans] = uprate;
-          g[id].mol[i].partner[ipart].down[itrans] = downrate;
+            g[id].mol[i].partner[ipart].t_binlow = tnint;
+            g[id].mol[i].partner[ipart].interp_coeff = fac;
+
+	  } else if(g[id].t[0]<=part.temp[0]) {
+	    g[id].mol[i].partner[ipart].t_binlow = 0;
+	    g[id].mol[i].partner[ipart].interp_coeff = 0.0;
+	  } else {
+	    g[id].mol[i].partner[ipart].t_binlow = part.ntemp-2;
+	    g[id].mol[i].partner[ipart].interp_coeff = 1.0;
+	  }
         } /* End loop over transitions. */
       } /* End loop over grid points. */
     } /* End loop over collision partners. */
