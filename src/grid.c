/*
 *  grid.c
 *  This file is part of LIME, the versatile line modeling engine
 *
 *  Copyright (C) 2006-2014 Christian Brinch
 *  Copyright (C) 2015 The LIME development team
 *
TODO:
  - There is no need to malloc nmol if all the images are non-line.
 */

#include "lime.h"


void
gridAlloc(configInfo *par, struct grid **g){
  int i;

  *g=malloc(sizeof(struct grid)*(par->pIntensity+par->sinkPoints));
  memset(*g, 0., sizeof(struct grid) * (par->pIntensity+par->sinkPoints));

  for(i=0;i<(par->pIntensity+par->sinkPoints); i++){
    (*g)[i].a0 = NULL;
    (*g)[i].a1 = NULL;
    (*g)[i].a2 = NULL;
    (*g)[i].a3 = NULL;
    (*g)[i].a4 = NULL;
    (*g)[i].mol = NULL;
    (*g)[i].dir = NULL;
    (*g)[i].neigh = NULL;
    (*g)[i].w = NULL;
    (*g)[i].ds = NULL;
    (*g)[i].dens=malloc(sizeof(double)*par->numDensities);
    (*g)[i].abun=malloc(sizeof(double)*par->nSpecies);
    (*g)[i].nmol=malloc(sizeof(double)*par->nSpecies);
    (*g)[i].t[0]=-1;
    (*g)[i].t[1]=-1;
  }
}

<<<<<<< HEAD
void gridLineInit(inputPars *par, molData *md, struct grid *gp){
  int i,id, ilev;

  for(i=0;i<par->nSpecies;i++){
    /* Calculate Doppler and thermal line broadening */
    for(id=0;id<par->ncell;id++) {
      gp[id].mol[i].dopb = sqrt(gp[id].dopb*gp[id].dopb+2.*KBOLTZ/md[i].amass*gp[id].t[0]);
      gp[id].mol[i].binv = 1./gp[id].mol[i].dopb;
    }

    /* Allocate space for populations etc */
    for(id=0;id<par->ncell; id++){
      gp[id].mol[i].pops = malloc(sizeof(double)*md[i].nlev);
      gp[id].mol[i].dust = malloc(sizeof(double)*md[i].nline);
      gp[id].mol[i].knu  = malloc(sizeof(double)*md[i].nline);
      for(ilev=0;ilev<md[i].nlev;ilev++) gp[id].mol[i].pops[ilev]=0.0;
=======
void
freePopulation(const configInfo *par, const molData* m, struct populations* pop ) {
  if( pop !=NULL )
    {
      int j,k;
      for( j=0; j<par->nSpecies; j++ )
        {
          if( pop[j].pops != NULL )
            {
              free( pop[j].pops );
            }
          if( pop[j].knu != NULL )
            {
              free( pop[j].knu );
            }
          if( pop[j].dust != NULL )
            {
              free( pop[j].dust );
            }
          if( pop[j].partner != NULL )
            {
              free( pop[j].partner );
            }
        }
      free(pop);
>>>>>>> 73d586c8
    }
  }
}
<<<<<<< HEAD

void calcGridMolDensities(inputPars *par, struct grid *g){
  int id,ispec,i;

  for(id=0;id<par->ncell; id++){
    for(ispec=0;ispec<par->nSpecies;ispec++){
      g[id].nmol[ispec] = 0.0;
      for(i=0;i<par->numDensities;i++)
        g[id].nmol[ispec] += g[id].abun[ispec]*g[id].dens[i]*par->nMolWeights[i];
    }
  }
}

void calcGridDustOpacity(inputPars *par, molData *md, struct grid *gp){
  FILE *fp;
  char string[80];
  int i=0,k,j,iline,id,si,di;
  double loglam, *lamtab, *kaptab, *kappatab, gtd, densityForDust;
  gsl_spline *spline;

  for(si=0;si<par->nSpecies;si++){
    kappatab = malloc(sizeof(*kappatab)*md[si].nline);

    if(par->dust == NULL){
      for(i=0;i<md[si].nline;i++) kappatab[i]=0.;
    } else {
      gsl_interp_accel *acc=gsl_interp_accel_alloc();
      if((fp=fopen(par->dust, "r"))==NULL){
        if(!silent) bail_out("Error opening dust opacity data file!");
        exit(1);
      }
      while(fgetc(fp) != EOF){
        fgets(string,80,fp);
        i++;
      }
      rewind(fp);
      if(i>0){
        lamtab=malloc(sizeof(*lamtab)*i);
        kaptab=malloc(sizeof(*kaptab)*i);
      } else {
        if(!silent) bail_out("No opacities read");
        exit(1);
      }
      for(k=0;k<i;k++){
        fscanf(fp,"%lf %lf\n", &lamtab[k], &kaptab[k]);
        lamtab[k]=log10(lamtab[k]/1e6);
        kaptab[k]=log10(kaptab[k]);
      }
      fclose(fp);
      spline=gsl_spline_alloc(gsl_interp_cspline,i);
      gsl_spline_init(spline,lamtab,kaptab,i);
      for(j=0;j<md[si].nline;j++) {
        loglam=log10(CLIGHT/md[si].freq[j]);
        if(loglam < lamtab[0]){
          kappatab[j]=0.1*pow(10.,kaptab[0] + (loglam-lamtab[0]) * (kaptab[1]-kaptab[0])/(lamtab[1]-lamtab[0]));
        } else if(loglam > lamtab[i-1]){
          kappatab[j]=0.1*pow(10.,kaptab[i-2] + (loglam-lamtab[i-2]) * (kaptab[i-1]-kaptab[i-2])/(lamtab[i-1]-lamtab[i-2]));
        } else kappatab[j]=0.1*pow(10.,gsl_spline_eval(spline,loglam,acc));
=======
void
freeGrid(const configInfo *par, const molData* m ,struct grid* g){
  int i;
  if( g != NULL )
    {
      for(i=0;i<(par->pIntensity+par->sinkPoints); i++){
        if(g[i].a0 != NULL)
          {
            free(g[i].a0);
          }
        if(g[i].a1 != NULL)
          {
            free(g[i].a1);
          }
        if(g[i].a2 != NULL)
          {
            free(g[i].a2);
          }
        if(g[i].a3 != NULL)
          {
            free(g[i].a3);
          }
        if(g[i].a4 != NULL)
          {
            free(g[i].a4);
          }
        if(g[i].dir != NULL)
          {
            free(g[i].dir);
          }
        if(g[i].neigh != NULL)
          {
            free(g[i].neigh);
          }
        if(g[i].w != NULL)
          {
            free(g[i].w);
          }
        if(g[i].dens != NULL)
          {
            free(g[i].dens);
          }
        if(g[i].nmol != NULL)
          {
            free(g[i].nmol);
          }
        if(g[i].abun != NULL)
          {
            free(g[i].abun);
          }
        if(g[i].ds != NULL)
          {
            free(g[i].ds);
          }
        if(g[i].mol != NULL)
          {
            freePopulation( par, m, g[i].mol );
          }
>>>>>>> 73d586c8
      }
      gsl_spline_free(spline);
      gsl_interp_accel_free(acc);
      free(kaptab);
      free(lamtab);
    }

    for(id=0;id<par->ncell;id++){
      densityForDust = 0.0;
      for(di=0;di<par->numDensities;di++)
        densityForDust += gp[id].dens[di]*par->dustWeights[di];

      for(iline=0;iline<md[si].nline;iline++){
        gasIIdust(gp[id].x[0],gp[id].x[1],gp[id].x[2],&gtd);
        gp[id].mol[si].knu[iline]=kappatab[iline]*2.4*AMU*densityForDust/gtd;
        //Check if input model supplies a dust temperature. Otherwise use the kinetic temperature
        if(gp[id].t[1]==-1) {
          gp[id].mol[si].dust[iline]=planckfunc(iline,gp[id].t[0],md,si);
        } else {
          gp[id].mol[si].dust[iline]=planckfunc(iline,gp[id].t[1],md,si);
        }
      }
    }

    free(kappatab);
  }

  return;
}

void calcGridCollRates(inputPars *par, molData *md, struct grid *g){
  int i,id,ipart,itrans,itemp,tnint=-1;
  struct cpData part;
  double fac, uprate, downrate=0.0;

  for(i=0;i<par->nSpecies;i++){
    for(id=0;id<par->ncell;id++){
      g[id].mol[i].partner = malloc(sizeof(struct rates)*md[i].npart);
    }

    for(ipart=0;ipart<md[i].npart;ipart++){
      part = md[i].part[ipart];
      for(id=0;id<par->ncell;id++){
        for(itrans=0;itrans<part.ntrans;itrans++){
          if((g[id].t[0]>part.temp[0])&&(g[id].t[0]<part.temp[part.ntemp-1])){
            for(itemp=0;itemp<part.ntemp-1;itemp++){
              if((g[id].t[0]>part.temp[itemp])&&(g[id].t[0]<=part.temp[itemp+1])){
                tnint=itemp;
              }
            }
            fac=(g[id].t[0]-part.temp[tnint])/(part.temp[tnint+1]-part.temp[tnint]);
            g[id].mol[i].partner[ipart].t_binlow = tnint;
            g[id].mol[i].partner[ipart].interp_coeff = fac;

	  } else if(g[id].t[0]<=part.temp[0]) {
	    g[id].mol[i].partner[ipart].t_binlow = 0;
	    g[id].mol[i].partner[ipart].interp_coeff = 0.0;
	  } else {
	    g[id].mol[i].partner[ipart].t_binlow = part.ntemp-2;
	    g[id].mol[i].partner[ipart].interp_coeff = 1.0;
	  }
        } /* End loop over transitions. */
      } /* End loop over grid points. */
    } /* End loop over collision partners. */
  } /* End loop over radiating molecules. */
}

void
qhull(configInfo *par, struct grid *g){
  int i,j,k,id;
  char flags[255];
  boolT ismalloc = False;
  facetT *facet;
  vertexT *vertex,**vertexp;
  coordT *pt_array;
  int simplex[DIM+1];
  int curlong, totlong;

  pt_array=malloc(DIM*sizeof(coordT)*par->ncell);

  for(i=0;i<par->ncell;i++) {
    for(j=0;j<DIM;j++) {
      pt_array[i*DIM+j]=g[i].x[j];
    }
  }

  sprintf(flags,"qhull d Qbb");
  if (!qh_new_qhull(DIM, par->ncell, pt_array, ismalloc, flags, NULL, NULL)) {
    /* Identify points */
    FORALLvertices {
      id=qh_pointid(vertex->point);
      g[id].numNeigh=qh_setsize(vertex->neighbors);
      if(  g[id].neigh != NULL )
        {
          free( g[id].neigh );
        }
      g[id].neigh=malloc(sizeof(struct grid *)*g[id].numNeigh);
      for(k=0;k<g[id].numNeigh;k++) {
        g[id].neigh[k]=NULL;
      }
    }
    
    /* Identify neighbors */
    FORALLfacets {
      if (!facet->upperdelaunay) {
        j=0;
        FOREACHvertex_ (facet->vertices) simplex[j++]=qh_pointid(vertex->point);
        for(i=0;i<DIM+1;i++){
          for(j=0;j<DIM+1;j++){
            k=0;
            if(i!=j){
              while(g[simplex[i]].neigh[k] != NULL && g[simplex[i]].neigh[k]->id != g[simplex[j]].id) {
                k++;
              }
              g[simplex[i]].neigh[k]=&g[simplex[j]];
            }
          }
        }
      }
    }
  } else {
    if(!silent) bail_out("Qhull failed to triangulate");
    exit(1);
  }

  for(i=0;i<par->ncell;i++){
    j=0;
    for(k=0;k<g[i].numNeigh;k++){
      if(g[i].neigh[k] != NULL)
        {
          j++;
        }
    }
    g[i].numNeigh=j;
  }
  qh_freeqhull(!qh_ALL);
  qh_memfreeshort (&curlong, &totlong);
  free(pt_array);
}

void
distCalc(configInfo *par, struct grid *g){
  int i,k,l;

  for(i=0;i<par->ncell;i++){
    if( g[i].dir != NULL )
      {
        free( g[i].dir );
      }
    if( g[i].ds != NULL )
      {
        free( g[i].ds );
      }
    g[i].dir=malloc(sizeof(point)*g[i].numNeigh);
    g[i].ds =malloc(sizeof(double)*g[i].numNeigh);
    memset(g[i].dir, 0., sizeof(point) * g[i].numNeigh);
    memset(g[i].ds, 0., sizeof(double) * g[i].numNeigh);
    for(k=0;k<g[i].numNeigh;k++){
      for(l=0;l<3;l++) g[i].dir[k].x[l] = g[i].neigh[k]->x[l] - g[i].x[l];
      g[i].ds[k]=sqrt(g[i].dir[k].x[0]*g[i].dir[k].x[0]+g[i].dir[k].x[1]*g[i].dir[k].x[1]+g[i].dir[k].x[2]*g[i].dir[k].x[2]);
      for(l=0;l<3;l++) g[i].dir[k].xn[l] = g[i].dir[k].x[l]/g[i].ds[k];
    }
    g[i].nphot=ininphot*g[i].numNeigh;
  }
}


void
write_VTK_unstructured_Points(configInfo *par, struct grid *g){
  FILE *fp;
  double length;
  int i,j,l=0;
  char flags[255];
  boolT ismalloc = False;
  facetT *facet;
  vertexT *vertex,**vertexp;
  coordT *pt_array;
  int curlong, totlong;

  pt_array=malloc(sizeof(coordT)*DIM*par->ncell);

  for(i=0;i<par->ncell;i++) {
    for(j=0;j<DIM;j++) {
      pt_array[i*DIM+j]=g[i].x[j];
    }
  }

  if((fp=fopen(par->gridfile, "w"))==NULL){
    if(!silent) bail_out("Error writing grid file!");
    exit(1);
  }
  fprintf(fp,"# vtk DataFile Version 3.0\n");
  fprintf(fp,"Lime grid\n");
  fprintf(fp,"ASCII\n");
  fprintf(fp,"DATASET UNSTRUCTURED_GRID\n");
  fprintf(fp,"POINTS %d float\n",par->ncell);
  for(i=0; i<par->ncell; i++) {
    fprintf(fp,"%e %e %e\n", g[i].x[0], g[i].x[1], g[i].x[2]);
  }
  fprintf(fp, "\n");

  sprintf(flags,"qhull d Qbb T0");

  if (!qh_new_qhull(DIM, par->ncell, pt_array, ismalloc, flags, NULL, NULL)) {
    FORALLfacets {
      if (!facet->upperdelaunay) l++;
    }
    fprintf(fp,"CELLS %d %d\n",l, 5*l);
    FORALLfacets {
      if (!facet->upperdelaunay) {
        fprintf(fp,"4 ");
        FOREACHvertex_ (facet->vertices) {
          fprintf(fp, "%d ", qh_pointid(vertex->point));
        }
        fprintf(fp, "\n");
      }
    }
  }
  qh_freeqhull(!qh_ALL);
  qh_memfreeshort (&curlong, &totlong);
  fprintf(fp,"\nCELL_TYPES %d\n",l);
  for(i=0;i<l;i++){
    fprintf(fp, "10\n");
  }
  fprintf(fp,"POINT_DATA %d\n",par->ncell);
  fprintf(fp,"SCALARS H2_density float 1\n");
  fprintf(fp,"LOOKUP_TABLE default\n");
  for(i=0;i<par->ncell;i++){
    fprintf(fp, "%e\n", g[i].dens[0]);
  }
  fprintf(fp,"SCALARS Mol_density float 1\n");
  fprintf(fp,"LOOKUP_TABLE default\n");
  for(i=0;i<par->ncell;i++){
    fprintf(fp, "%e\n", g[i].abun[0]*g[i].dens[0]);
  }
  fprintf(fp,"SCALARS Gas_temperature float 1\n");
  fprintf(fp,"LOOKUP_TABLE default\n");
  for(i=0;i<par->ncell;i++){
    fprintf(fp, "%e\n", g[i].t[0]);
  }
  fprintf(fp,"VECTORS velocity float\n");
  for(i=0;i<par->ncell;i++){
    length=sqrt(g[i].vel[0]*g[i].vel[0]+g[i].vel[1]*g[i].vel[1]+g[i].vel[2]*g[i].vel[2]);
    if(length > 0.){
      fprintf(fp, "%e %e %e\n", g[i].vel[0]/length,g[i].vel[1]/length,g[i].vel[2]/length);
    } else {
      fprintf(fp, "%e %e %e\n", g[i].vel[0],g[i].vel[1],g[i].vel[2]);
    }
  }

  fclose(fp);
  free(pt_array);
}

void
dumpGrid(configInfo *par, struct grid *g){
  if(par->gridfile) write_VTK_unstructured_Points(par, g);
}

void
getArea(configInfo *par, struct grid *g, const gsl_rng *ran){
  int i,j,k,b;//=-1;
  double *angle,best;
  /*	double wsum; */
  double x,y,z,pt_phi,sinPtPhi,pt_theta;
  /* Lots of circles approach -- badly broken, needs to be fixed  */
  /*
     for(i=0;i<par->pIntensity;i++){
     angle=malloc(sizeof(*angle)*g[i].numNeigh);
     g[i].w=malloc(sizeof(double)*g[i].numNeigh);
     for(k=0;k<g[i].numNeigh;k++){
     best=0;
     for(j=0;j<g[i].numNeigh;j++){
     angle[j]=( g[i].dir[k].xn[0]*g[i].dir[j].xn[0]
     +g[i].dir[k].xn[1]*g[i].dir[j].xn[1]
     +g[i].dir[k].xn[2]*g[i].dir[j].xn[2]);
     if(angle[j]>best && angle[j]<1){
     best=angle[j];
     b=j;
     }
     }
     g[i].w[k]=PI*pow(tan(acos(best)),2);
     wsum+=g[i].w[k];
     }
     for(k=0;k<g[i].numNeigh;k++) g[i].w[k]=g[i].w[k]/wsum;
     free(angle);
     }
     */


  for(i=0;i<par->pIntensity;i++){
    angle=malloc(sizeof(*angle)*g[i].numNeigh);
    g[i].w=malloc(sizeof(double)*g[i].numNeigh);
    memset(g[i].w, 0, sizeof(double) * g[i].numNeigh);
    for(k=0;k<1000;k++){
      pt_theta=gsl_rng_uniform(ran)*2*PI;
      pt_phi=gsl_rng_uniform(ran)*PI;
      sinPtPhi=sin(pt_phi);
      x=cos(pt_theta)*sinPtPhi;
      y=sin(pt_theta)*sinPtPhi;
      z=cos(pt_phi);
      j=0;
      best=( x*g[i].dir[j].xn[0]
            +y*g[i].dir[j].xn[1]
            +z*g[i].dir[j].xn[2]);
      b=j;
      for(j=1;j<g[i].numNeigh;j++){
        angle[j]=( x*g[i].dir[j].xn[0]
                  +y*g[i].dir[j].xn[1]
                  +z*g[i].dir[j].xn[2]);
        if(angle[j]>best){
          best=angle[j];
          b=j;
        }
      }
      g[i].w[b]+=0.001;
    }
    free(angle);
  }
}


void
getMass(configInfo *par, struct grid *g, const gsl_rng *ran){
  double mass=0.,dist;
  double vol=0.,dp,dpbest,*farea,suma;
  int i,k,j,best=-1;
  typedef struct {coordT *pt_array;int vps;int *flag;} S;
  S *pts;
  char flags[255];
  boolT ismalloc = False;
  facetT *facet, *neighbor, **neighborp;
  vertexT *vertex;
  coordT *pt_array;
  int curlong, totlong;

  pts=malloc(sizeof(S)*par->pIntensity);
  for(i=0;i<par->pIntensity;i++){
    pts[i].vps=0;
  }
  pt_array=malloc(DIM*sizeof(coordT)*par->ncell);
  for(i=0;i<par->ncell;i++) {
    for(j=0;j<DIM;j++) {
      pt_array[i*DIM+j]=g[i].x[j];
    }
  }

  sprintf(flags,"qhull v Qbb");
  if (!qh_new_qhull(DIM, par->ncell, pt_array, ismalloc, flags, NULL, NULL)) {
    qh_setvoronoi_all();
    FORALLvertices {
      i=qh_pointid(vertex->point);
      if(i<par->pIntensity){
        pts[i].vps=0;
        FOREACHneighbor_(vertex) {
          if (!neighbor->upperdelaunay) pts[i].vps++;
        }
        if(pts[i].vps > 0){
          pts[i].pt_array=malloc(DIM*sizeof(coordT)*pts[i].vps);
          pts[i].flag=malloc(DIM*sizeof(int)*pts[i].vps);
        } else {
          if(!silent) bail_out("Qhull error");
          exit(0);
        }
        k=0;
        FOREACHneighbor_(vertex) {
          if (!neighbor->upperdelaunay) {
            for(j=0;j<DIM;j++) pts[i].pt_array[k*DIM+j]=neighbor->center[j]+(gsl_rng_uniform(ran)*2-1)*par->radius/1e6;
            k+=1;
          }
        }
      }
    }
  } else {
    if(!silent) bail_out("Qhull error");
    exit(0);
  }
  qh_freeqhull(!qh_ALL);
  qh_memfreeshort (&curlong, &totlong);

  /* Calculate Voronoi volumes */
  sprintf(flags,"qhull ");
  for(i=0;i<par->pIntensity;i++){
    g[i].w=malloc(sizeof(double)*g[i].numNeigh);
    vol=0.;
    suma=0.;
    // farea=malloc(sizeof(double)*pts[i].vps);
    if(pts[i].vps>0){
      farea=malloc(sizeof(*farea)*pts[i].vps);
    } else {
      if(!silent) bail_out("Qhull error");
      exit(0);
    }
    if (!qh_new_qhull(DIM, pts[i].vps, pts[i].pt_array, ismalloc, flags, NULL, NULL)) {
      FORALLfacets {
        dpbest=0.;
        for(j=0;j<g[i].numNeigh;j++){
          dp=facet->normal[0]*g[i].dir[j].xn[0]
            +facet->normal[1]*g[i].dir[j].xn[1]
            +facet->normal[2]*g[i].dir[j].xn[2];
          if(fabs(dp)>dpbest){
            dpbest=fabs(dp);
            best=j;
          }
        }
        if (!facet->normal)
          continue;
        if (facet->upperdelaunay && qh ATinfinity)
          continue;
        farea[best]=qh_facetarea (facet);
        suma+=farea[best];
        if (!qh DELAUNAY) {
          qh_distplane (qh interior_point, facet, &dist);
          vol += -dist * farea[best]/ qh hull_dim;
        }
      }
      for(j=0;j<g[i].numNeigh;j++) g[i].w[j]=farea[j]/suma; //if(g[i].w[j]<1e-2) g[i].w[j]=1e-2;
      free(pts[i].flag);
      free(pts[i].pt_array);
      mass+=vol*g[i].dens[0];
    }
    free(farea);
  }
  qh_freeqhull(!qh_ALL);
  qh_memfreeshort (&curlong, &totlong);
  free(pts);
  free(pt_array);
  if(!silent) quotemass(mass*2.37*1.67e-27/1.989e30);
}


void
buildGrid(configInfo *par, struct grid *g){
  double lograd;		/* The logarithm of the model radius		*/
  double logmin;	    /* Logarithm of par->minScale				*/
  double r,theta,phi,sinPhi,x,y,z,semiradius;	/* Coordinates								*/
  double temp;
  int k=0,i,j;            /* counters									*/
  int flag;
  const int maxNumAttempts=1000;
  _Bool numRandomsThisPoint;
  int numSecondRandoms=0;
  char errStr[80];

  gsl_rng *ran = gsl_rng_alloc(gsl_rng_ranlxs2);	/* Random number generator */
#ifdef TEST
  gsl_rng_set(ran,342971);
#else
  gsl_rng_set(ran,time(0));
#endif  
  
  lograd=log10(par->radius);
  logmin=log10(par->minScale);

  /* Sample pIntensity number of points */
  for(k=0;k<par->pIntensity;k++){
    flag=0;
    numRandomsThisPoint=0;
    do{
      temp=gsl_rng_uniform(ran);

      if(numRandomsThisPoint==1)
        numSecondRandoms++;
      numRandomsThisPoint++;

      /* Pick a point and check if we like it or not */
      j=0;
      while(!flag && j<maxNumAttempts){
        if(par->sampling==0){
          r=pow(10,logmin+gsl_rng_uniform(ran)*(lograd-logmin));
          theta=2.*PI*gsl_rng_uniform(ran);
          phi=PI*gsl_rng_uniform(ran);
          sinPhi=sin(phi);
          x=r*cos(theta)*sinPhi;
          y=r*sin(theta)*sinPhi;
          if(DIM==3) z=r*cos(phi);
          else z=0.;
        } else if(par->sampling==1){
          x=(2*gsl_rng_uniform(ran)-1)*par->radius;
          y=(2*gsl_rng_uniform(ran)-1)*par->radius;
          if(DIM==3) z=(2*gsl_rng_uniform(ran)-1)*par->radius;
          else z=0;
        } else if(par->sampling==2){
          r=pow(10,logmin+gsl_rng_uniform(ran)*(lograd-logmin));
          theta=2.*PI*gsl_rng_uniform(ran);
          if(DIM==3) {
            z=2*gsl_rng_uniform(ran)-1.;
            semiradius=r*sqrt(1.-z*z);
            z*=r;
          } else {
            z=0.;
            semiradius=r;
          }
          x=semiradius*cos(theta);
          y=semiradius*sin(theta);
        } else {
          if(!silent) bail_out("Don't know how to sample model");
          exit(1);
        }
        if((x*x+y*y+z*z)<par->radiusSqu) flag=pointEvaluation(par,temp,x,y,z);
        j++;
      }
    } while(!flag);
    /* Now pointEvaluation has decided that we like the point */

    /* Assign values to the k'th grid point */
    /* I don't think we actually need to do this here... */
    g[k].id=k;
    g[k].x[0]=x;
    g[k].x[1]=y;
    if(DIM==3) g[k].x[2]=z;
    else g[k].x[2]=0.;

    g[k].sink=0;
    /* This next step needs to be done, even though it looks stupid */
    g[k].dir=malloc(sizeof(point)*1);
    g[k].ds =malloc(sizeof(double)*1);
    g[k].neigh =malloc(sizeof(struct grid *)*1);
    if(!silent) progressbar((double) k/((double)par->pIntensity-1), 4);
  }
  /* end model grid point assignment */
  if(!silent) done(4);

  if(!silent && numSecondRandoms>0){
    sprintf(errStr, ">1 random point needed for %d grid points out of %d.", numSecondRandoms, par->pIntensity);
    warning(errStr);
  }

  /* Add surface sink particles */
  for(i=0;i<par->sinkPoints;i++){
    theta=gsl_rng_uniform(ran)*2*PI;
    if(DIM==3) z=2*gsl_rng_uniform(ran)-1.;
    else z=0.;
    semiradius=sqrt(1.-z*z);
    x=semiradius*cos(theta);
    y=semiradius*sin(theta);;
    g[k].id=k;
    g[k].x[0]=par->radius*x;
    g[k].x[1]=par->radius*y;
    g[k].x[2]=par->radius*z;
    g[k].sink=1;
    g[k].abun[0]=0;
    g[k].dens[0]=1e-30;//************** what is the low but non zero value for?
    g[k].t[0]=par->tcmb;
    g[k].t[1]=par->tcmb;
    g[k++].dopb=0.;
  }
  /* end grid allocation */

  /* Check that the user has supplied all necessary functions:
  */
  density(    0.0,0.0,0.0, g[0].dens);
  temperature(0.0,0.0,0.0, g[0].t);
  doppler(    0.0,0.0,0.0,&g[0].dopb);	
  abundance(  0.0,0.0,0.0, g[0].abun);
  /* Note that velocity() is the only one of the 5 mandatory functions which is still needed (in raytrace) even if par->pregrid or par->restart. Therefore we test it already in parseInput(). */

  qhull(par, g);
  distCalc(par, g);
  smooth(par,g);

  for(i=0;i<par->pIntensity;i++){
    density(    g[i].x[0],g[i].x[1],g[i].x[2], g[i].dens);
    temperature(g[i].x[0],g[i].x[1],g[i].x[2], g[i].t);
    doppler(    g[i].x[0],g[i].x[1],g[i].x[2],&g[i].dopb);	
    abundance(  g[i].x[0],g[i].x[1],g[i].x[2], g[i].abun);
  }

  checkGridDensities(par, g);

  //	getArea(par,g, ran);
  //	getMass(par,g, ran);
  getVelosplines(par,g);
  dumpGrid(par,g);

  gsl_rng_free(ran);
  if(!silent) done(5);
}

<|MERGE_RESOLUTION|>--- conflicted
+++ resolved
@@ -38,8 +38,7 @@
   }
 }
 
-<<<<<<< HEAD
-void gridLineInit(inputPars *par, molData *md, struct grid *gp){
+void gridLineInit(configInfo *par, molData *md, struct grid *gp){
   int i,id, ilev;
 
   for(i=0;i<par->nSpecies;i++){
@@ -55,39 +54,11 @@
       gp[id].mol[i].dust = malloc(sizeof(double)*md[i].nline);
       gp[id].mol[i].knu  = malloc(sizeof(double)*md[i].nline);
       for(ilev=0;ilev<md[i].nlev;ilev++) gp[id].mol[i].pops[ilev]=0.0;
-=======
-void
-freePopulation(const configInfo *par, const molData* m, struct populations* pop ) {
-  if( pop !=NULL )
-    {
-      int j,k;
-      for( j=0; j<par->nSpecies; j++ )
-        {
-          if( pop[j].pops != NULL )
-            {
-              free( pop[j].pops );
-            }
-          if( pop[j].knu != NULL )
-            {
-              free( pop[j].knu );
-            }
-          if( pop[j].dust != NULL )
-            {
-              free( pop[j].dust );
-            }
-          if( pop[j].partner != NULL )
-            {
-              free( pop[j].partner );
-            }
-        }
-      free(pop);
->>>>>>> 73d586c8
-    }
-  }
-}
-<<<<<<< HEAD
-
-void calcGridMolDensities(inputPars *par, struct grid *g){
+    }
+  }
+}
+
+void calcGridMolDensities(configInfo *par, struct grid *g){
   int id,ispec,i;
 
   for(id=0;id<par->ncell; id++){
@@ -99,7 +70,7 @@
   }
 }
 
-void calcGridDustOpacity(inputPars *par, molData *md, struct grid *gp){
+void calcGridDustOpacity(configInfo *par, molData *md, struct grid *gp){
   FILE *fp;
   char string[80];
   int i=0,k,j,iline,id,si,di;
@@ -144,66 +115,6 @@
         } else if(loglam > lamtab[i-1]){
           kappatab[j]=0.1*pow(10.,kaptab[i-2] + (loglam-lamtab[i-2]) * (kaptab[i-1]-kaptab[i-2])/(lamtab[i-1]-lamtab[i-2]));
         } else kappatab[j]=0.1*pow(10.,gsl_spline_eval(spline,loglam,acc));
-=======
-void
-freeGrid(const configInfo *par, const molData* m ,struct grid* g){
-  int i;
-  if( g != NULL )
-    {
-      for(i=0;i<(par->pIntensity+par->sinkPoints); i++){
-        if(g[i].a0 != NULL)
-          {
-            free(g[i].a0);
-          }
-        if(g[i].a1 != NULL)
-          {
-            free(g[i].a1);
-          }
-        if(g[i].a2 != NULL)
-          {
-            free(g[i].a2);
-          }
-        if(g[i].a3 != NULL)
-          {
-            free(g[i].a3);
-          }
-        if(g[i].a4 != NULL)
-          {
-            free(g[i].a4);
-          }
-        if(g[i].dir != NULL)
-          {
-            free(g[i].dir);
-          }
-        if(g[i].neigh != NULL)
-          {
-            free(g[i].neigh);
-          }
-        if(g[i].w != NULL)
-          {
-            free(g[i].w);
-          }
-        if(g[i].dens != NULL)
-          {
-            free(g[i].dens);
-          }
-        if(g[i].nmol != NULL)
-          {
-            free(g[i].nmol);
-          }
-        if(g[i].abun != NULL)
-          {
-            free(g[i].abun);
-          }
-        if(g[i].ds != NULL)
-          {
-            free(g[i].ds);
-          }
-        if(g[i].mol != NULL)
-          {
-            freePopulation( par, m, g[i].mol );
-          }
->>>>>>> 73d586c8
       }
       gsl_spline_free(spline);
       gsl_interp_accel_free(acc);
@@ -234,7 +145,7 @@
   return;
 }
 
-void calcGridCollRates(inputPars *par, molData *md, struct grid *g){
+void calcGridCollRates(configInfo *par, molData *md, struct grid *g){
   int i,id,ipart,itrans,itemp,tnint=-1;
   struct cpData part;
   double fac, uprate, downrate=0.0;
