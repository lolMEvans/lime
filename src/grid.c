/*
 *  grid.c
 *  This file is part of LIME, the versatile line modeling engine
 *
 *  Copyright (C) 2006-2014 Christian Brinch
 *  Copyright (C) 2015-2016 The LIME development team
 *
 */

#include "lime.h"


/*....................................................................*/
void mallocAndSetDefaultGrid(struct grid **gp, const unsigned int numPoints){
  unsigned int i;

  *gp = malloc(sizeof(struct grid)*numPoints);
  for(i=0;i<numPoints; i++){
    (*gp)[i].a0 = NULL;
    (*gp)[i].a1 = NULL;
    (*gp)[i].a2 = NULL;
    (*gp)[i].a3 = NULL;
    (*gp)[i].a4 = NULL;
    (*gp)[i].mol = NULL;
    (*gp)[i].dir = NULL;
    (*gp)[i].neigh = NULL;
    (*gp)[i].w = NULL;
    (*gp)[i].ds = NULL;
    (*gp)[i].dens=NULL;
    (*gp)[i].abun=NULL;
    (*gp)[i].t[0]=-1;
    (*gp)[i].t[1]=-1;
    (*gp)[i].B[0]=-1;
    (*gp)[i].B[1]=-1;
    (*gp)[i].B[2]=-1;
    (*gp)[i].conv=0;
  }
}

/*....................................................................*/
void gridPopsInit(configInfo *par, molData *md, struct grid *gp){
  int i,id,ilev;

  for(i=0;i<par->nSpecies;i++){
    /* Allocate space for populations etc */
    for(id=0;id<par->ncell; id++){
      gp[id].mol[i].pops = malloc(sizeof(double)*md[i].nlev);
      for(ilev=0;ilev<md[i].nlev;ilev++)
        gp[id].mol[i].pops[ilev] = 0.0;
    }
  }
}

/*....................................................................*/
void calcGridMolDoppler(configInfo *par, molData *md, struct grid *gp){
  int i,id;

  for(i=0;i<par->nSpecies;i++){
    /* Calculate Doppler and thermal line broadening */
    for(id=0;id<par->ncell;id++) {
      gp[id].mol[i].dopb = sqrt(gp[id].dopb*gp[id].dopb\
                                + 2.*KBOLTZ/md[i].amass*gp[id].t[0]);
      gp[id].mol[i].binv = 1./gp[id].mol[i].dopb;
    }
  }
}

/*....................................................................*/
void calcGridMolDensities(configInfo *par, struct grid *gp){
  int id,ispec,i;

  for(id=0;id<par->ncell;id++){
    for(ispec=0;ispec<par->nSpecies;ispec++){
      gp[id].mol[ispec].nmol = 0.0;
      for(i=0;i<par->numDensities;i++)
        gp[id].mol[ispec].nmol += gp[id].abun[ispec]*gp[id].dens[i]\
                                  *par->nMolWeights[i];
    }
  }
}

/*....................................................................*/
void calcGridMolSpecNumDens(configInfo *par, molData *md, struct grid *gp){
  int gi,ispec,ei;

  for(gi=0;gi<par->ncell;gi++){
    for(ispec=0;ispec<par->nSpecies;ispec++){
      for(ei=0;ei<md[ispec].nlev;ei++)
        gp[gi].mol[ispec].specNumDens[ei] = gp[gi].mol[ispec].binv\
          *gp[gi].mol[ispec].nmol*gp[gi].mol[ispec].pops[ei];
    }
  }
}

/*....................................................................*/
void readDustFile(char *dustFileName, double **lamtab, double **kaptab\
  , int *nEntries){

  /* NOTE! The calling routine must free lamtab and kaptab after use.
  */
  FILE *fp;
  int i=0,k;
  char string[80];

  /* Open the file and count the values it contains.
  */
  if((fp=fopen(dustFileName, "r"))==NULL){
    if(!silent) bail_out("Error opening dust opacity data file!");
    exit(1);
  }
  while(fgetc(fp) != EOF){
    fgets(string,80,fp);
    i++;
  }
  rewind(fp);

  /* Now read the values.
  */
  if(i>0){
    *lamtab=malloc(sizeof(**lamtab)*i);
    *kaptab=malloc(sizeof(**kaptab)*i);
  } else {
    if(!silent) bail_out("No opacities read");
    exit(1);
  }
  for(k=0;k<i;k++){
    fscanf(fp,"%lf %lf\n", &(*lamtab)[k], &(*kaptab)[k]);
    (*lamtab)[k]=log10((*lamtab)[k]/1e6);
    (*kaptab)[k]=log10((*kaptab)[k]);
  }
  fclose(fp);

  *nEntries = i;
}

/*....................................................................*/
double interpolateKappa(const double freq, double *lamtab, double *kaptab\
  , const int nEntries, gsl_spline *spline, gsl_interp_accel *acc){

  double loglam, kappa;

  loglam=log10(CLIGHT/freq);
  if(loglam < lamtab[0])
    kappa = 0.1*pow(10.,kaptab[0] + (loglam-lamtab[0])\
          *(kaptab[1]-kaptab[0])/(lamtab[1]-lamtab[0]));
  else if(loglam > lamtab[nEntries-1])
    kappa = 0.1*pow(10.,kaptab[nEntries-2] + (loglam-lamtab[nEntries-2])\
          *(kaptab[nEntries-1]-kaptab[nEntries-2])\
          /(lamtab[nEntries-1]-lamtab[nEntries-2]));
  else
    kappa = 0.1*pow(10.,gsl_spline_eval(spline,loglam,acc));

  return kappa;
}

/*....................................................................*/
void calcGridContDustOpacity(configInfo *par, const double freq\
  , double *lamtab, double *kaptab, const int nEntries, struct grid *gp){

  double kappa,densityForDust,gtd;
  int id,di;
  gsl_spline *spline = NULL;
  gsl_interp_accel *acc = NULL;

  if(par->dust == NULL)
    kappa = 0.;
  else{
    acc = gsl_interp_accel_alloc();
    spline = gsl_spline_alloc(gsl_interp_cspline,nEntries);
    gsl_spline_init(spline,lamtab,kaptab,nEntries);
    kappa = interpolateKappa(freq, lamtab, kaptab, nEntries, spline, acc);
  }

  for(id=0;id<par->ncell;id++){
    densityForDust = 0.0;
    for(di=0;di<par->numDensities;di++)
      densityForDust += gp[id].dens[di]*par->dustWeights[di];

    gasIIdust(gp[id].x[0],gp[id].x[1],gp[id].x[2],&gtd);
    gp[id].cont.knu = kappa*2.4*AMU*densityForDust/gtd;
    /* Check if input model supplies a dust temperature. Otherwise use the kinetic temperature. */
    if(gp[id].t[1]==-1) {
      gp[id].cont.dust = planckfunc(freq,gp[id].t[0]);
    } else {
      gp[id].cont.dust = planckfunc(freq,gp[id].t[1]);
    }
  }

  if(par->dust != NULL){
    gsl_spline_free(spline);
    gsl_interp_accel_free(acc);
  }
}

/*....................................................................*/
void calcGridLinesDustOpacity(configInfo *par, molData *md, double *lamtab\
  , double *kaptab, const int nEntries, struct grid *gp){

  int iline,id,si,di;
  double *kappatab,gtd,densityForDust,dustToGas,t;
  gsl_spline *spline = NULL;
  gsl_interp_accel *acc = NULL;

  if(par->dust != NULL){
    acc = gsl_interp_accel_alloc();
    spline = gsl_spline_alloc(gsl_interp_cspline,nEntries);
    gsl_spline_init(spline,lamtab,kaptab,nEntries);
  }

  for(id=0;id<par->ncell;id++){
    for(si=0;si<par->nSpecies;si++){
      free(gp[id].mol[si].cont);
      gp[id].mol[si].cont = malloc(sizeof(*(gp[id].mol[si].cont))*md[si].nline);
    }
  }

  for(si=0;si<par->nSpecies;si++){
    kappatab = malloc(sizeof(*kappatab)*md[si].nline);

    if(par->dust == NULL){
      for(iline=0;iline<md[si].nline;iline++)
        kappatab[iline] = 0.;
    }else{
      for(iline=0;iline<md[si].nline;iline++)
        kappatab[iline] = interpolateKappa(md[si].freq[iline]\
                        , lamtab, kaptab, nEntries, spline, acc);
    }

    for(id=0;id<par->ncell;id++){
      densityForDust = 0.0;
      for(di=0;di<par->numDensities;di++)
        densityForDust += gp[id].dens[di]*par->dustWeights[di];

      gasIIdust(gp[id].x[0],gp[id].x[1],gp[id].x[2],&gtd);
      dustToGas = 2.4*AMU*densityForDust/gtd;
      for(iline=0;iline<md[si].nline;iline++){
        gp[id].mol[si].cont[iline].knu = kappatab[iline]*dustToGas;
        /* Check if input model supplies a dust temperature. Otherwise use the kinetic temperature. */
        if(gp[id].t[1]==-1)
          t = gp[id].t[0];
        else
          t = gp[id].t[1];
        gp[id].mol[si].cont[iline].dust = planckfunc(md[si].freq[iline],t);
      }
    }

    free(kappatab);
  }

  if(par->dust != NULL){
    gsl_spline_free(spline);
    gsl_interp_accel_free(acc);
  }
}

/*....................................................................*/
void calcGridCollRates(configInfo *par, molData *md, struct grid *gp){
  int i,id,ipart,itrans,itemp,tnint=-1;
  struct cpData part;
  double fac;

  for(i=0;i<par->nSpecies;i++){
    for(id=0;id<par->ncell;id++){
      gp[id].mol[i].partner = malloc(sizeof(struct rates)*md[i].npart);
    }

    for(ipart=0;ipart<md[i].npart;ipart++){
      part = md[i].part[ipart];
      for(id=0;id<par->ncell;id++){
        for(itrans=0;itrans<part.ntrans;itrans++){
          if((gp[id].t[0]>part.temp[0])&&(gp[id].t[0]<part.temp[part.ntemp-1])){
            for(itemp=0;itemp<part.ntemp-1;itemp++){
              if((gp[id].t[0]>part.temp[itemp])&&(gp[id].t[0]<=part.temp[itemp+1])){
                tnint=itemp;
              }
            }
            fac=(gp[id].t[0]-part.temp[tnint])/(part.temp[tnint+1]-part.temp[tnint]);
            gp[id].mol[i].partner[ipart].t_binlow = tnint;
            gp[id].mol[i].partner[ipart].interp_coeff = fac;

	  } else if(gp[id].t[0]<=part.temp[0]) {
	    gp[id].mol[i].partner[ipart].t_binlow = 0;
	    gp[id].mol[i].partner[ipart].interp_coeff = 0.0;
	  } else {
	    gp[id].mol[i].partner[ipart].t_binlow = part.ntemp-2;
	    gp[id].mol[i].partner[ipart].interp_coeff = 1.0;
	  }
        } /* End loop over transitions. */
      } /* End loop over grid points. */
    } /* End loop over collision partners. */
  } /* End loop over radiating molecules. */
}

/*....................................................................*/
void delaunay(const int numDims, struct grid *gp, const unsigned long numPoints\
  , const _Bool getCells, struct cell **dc, unsigned long *numCells){
  /*
The principal purpose of this function is to perform a Delaunay triangulation for the set of points defined by the input argument 'g'. This is achieved via routines in the 3rd-party package qhull.

A note about qhull nomenclature: a vertex is what you think it is - i.e., a point; but a facet means in this context a Delaunay triangle (in 2D) or tetrahedron (in 3D).

Required elements of structs:
	struct grid *gp:
		.id
		.x

Elements of structs are set as follows:
	struct grid *gp:
		.numNeigh
		.neigh (this is malloc'd too large and at present not realloc'd.)

	cellType *dc (if getCells>0):
		.id
		.neigh
		.vertx
  */

  coordT *pt_array=NULL;
  unsigned long ppi,id,pointIdsThisFacet[numDims+1],idI,idJ,fi,ffi;
  int i,j,k;
  char flags[255];
  boolT ismalloc = False;
  vertexT *vertex,**vertexp;
  facetT *facet, *neighbor, **neighborp;
  int curlong, totlong;
  _Bool neighbourNotFound;

  pt_array=malloc(sizeof(coordT)*numDims*numPoints);
  for(ppi=0;ppi<numPoints;ppi++) {
    for(j=0;j<numDims;j++) {
      pt_array[ppi*numDims+j]=gp[ppi].x[j];
    }
  }

  sprintf(flags,"qhull d Qbb");
  if (qh_new_qhull(numDims, (int)numPoints, pt_array, ismalloc, flags, NULL, NULL)) {
    if(!silent) bail_out("Qhull failed to triangulate");
    exit(1);
  }

  /* Identify points */
  FORALLvertices {
    id=(unsigned long)qh_pointid(vertex->point);
    /* Note this is NOT the same value as vertex->id. Only the id gained via the call to qh_pointid() is the same as the index of the point in the input list. */

    gp[id].numNeigh=qh_setsize(vertex->neighbors);
    /* Note that vertex->neighbors refers to facets abutting the vertex, not other vertices. In general there seem to be more facets surrounding a point than vertices (in fact there seem to be exactly 2x as many). In any case, mallocing to N_facets gives extra room. */

    free(gp[id].neigh);
    gp[id].neigh=malloc(sizeof(struct grid *)*gp[id].numNeigh);
    for(k=0;k<gp[id].numNeigh;k++) {
      gp[id].neigh[k]=NULL;
    }
  }

  /* Identify the Delaunay neighbors of each point. This is a little involved, because the only direct information we have about which vertices are linked to which others is stored in qhull's facetT objects.
  */
  *numCells = 0;
  FORALLfacets {
    if (!facet->upperdelaunay) {
      /* Store the point IDs in a list for convenience. These ID values are conveniently ordered such that qh_pointid() returns ppi for gp[ppi]. 
      */
      j=0;
      FOREACHvertex_ (facet->vertices) pointIdsThisFacet[j++]=(unsigned long)qh_pointid(vertex->point);

      for(i=0;i<numDims+1;i++){
        idI = pointIdsThisFacet[i];
        for(j=0;j<numDims+1;j++){
          idJ = pointIdsThisFacet[j];
          if(i!=j){
            /* Cycle through all the non-NULL links of gp[idI], storing the link if it is new.
            */
            k=0;
            while(gp[idI].neigh[k] != NULL && gp[idI].neigh[k]->id != gp[idJ].id)
              k++;
            gp[idI].neigh[k]=&gp[idJ];
          }
        }
      }
      (*numCells)++;
    }
  }

  for(ppi=0;ppi<numPoints;ppi++){
    j=0;
    for(k=0;k<gp[ppi].numNeigh;k++){
      if(gp[ppi].neigh[k] != NULL)
        j++;
    }
    gp[ppi].numNeigh=j;
  }

  if(getCells){
    (*dc) = malloc(sizeof(**dc)*(*numCells));
    fi = 0;
    FORALLfacets {
      if (!facet->upperdelaunay) {
        (*dc)[fi].id = (unsigned long)facet->id; /* Do NOT expect this to be equal to fi. */
        fi++;
      }
    }

    fi = 0;
    FORALLfacets {
      if (!facet->upperdelaunay) {
        i = 0;
        FOREACHneighbor_(facet) {
          if(neighbor->upperdelaunay){
            (*dc)[fi].neigh[i] = NULL;
          }else{
            /* Have to find the member of *dc with the same id as neighbour.*/
            ffi = 0;
            neighbourNotFound=1;
            while(ffi<(*numCells) && neighbourNotFound){
              if((*dc)[ffi].id==(unsigned long)neighbor->id){
                (*dc)[fi].neigh[i] = &(*dc)[ffi];
                neighbourNotFound = 0;
              }
              ffi++;
            }
            if(ffi>=(*numCells) && neighbourNotFound){
              if(!silent) bail_out("Something weird going on.");
              exit(1);
            }
          }
          i++;
        }

        i = 0;
        FOREACHvertex_( facet->vertices ) {
          id = (unsigned long)qh_pointid(vertex->point);
          (*dc)[fi].vertx[i] = &gp[id];
          i++;
        }

        fi++;
      }
    }
  }

  qh_freeqhull(!qh_ALL);
  qh_memfreeshort (&curlong, &totlong);
  free(pt_array);
}

/*....................................................................*/
void distCalc(configInfo *par, struct grid *gp){
  int i,k,l;

  for(i=0;i<par->ncell;i++){
    free(gp[i].dir);
    free(gp[i].ds);
    gp[i].dir=malloc(sizeof(point) *gp[i].numNeigh);
    gp[i].ds =malloc(sizeof(double)*gp[i].numNeigh);
    memset(gp[i].dir, 0., sizeof(point) * gp[i].numNeigh);
    memset(gp[i].ds, 0., sizeof(double) * gp[i].numNeigh);
    for(k=0;k<gp[i].numNeigh;k++){
      for(l=0;l<3;l++)
        gp[i].dir[k].x[l] = gp[i].neigh[k]->x[l] - gp[i].x[l];
      gp[i].ds[k] = sqrt(  gp[i].dir[k].x[0]*gp[i].dir[k].x[0]\
                         + gp[i].dir[k].x[1]*gp[i].dir[k].x[1]\
                         + gp[i].dir[k].x[2]*gp[i].dir[k].x[2]);
      for(l=0;l<3;l++)
        gp[i].dir[k].xn[l] = gp[i].dir[k].x[l]/gp[i].ds[k];
    }
    gp[i].nphot=ininphot*gp[i].numNeigh;
  }
}


/*....................................................................*/
void
write_VTK_unstructured_Points(configInfo *par, struct grid *g){
  FILE *fp;
  double length;
  int i,j,l=0;
  char flags[255];
  boolT ismalloc = False;
  facetT *facet;
  vertexT *vertex,**vertexp;
  coordT *pt_array;
  int curlong, totlong;

  pt_array=malloc(sizeof(coordT)*DIM*par->ncell);

  for(i=0;i<par->ncell;i++) {
    for(j=0;j<DIM;j++) {
      pt_array[i*DIM+j]=g[i].x[j];
    }
  }

  if((fp=fopen(par->gridfile, "w"))==NULL){
    if(!silent) bail_out("Error writing grid file!");
    exit(1);
  }
  fprintf(fp,"# vtk DataFile Version 3.0\n");
  fprintf(fp,"Lime grid\n");
  fprintf(fp,"ASCII\n");
  fprintf(fp,"DATASET UNSTRUCTURED_GRID\n");
  fprintf(fp,"POINTS %d float\n",par->ncell);
  for(i=0; i<par->ncell; i++) {
    fprintf(fp,"%e %e %e\n", g[i].x[0], g[i].x[1], g[i].x[2]);
  }
  fprintf(fp, "\n");

  sprintf(flags,"qhull d Qbb T0");

  if (!qh_new_qhull(DIM, par->ncell, pt_array, ismalloc, flags, NULL, NULL)) {
    FORALLfacets {
      if (!facet->upperdelaunay) l++;
    }
    fprintf(fp,"CELLS %d %d\n",l, 5*l);
    FORALLfacets {
      if (!facet->upperdelaunay) {
        fprintf(fp,"4 ");
        FOREACHvertex_ (facet->vertices) {
          fprintf(fp, "%d ", qh_pointid(vertex->point));
        }
        fprintf(fp, "\n");
      }
    }
  }
  qh_freeqhull(!qh_ALL);
  qh_memfreeshort (&curlong, &totlong);
  fprintf(fp,"\nCELL_TYPES %d\n",l);
  for(i=0;i<l;i++){
    fprintf(fp, "10\n");
  }
  fprintf(fp,"POINT_DATA %d\n",par->ncell);
  fprintf(fp,"SCALARS H2_density float 1\n");
  fprintf(fp,"LOOKUP_TABLE default\n");
  for(i=0;i<par->ncell;i++){
    fprintf(fp, "%e\n", g[i].dens[0]);
  }
  fprintf(fp,"SCALARS Mol_density float 1\n");
  fprintf(fp,"LOOKUP_TABLE default\n");
  for(i=0;i<par->ncell;i++){
    fprintf(fp, "%e\n", g[i].abun[0]*g[i].dens[0]);
  }
  fprintf(fp,"SCALARS Gas_temperature float 1\n");
  fprintf(fp,"LOOKUP_TABLE default\n");
  for(i=0;i<par->ncell;i++){
    fprintf(fp, "%e\n", g[i].t[0]);
  }
  fprintf(fp,"VECTORS velocity float\n");
  for(i=0;i<par->ncell;i++){
    length=sqrt(g[i].vel[0]*g[i].vel[0]+g[i].vel[1]*g[i].vel[1]+g[i].vel[2]*g[i].vel[2]);
    if(length > 0.){
      fprintf(fp, "%e %e %e\n", g[i].vel[0]/length,g[i].vel[1]/length,g[i].vel[2]/length);
    } else {
      fprintf(fp, "%e %e %e\n", g[i].vel[0],g[i].vel[1],g[i].vel[2]);
    }
  }

  fclose(fp);
  free(pt_array);
}

/*....................................................................*/
void
dumpGrid(configInfo *par, struct grid *g){
  if(par->gridfile) write_VTK_unstructured_Points(par, g);
}

/*....................................................................*/
void
getArea(configInfo *par, struct grid *g, const gsl_rng *ran){
  int i,j,k,b;//=-1;
  double *angle,best;
  /*	double wsum; */
  double x,y,z,pt_phi,sinPtPhi,pt_theta;
  /* Lots of circles approach -- badly broken, needs to be fixed  */
  /*
     for(i=0;i<par->pIntensity;i++){
     angle=malloc(sizeof(*angle)*g[i].numNeigh);
     g[i].w=malloc(sizeof(double)*g[i].numNeigh);
     for(k=0;k<g[i].numNeigh;k++){
     best=0;
     for(j=0;j<g[i].numNeigh;j++){
     angle[j]=( g[i].dir[k].xn[0]*g[i].dir[j].xn[0]
     +g[i].dir[k].xn[1]*g[i].dir[j].xn[1]
     +g[i].dir[k].xn[2]*g[i].dir[j].xn[2]);
     if(angle[j]>best && angle[j]<1){
     best=angle[j];
     b=j;
     }
     }
     g[i].w[k]=PI*pow(tan(acos(best)),2);
     wsum+=g[i].w[k];
     }
     for(k=0;k<g[i].numNeigh;k++) g[i].w[k]=g[i].w[k]/wsum;
     free(angle);
     }
     */


  for(i=0;i<par->pIntensity;i++){
    angle=malloc(sizeof(*angle)*g[i].numNeigh);
    g[i].w=malloc(sizeof(double)*g[i].numNeigh);
    memset(g[i].w, 0, sizeof(double) * g[i].numNeigh);
    for(k=0;k<1000;k++){
      pt_theta=gsl_rng_uniform(ran)*2*PI;
      pt_phi=gsl_rng_uniform(ran)*PI;
      sinPtPhi=sin(pt_phi);
      x=cos(pt_theta)*sinPtPhi;
      y=sin(pt_theta)*sinPtPhi;
      z=cos(pt_phi);
      j=0;
      best=( x*g[i].dir[j].xn[0]
            +y*g[i].dir[j].xn[1]
            +z*g[i].dir[j].xn[2]);
      b=j;
      for(j=1;j<g[i].numNeigh;j++){
        angle[j]=( x*g[i].dir[j].xn[0]
                  +y*g[i].dir[j].xn[1]
                  +z*g[i].dir[j].xn[2]);
        if(angle[j]>best){
          best=angle[j];
          b=j;
        }
      }
      g[i].w[b]+=0.001;
    }
    free(angle);
  }
}


/*....................................................................*/
void
getMass(configInfo *par, struct grid *g, const gsl_rng *ran){
  double mass=0.,dist;
  double vol=0.,dp,dpbest,*farea,suma;
  int i,k,j,best=-1;
  typedef struct {coordT *pt_array;int vps;int *flag;} S;
  S *pts;
  char flags[255];
  boolT ismalloc = False;
  facetT *facet, *neighbor, **neighborp;
  vertexT *vertex;
  coordT *pt_array;
  int curlong, totlong;

  pts=malloc(sizeof(S)*par->pIntensity);
  for(i=0;i<par->pIntensity;i++){
    pts[i].vps=0;
  }
  pt_array=malloc(DIM*sizeof(coordT)*par->ncell);
  for(i=0;i<par->ncell;i++) {
    for(j=0;j<DIM;j++) {
      pt_array[i*DIM+j]=g[i].x[j];
    }
  }

  sprintf(flags,"qhull v Qbb");
  if (!qh_new_qhull(DIM, par->ncell, pt_array, ismalloc, flags, NULL, NULL)) {
    qh_setvoronoi_all();
    FORALLvertices {
      i=qh_pointid(vertex->point);
      if(i<par->pIntensity){
        pts[i].vps=0;
        FOREACHneighbor_(vertex) {
          if (!neighbor->upperdelaunay) pts[i].vps++;
        }
        if(pts[i].vps > 0){
          pts[i].pt_array=malloc(DIM*sizeof(coordT)*pts[i].vps);
          pts[i].flag=malloc(DIM*sizeof(int)*pts[i].vps);
        } else {
          if(!silent) bail_out("Qhull error");
          exit(0);
        }
        k=0;
        FOREACHneighbor_(vertex) {
          if (!neighbor->upperdelaunay) {
            for(j=0;j<DIM;j++) pts[i].pt_array[k*DIM+j]=neighbor->center[j]+(gsl_rng_uniform(ran)*2-1)*par->radius/1e6;
            k+=1;
          }
        }
      }
    }
  } else {
    if(!silent) bail_out("Qhull error");
    exit(0);
  }
  qh_freeqhull(!qh_ALL);
  qh_memfreeshort (&curlong, &totlong);

  /* Calculate Voronoi volumes */
  sprintf(flags,"qhull ");
  for(i=0;i<par->pIntensity;i++){
    g[i].w=malloc(sizeof(double)*g[i].numNeigh);
    vol=0.;
    suma=0.;
    // farea=malloc(sizeof(double)*pts[i].vps);
    if(pts[i].vps>0){
      farea=malloc(sizeof(*farea)*pts[i].vps);
    } else {
      if(!silent) bail_out("Qhull error");
      exit(0);
    }
    if (!qh_new_qhull(DIM, pts[i].vps, pts[i].pt_array, ismalloc, flags, NULL, NULL)) {
      FORALLfacets {
        dpbest=0.;
        for(j=0;j<g[i].numNeigh;j++){
          dp=facet->normal[0]*g[i].dir[j].xn[0]
            +facet->normal[1]*g[i].dir[j].xn[1]
            +facet->normal[2]*g[i].dir[j].xn[2];
          if(fabs(dp)>dpbest){
            dpbest=fabs(dp);
            best=j;
          }
        }
        if (!facet->normal)
          continue;
        if (facet->upperdelaunay && qh ATinfinity)
          continue;
        farea[best]=qh_facetarea (facet);
        suma+=farea[best];
        if (!qh DELAUNAY) {
          qh_distplane (qh interior_point, facet, &dist);
          vol += -dist * farea[best]/ qh hull_dim;
        }
      }
      for(j=0;j<g[i].numNeigh;j++) g[i].w[j]=farea[j]/suma; //if(g[i].w[j]<1e-2) g[i].w[j]=1e-2;
      free(pts[i].flag);
      free(pts[i].pt_array);
      mass+=vol*g[i].dens[0];
    }
    free(farea);
  }
  qh_freeqhull(!qh_ALL);
  qh_memfreeshort (&curlong, &totlong);
  free(pts);
  free(pt_array);
  if(!silent) quotemass(mass*2.37*1.67e-27/1.989e30);
}


/*....................................................................*/
void buildGrid(configInfo *par, struct grid *g){
  double lograd;		/* The logarithm of the model radius		*/
  double logmin;	    /* Logarithm of par->minScale				*/
  double r,theta,phi,sinPhi,z,semiradius;	/* Coordinates								*/
  double uniformRandom;
  int k=0,i,j;            /* counters									*/
  int pointIsAccepted;
  struct cell *dc=NULL; /* Not used at present. */
  unsigned long numCells;
  double x[DIM];
  const int maxNumAttempts=1000;
  _Bool numRandomsThisPoint;
  int numSecondRandoms=0;
  char errStr[80];

  gsl_rng *randGen = gsl_rng_alloc(gsl_rng_ranlxs2);	/* Random number generator */
#ifdef TEST
  gsl_rng_set(randGen,342971);
#else
  gsl_rng_set(randGen,time(0));
#endif  
  
  lograd=log10(par->radius);
  logmin=log10(par->minScale);

  for(i=0;i<par->ncell;i++){
    g[i].dens = malloc(sizeof(double)*par->numDensities);
    g[i].abun = malloc(sizeof(double)*par->nSpecies);
  }

  /* Sample pIntensity number of points */
  for(k=0;k<par->pIntensity;k++){
    pointIsAccepted=0;
    numRandomsThisPoint=0;
    do{
      uniformRandom=gsl_rng_uniform(randGen);

      if(numRandomsThisPoint==1)
        numSecondRandoms++;
      numRandomsThisPoint++;

      /* Pick a point and check if we like it or not */
      j=0;
      while(!pointIsAccepted && j<maxNumAttempts){
        if(par->sampling==0){
          r=pow(10,logmin+gsl_rng_uniform(randGen)*(lograd-logmin));
          theta=2.*PI*gsl_rng_uniform(randGen);
          phi=PI*gsl_rng_uniform(randGen);
          sinPhi=sin(phi);
          x[0]=r*cos(theta)*sinPhi;
          x[1]=r*sin(theta)*sinPhi;
          if(DIM==3) x[2]=r*cos(phi);
        } else if(par->sampling==1){
          x[0]=(2*gsl_rng_uniform(randGen)-1)*par->radius;
          x[1]=(2*gsl_rng_uniform(randGen)-1)*par->radius;
          if(DIM==3) x[2]=(2*gsl_rng_uniform(randGen)-1)*par->radius;
        } else if(par->sampling==2){
          r=pow(10,logmin+gsl_rng_uniform(randGen)*(lograd-logmin));
          theta=2.*PI*gsl_rng_uniform(randGen);
          if(DIM==3) {
            z=2*gsl_rng_uniform(randGen)-1.;
            semiradius=r*sqrt(1.-z*z);
            z*=r;
            x[2]=z;
          } else {
            semiradius=r;
          }
          x[0]=semiradius*cos(theta);
          x[1]=semiradius*sin(theta);
        } else {
          if(!silent) bail_out("Don't know how to sample model");
          exit(1);
        }
        pointIsAccepted = pointEvaluation(par, uniformRandom, x);
        j++;
      }
    } while(!pointIsAccepted);
    /* Now pointEvaluation has decided that we like the point */

    /* Assign values to the k'th grid point */
    /* I don't think we actually need to do this here... */
    g[k].id=k;
    g[k].x[0]=x[0];
    g[k].x[1]=x[1];
    if(DIM==3) g[k].x[2]=x[2];

    g[k].sink=0;
    /* This next step needs to be done, even though it looks stupid */
    g[k].dir=malloc(sizeof(point)*1);
    g[k].ds =malloc(sizeof(double)*1);
    g[k].neigh =malloc(sizeof(struct grid *)*1);
    if(!silent) progressbar((double) k/((double)par->pIntensity-1), 4);
  }
  /* end model grid point assignment */
  if(!silent) printDone(4);

  if(!silent && numSecondRandoms>0){
    sprintf(errStr, ">1 random point needed for %d grid points out of %d.", numSecondRandoms, par->pIntensity);
    warning(errStr);
  }

  /* Add surface sink particles */
  for(i=0;i<par->sinkPoints;i++){
    theta=gsl_rng_uniform(randGen)*2*PI;

    if(DIM==3) {
      z=2*gsl_rng_uniform(randGen)-1.;
      semiradius=sqrt(1.-z*z);
      x[2]=z;
    } else {
      semiradius=1.0;
    }

    x[0]=semiradius*cos(theta);
    x[1]=semiradius*sin(theta);;
    g[k].id=k;
    g[k].x[0]=par->radius*x[0];
    g[k].x[1]=par->radius*x[1];
    if(DIM==3) g[k].x[2]=par->radius*x[2];
    g[k].sink=1;
    g[k].abun[0]=0;
    g[k].dens[0]=1e-30;//************** what is the low but non zero value for?
    g[k].t[0]=par->tcmb;
    g[k].t[1]=par->tcmb;
    g[k++].dopb=0.;
  }
  /* end grid allocation */

  /* Check that the user has supplied all necessary functions:
  */
  density(    0.0,0.0,0.0, g[0].dens);
  temperature(0.0,0.0,0.0, g[0].t);
  doppler(    0.0,0.0,0.0,&g[0].dopb);	
  abundance(  0.0,0.0,0.0, g[0].abun);
  /* Note that velocity() is the only one of the 5 mandatory functions which is still needed (in raytrace) unless par->doPregrid. Therefore we test it already in parseInput(). */

  delaunay(DIM, g, (unsigned long)par->ncell, 0, &dc, &numCells);
  distCalc(par, g);
  smooth(par,g);

  for(i=0;i<par->pIntensity;i++){
    density(    g[i].x[0],g[i].x[1],g[i].x[2], g[i].dens);
    temperature(g[i].x[0],g[i].x[1],g[i].x[2], g[i].t);
    doppler(    g[i].x[0],g[i].x[1],g[i].x[2],&g[i].dopb);	
    abundance(  g[i].x[0],g[i].x[1],g[i].x[2], g[i].abun);
    velocity(   g[i].x[0],g[i].x[1],g[i].x[2], g[i].vel);
  }

  /* Set velocity values also for sink points (otherwise Delaunay ray-tracing has problems) */
  for(i=par->pIntensity;i<par->ncell;i++)
    velocity(g[i].x[0],g[i].x[1],g[i].x[2],g[i].vel);

  checkGridDensities(par, g);

  if(par->polarization){
    for(i=0;i<par->pIntensity;i++)
      magfield(g[i].x[0],g[i].x[1],g[i].x[2], g[i].B);
  }else{
    for(i=0;i<par->pIntensity;i++){
      g[i].B[0]=0.0;
      g[i].B[1]=0.0;
      g[i].B[2]=0.0;
    }
  }

<<<<<<< HEAD
  //	getArea(par,g, ran);
  //	getMass(par,g, ran);
  calcInterpCoeffs(par,g);
  dumpGrid(par,g);
  free(dc);

  gsl_rng_free(ran);
  if(!silent) printDone(5);
=======
  //	getArea(par,g, randGen);
  //	getMass(par,g, randGen);
  getVelosplines(par,g);
  dumpGrid(par,g);
  free(dc);

  gsl_rng_free(randGen);
  if(!silent) done(5);
>>>>>>> 27357c82
}

<|MERGE_RESOLUTION|>--- conflicted
+++ resolved
@@ -902,24 +902,13 @@
     }
   }
 
-<<<<<<< HEAD
-  //	getArea(par,g, ran);
-  //	getMass(par,g, ran);
+  //	getArea(par,g, randGen);
+  //	getMass(par,g, randGen);
   calcInterpCoeffs(par,g);
   dumpGrid(par,g);
   free(dc);
 
-  gsl_rng_free(ran);
+  gsl_rng_free(randGen);
   if(!silent) printDone(5);
-=======
-  //	getArea(par,g, randGen);
-  //	getMass(par,g, randGen);
-  getVelosplines(par,g);
-  dumpGrid(par,g);
-  free(dc);
-
-  gsl_rng_free(randGen);
-  if(!silent) done(5);
->>>>>>> 27357c82
-}
-
+}
+
