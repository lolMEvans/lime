/*
 *  grid.c
 *  This file is part of LIME, the versatile line modeling engine
 *
 *  Copyright (C) 2006-2014 Christian Brinch
 *  Copyright (C) 2015 The LIME development team
 *
 */

#include "lime.h"


void
gridAlloc(inputPars *par, struct grid **g){
  int i;
  double temp[99];

  *g=malloc(sizeof(struct grid)*(par->pIntensity+par->sinkPoints));
  memset(*g, 0., sizeof(struct grid) * (par->pIntensity+par->sinkPoints));

  if(par->doPregrid || par->restart) par->collPart=1;
  else{
    for(i=0;i<99;i++) temp[i]=-1;
    density(AU,AU,AU,temp);
    i=0;
    par->collPart=0;
    while(temp[i++]>-1) par->collPart++;
  }

  for(i=0;i<(par->pIntensity+par->sinkPoints); i++){
    (*g)[i].a0 = NULL;
    (*g)[i].a1 = NULL;
    (*g)[i].a2 = NULL;
    (*g)[i].a3 = NULL;
    (*g)[i].a4 = NULL;
    (*g)[i].mol = NULL;
    (*g)[i].dir = NULL;
    (*g)[i].neigh = NULL;
    (*g)[i].w = NULL;
    (*g)[i].ds = NULL;
    (*g)[i].dens=malloc(sizeof(double)*par->collPart);
    (*g)[i].abun=malloc(sizeof(double)*par->nSpecies);
    (*g)[i].t[0]=-1;
    (*g)[i].t[1]=-1;
  }
}

void
freePopulation(const inputPars *par, const molData* m, struct populations* pop ) {
  if( pop !=NULL )
    {
      int j,k;
      for( j=0; j<par->nSpecies; j++ )
        {
          if( pop[j].pops != NULL )
            {
              free( pop[j].pops );
            }
          if( pop[j].knu != NULL )
            {
              free( pop[j].knu );
            }
          if( pop[j].dust != NULL )
            {
              free( pop[j].dust );
            }
          if( pop[j].partner != NULL )
            {
              if( m != NULL )
                {
                  for(k=0; k<m[j].npart; k++)
                    {
                      if( pop[j].partner[k].up != NULL )
                        {
                          free(pop[j].partner[k].up);
                        }
                      if( pop[j].partner[k].down != NULL )
                        {
                          free(pop[j].partner[k].down);
                        }
                    }
                }
              free( pop[j].partner );
            }
        }
      free(pop);
    }
}

/*....................................................................*/
void
freePop2(const int numSpecies, struct pop2 *mol){
  int i;

  if(mol !=NULL){
    for(i=0;i<numSpecies;i++){
      if(mol[i].specNumDens != NULL)
        free(mol[i].specNumDens);
      if(mol[i].knu != NULL)
        free(mol[i].knu);
      if(mol[i].dust != NULL)
        free(mol[i].dust);
    }
    free(mol);
  }
}


/*....................................................................*/
void
freeGAux(const unsigned long numPoints, const int numSpecies, struct gAuxType *gAux) {
  unsigned long ppi;

  if(gAux !=NULL){
    for(ppi=0;ppi<numPoints;ppi++){
      freePop2(numSpecies, gAux[ppi].mol);
    }
    free(gAux);
  }
}

/*....................................................................*/
void
freeGrid(const inputPars *par, const molData* m ,struct grid* g){
  int i;
  if( g != NULL )
    {
      for(i=0;i<(par->ncell); i++){
        if(g[i].a0 != NULL)
          {
            free(g[i].a0);
          }
        if(g[i].a1 != NULL)
          {
            free(g[i].a1);
          }
        if(g[i].a2 != NULL)
          {
            free(g[i].a2);
          }
        if(g[i].a3 != NULL)
          {
            free(g[i].a3);
          }
        if(g[i].a4 != NULL)
          {
            free(g[i].a4);
          }
        if(g[i].dir != NULL)
          {
            free(g[i].dir);
          }
        if(g[i].neigh != NULL)
          {
            free(g[i].neigh);
          }
        if(g[i].w != NULL)
          {
            free(g[i].w);
          }
        if(g[i].dens != NULL)
          {
            free(g[i].dens);
          }
        if(g[i].abun != NULL)
          {
            free(g[i].abun);
          }
        if(g[i].ds != NULL)
          {
            free(g[i].ds);
          }
        if(g[i].mol != NULL)
          {
            freePopulation( par, m, g[i].mol );
          }
      }
      free(g);
    }
}

/*....................................................................*/
void delaunay(const int numDims, struct grid *gp, const unsigned long numPoints\
  , const _Bool getCells, struct cell **dc, unsigned long *numCells){
  /*
The principal purpose of this function is to perform a Delaunay triangulation for the set of points defined by the input argument 'g'. This is achieved via routines in the 3rd-party package qhull.

A note about qhull nomenclature: a vertex is what you think it is - i.e., a point; but a facet means in this context a Delaunay triangle (in 2D) or tetrahedron (in 3D).

Required elements of structs:
	struct grid *gp:
		.id
		.x

Elements of structs are set as follows:
	struct grid *gp:
		.numNeigh
		.neigh (this is malloc'd too large and at present not realloc'd.)

	cellType *dc (if getCells>0):
		.id
		.neigh
		.vertx
  */

  coordT *pt_array=NULL;
  unsigned long ppi,id,pointIdsThisFacet[numDims+1],idI,idJ,fi,ffi;
  int i,j,k;
  char flags[255];
  boolT ismalloc = False;
  vertexT *vertex,**vertexp;
  facetT *facet, *neighbor, **neighborp;
  int curlong, totlong;
  _Bool neighbourNotFound;

  pt_array=malloc(sizeof(coordT)*numDims*numPoints);
  for(ppi=0;ppi<numPoints;ppi++) {
    for(j=0;j<numDims;j++) {
      pt_array[ppi*numDims+j]=gp[ppi].x[j];
    }
  }

  sprintf(flags,"qhull d Qbb");
  if (qh_new_qhull(numDims, (int)numPoints, pt_array, ismalloc, flags, NULL, NULL)) {
    if(!silent) bail_out("Qhull failed to triangulate");
    exit(1);
  }

  /* Identify points */
  FORALLvertices {
    id=(unsigned long)qh_pointid(vertex->point);
    /* Note this is NOT the same value as vertex->id. Only the id gained via the call to qh_pointid() is the same as the index of the point in the input list. */

    gp[id].numNeigh=qh_setsize(vertex->neighbors);
    /* Note that vertex->neighbors refers to facets abutting the vertex, not other vertices. In general there seem to be more facets surrounding a point than vertices (in fact there seem to be exactly 2x as many). In any case, mallocing to N_facets gives extra room. */

    if(gp[id].neigh!=NULL)
      free( gp[id].neigh );
    gp[id].neigh=malloc(sizeof(struct grid *)*gp[id].numNeigh);
    for(k=0;k<gp[id].numNeigh;k++) {
      gp[id].neigh[k]=NULL;
    }
  }

  /* Identify the Delaunay neighbors of each point. This is a little involved, because the only direct information we have about which vertices are linked to which others is stored in qhull's facetT objects.
  */
  *numCells = 0;
  FORALLfacets {
    if (!facet->upperdelaunay) {
      /* Store the point IDs in a list for convenience. These ID values are conveniently ordered such that qh_pointid() returns ppi for gp[ppi]. 
      */
      j=0;
      FOREACHvertex_ (facet->vertices) pointIdsThisFacet[j++]=(unsigned long)qh_pointid(vertex->point);

      for(i=0;i<numDims+1;i++){
        idI = pointIdsThisFacet[i];
        for(j=0;j<numDims+1;j++){
          idJ = pointIdsThisFacet[j];
          if(i!=j){
            /* Cycle through all the non-NULL links of gp[idI], storing the link if it is new.
            */
            k=0;
            while(gp[idI].neigh[k] != NULL && gp[idI].neigh[k]->id != gp[idJ].id)
              k++;
            gp[idI].neigh[k]=&gp[idJ];
          }
        }
      }
      (*numCells)++;
    }
  }

  for(ppi=0;ppi<numPoints;ppi++){
    j=0;
    for(k=0;k<gp[ppi].numNeigh;k++){
      if(gp[ppi].neigh[k] != NULL)
        j++;
    }
    gp[ppi].numNeigh=j;
  }

  if(getCells){
    (*dc) = malloc(sizeof(**dc)*(*numCells));
    fi = 0;
    FORALLfacets {
      if (!facet->upperdelaunay) {
        (*dc)[fi].id = (unsigned long)facet->id; /* Do NOT expect this to be equal to fi. */
        fi++;
      }
    }

    fi = 0;
    FORALLfacets {
      if (!facet->upperdelaunay) {
        i = 0;
        FOREACHneighbor_(facet) {
          if(neighbor->upperdelaunay){
            (*dc)[fi].neigh[i] = NULL;
          }else{
            /* Have to find the member of *dc with the same id as neighbour.*/
            ffi = 0;
            neighbourNotFound=1;
            while(ffi<(*numCells) && neighbourNotFound){
              if((*dc)[ffi].id==(unsigned long)neighbor->id){
                (*dc)[fi].neigh[i] = &(*dc)[ffi];
                neighbourNotFound = 0;
              }
              ffi++;
            }
            if(ffi>=(*numCells) && neighbourNotFound){
              if(!silent) bail_out("Something weird going on.");
              exit(1);
            }
          }
          i++;
        }

        i = 0;
        FOREACHvertex_( facet->vertices ) {
          id = (unsigned long)qh_pointid(vertex->point);
          (*dc)[fi].vertx[i] = &gp[id];
          i++;
        }

        fi++;
      }
    }
  }

  qh_freeqhull(!qh_ALL);
  qh_memfreeshort (&curlong, &totlong);
  free(pt_array);
}

void
distCalc(inputPars *par, struct grid *g){
  int i,k,l;

  for(i=0;i<par->ncell;i++){
    if( g[i].dir != NULL )
      {
        free( g[i].dir );
      }
    if( g[i].ds != NULL )
      {
        free( g[i].ds );
      }
    g[i].dir=malloc(sizeof(point)*g[i].numNeigh);
    g[i].ds =malloc(sizeof(double)*g[i].numNeigh);
    memset(g[i].dir, 0., sizeof(point) * g[i].numNeigh);
    memset(g[i].ds, 0., sizeof(double) * g[i].numNeigh);
    for(k=0;k<g[i].numNeigh;k++){
      for(l=0;l<3;l++) g[i].dir[k].x[l] = g[i].neigh[k]->x[l] - g[i].x[l];
      g[i].ds[k]=sqrt(g[i].dir[k].x[0]*g[i].dir[k].x[0]+g[i].dir[k].x[1]*g[i].dir[k].x[1]+g[i].dir[k].x[2]*g[i].dir[k].x[2]);
      for(l=0;l<3;l++) g[i].dir[k].xn[l] = g[i].dir[k].x[l]/g[i].ds[k];
    }
    g[i].nphot=ininphot*g[i].numNeigh;
  }
}


void
write_VTK_unstructured_Points(inputPars *par, struct grid *g){
  FILE *fp;
  double length;
  int i,j,l=0;
  char flags[255];
  boolT ismalloc = False;
  facetT *facet;
  vertexT *vertex,**vertexp;
  coordT *pt_array;
  int curlong, totlong;

  pt_array=malloc(sizeof(coordT)*DIM*par->ncell);

  for(i=0;i<par->ncell;i++) {
    for(j=0;j<DIM;j++) {
      pt_array[i*DIM+j]=g[i].x[j];
    }
  }

  if((fp=fopen(par->gridfile, "w"))==NULL){
    if(!silent) bail_out("Error writing grid file!");
    exit(1);
  }
  fprintf(fp,"# vtk DataFile Version 3.0\n");
  fprintf(fp,"Lime grid\n");
  fprintf(fp,"ASCII\n");
  fprintf(fp,"DATASET UNSTRUCTURED_GRID\n");
  fprintf(fp,"POINTS %d float\n",par->ncell);
  for(i=0; i<par->ncell; i++) {
    fprintf(fp,"%e %e %e\n", g[i].x[0], g[i].x[1], g[i].x[2]);
  }
  fprintf(fp, "\n");

  sprintf(flags,"qhull d Qbb T0");

  if (!qh_new_qhull(DIM, par->ncell, pt_array, ismalloc, flags, NULL, NULL)) {
    FORALLfacets {
      if (!facet->upperdelaunay) l++;
    }
    fprintf(fp,"CELLS %d %d\n",l, 5*l);
    FORALLfacets {
      if (!facet->upperdelaunay) {
        fprintf(fp,"4 ");
        FOREACHvertex_ (facet->vertices) {
          fprintf(fp, "%d ", qh_pointid(vertex->point));
        }
        fprintf(fp, "\n");
      }
    }
  }
  qh_freeqhull(!qh_ALL);
  qh_memfreeshort (&curlong, &totlong);
  fprintf(fp,"\nCELL_TYPES %d\n",l);
  for(i=0;i<l;i++){
    fprintf(fp, "10\n");
  }
  fprintf(fp,"POINT_DATA %d\n",par->ncell);
  fprintf(fp,"SCALARS H2_density float 1\n");
  fprintf(fp,"LOOKUP_TABLE default\n");
  for(i=0;i<par->ncell;i++){
    fprintf(fp, "%e\n", g[i].dens[0]);
  }
  fprintf(fp,"SCALARS Mol_density float 1\n");
  fprintf(fp,"LOOKUP_TABLE default\n");
  for(i=0;i<par->ncell;i++){
    fprintf(fp, "%e\n", g[i].abun[0]*g[i].dens[0]);
  }
  fprintf(fp,"SCALARS Gas_temperature float 1\n");
  fprintf(fp,"LOOKUP_TABLE default\n");
  for(i=0;i<par->ncell;i++){
    fprintf(fp, "%e\n", g[i].t[0]);
  }
  fprintf(fp,"VECTORS velocity float\n");
  for(i=0;i<par->ncell;i++){
    length=sqrt(g[i].vel[0]*g[i].vel[0]+g[i].vel[1]*g[i].vel[1]+g[i].vel[2]*g[i].vel[2]);
    if(length > 0.){
      fprintf(fp, "%e %e %e\n", g[i].vel[0]/length,g[i].vel[1]/length,g[i].vel[2]/length);
    } else {
      fprintf(fp, "%e %e %e\n", g[i].vel[0],g[i].vel[1],g[i].vel[2]);
    }
  }

  fclose(fp);
  free(pt_array);
}

void
dumpGrid(inputPars *par, struct grid *g){
  if(par->gridfile) write_VTK_unstructured_Points(par, g);
}

void
getArea(inputPars *par, struct grid *g, const gsl_rng *ran){
  int i,j,k,b;//=-1;
  double *angle,best;
  /*	double wsum; */
  double x,y,z,pt_phi,sinPtPhi,pt_theta;
  /* Lots of circles approach -- badly broken, needs to be fixed  */
  /*
     for(i=0;i<par->pIntensity;i++){
     angle=malloc(sizeof(*angle)*g[i].numNeigh);
     g[i].w=malloc(sizeof(double)*g[i].numNeigh);
     for(k=0;k<g[i].numNeigh;k++){
     best=0;
     for(j=0;j<g[i].numNeigh;j++){
     angle[j]=( g[i].dir[k].xn[0]*g[i].dir[j].xn[0]
     +g[i].dir[k].xn[1]*g[i].dir[j].xn[1]
     +g[i].dir[k].xn[2]*g[i].dir[j].xn[2]);
     if(angle[j]>best && angle[j]<1){
     best=angle[j];
     b=j;
     }
     }
     g[i].w[k]=PI*pow(tan(acos(best)),2);
     wsum+=g[i].w[k];
     }
     for(k=0;k<g[i].numNeigh;k++) g[i].w[k]=g[i].w[k]/wsum;
     free(angle);
     }
     */


  for(i=0;i<par->pIntensity;i++){
    angle=malloc(sizeof(*angle)*g[i].numNeigh);
    g[i].w=malloc(sizeof(double)*g[i].numNeigh);
    memset(g[i].w, 0, sizeof(double) * g[i].numNeigh);
    for(k=0;k<1000;k++){
      pt_theta=gsl_rng_uniform(ran)*2*PI;
      pt_phi=gsl_rng_uniform(ran)*PI;
      sinPtPhi=sin(pt_phi);
      x=cos(pt_theta)*sinPtPhi;
      y=sin(pt_theta)*sinPtPhi;
      z=cos(pt_phi);
      j=0;
      best=( x*g[i].dir[j].xn[0]
            +y*g[i].dir[j].xn[1]
            +z*g[i].dir[j].xn[2]);
      b=j;
      for(j=1;j<g[i].numNeigh;j++){
        angle[j]=( x*g[i].dir[j].xn[0]
                  +y*g[i].dir[j].xn[1]
                  +z*g[i].dir[j].xn[2]);
        if(angle[j]>best){
          best=angle[j];
          b=j;
        }
      }
      g[i].w[b]+=0.001;
    }
    free(angle);
  }
}


void
getMass(inputPars *par, struct grid *g, const gsl_rng *ran){
  double mass=0.,dist;
  double vol=0.,dp,dpbest,*farea,suma;
  int i,k,j,best=-1;
  typedef struct {coordT *pt_array;int vps;int *flag;} S;
  S *pts;
  char flags[255];
  boolT ismalloc = False;
  facetT *facet, *neighbor, **neighborp;
  vertexT *vertex;
  coordT *pt_array;
  int curlong, totlong;

  pts=malloc(sizeof(S)*par->pIntensity);
  for(i=0;i<par->pIntensity;i++){
    pts[i].vps=0;
  }
  pt_array=malloc(DIM*sizeof(coordT)*par->ncell);
  for(i=0;i<par->ncell;i++) {
    for(j=0;j<DIM;j++) {
      pt_array[i*DIM+j]=g[i].x[j];
    }
  }

  sprintf(flags,"qhull v Qbb");
  if (!qh_new_qhull(DIM, par->ncell, pt_array, ismalloc, flags, NULL, NULL)) {
    qh_setvoronoi_all();
    FORALLvertices {
      i=qh_pointid(vertex->point);
      if(i<par->pIntensity){
        pts[i].vps=0;
        FOREACHneighbor_(vertex) {
          if (!neighbor->upperdelaunay) pts[i].vps++;
        }
        if(pts[i].vps > 0){
          pts[i].pt_array=malloc(DIM*sizeof(coordT)*pts[i].vps);
          pts[i].flag=malloc(DIM*sizeof(int)*pts[i].vps);
        } else {
          if(!silent) bail_out("Qhull error");
          exit(0);
        }
        k=0;
        FOREACHneighbor_(vertex) {
          if (!neighbor->upperdelaunay) {
            for(j=0;j<DIM;j++) pts[i].pt_array[k*DIM+j]=neighbor->center[j]+(gsl_rng_uniform(ran)*2-1)*par->radius/1e6;
            k+=1;
          }
        }
      }
    }
  } else {
    if(!silent) bail_out("Qhull error");
    exit(0);
  }
  qh_freeqhull(!qh_ALL);
  qh_memfreeshort (&curlong, &totlong);

  /* Calculate Voronoi volumes */
  sprintf(flags,"qhull ");
  for(i=0;i<par->pIntensity;i++){
    g[i].w=malloc(sizeof(double)*g[i].numNeigh);
    vol=0.;
    suma=0.;
    // farea=malloc(sizeof(double)*pts[i].vps);
    if(pts[i].vps>0){
      farea=malloc(sizeof(*farea)*pts[i].vps);
    } else {
      if(!silent) bail_out("Qhull error");
      exit(0);
    }
    if (!qh_new_qhull(DIM, pts[i].vps, pts[i].pt_array, ismalloc, flags, NULL, NULL)) {
      FORALLfacets {
        dpbest=0.;
        for(j=0;j<g[i].numNeigh;j++){
          dp=facet->normal[0]*g[i].dir[j].xn[0]
            +facet->normal[1]*g[i].dir[j].xn[1]
            +facet->normal[2]*g[i].dir[j].xn[2];
          if(fabs(dp)>dpbest){
            dpbest=fabs(dp);
            best=j;
          }
        }
        if (!facet->normal)
          continue;
        if (facet->upperdelaunay && qh ATinfinity)
          continue;
        farea[best]=qh_facetarea (facet);
        suma+=farea[best];
        if (!qh DELAUNAY) {
          qh_distplane (qh interior_point, facet, &dist);
          vol += -dist * farea[best]/ qh hull_dim;
        }
      }
      for(j=0;j<g[i].numNeigh;j++) g[i].w[j]=farea[j]/suma; //if(g[i].w[j]<1e-2) g[i].w[j]=1e-2;
      free(pts[i].flag);
      free(pts[i].pt_array);
      mass+=vol*g[i].dens[0];
    }
    free(farea);
  }
  qh_freeqhull(!qh_ALL);
  qh_memfreeshort (&curlong, &totlong);
  free(pts);
  free(pt_array);
  if(!silent) quotemass(mass*2.37*1.67e-27/1.989e30);
}


void
buildGrid(inputPars *par, struct grid *g){
  double lograd;		/* The logarithm of the model radius		*/
  double logmin;	    /* Logarithm of par->minScale				*/
  double r,theta,phi,sinPhi,x,y,z,semiradius;	/* Coordinates								*/
  double temp;
  int k=0,i;            /* counters									*/
  int flag;
  struct cell *dc=NULL; /* Not used at present. */
  unsigned long numCells;

  gsl_rng *ran = gsl_rng_alloc(gsl_rng_ranlxs2);	/* Random number generator */
#ifdef TEST
  gsl_rng_set(ran,342971);
#else
  gsl_rng_set(ran,time(0));
#endif  
  
  lograd=log10(par->radius);
  logmin=log10(par->minScale);

  /* Sample pIntensity number of points */
  for(k=0;k<par->pIntensity;k++){
    temp=gsl_rng_uniform(ran);
    flag=0;
    /* Pick a point and check if we like it or not */
    do{
      if(par->sampling==0){
        r=pow(10,logmin+gsl_rng_uniform(ran)*(lograd-logmin));
        theta=2.*PI*gsl_rng_uniform(ran);
        phi=PI*gsl_rng_uniform(ran);
        sinPhi=sin(phi);
        x=r*cos(theta)*sinPhi;
        y=r*sin(theta)*sinPhi;
        if(DIM==3) z=r*cos(phi);
        else z=0.;
      } else if(par->sampling==1){
        x=(2*gsl_rng_uniform(ran)-1)*par->radius;
        y=(2*gsl_rng_uniform(ran)-1)*par->radius;
        if(DIM==3) z=(2*gsl_rng_uniform(ran)-1)*par->radius;
        else z=0;
      } else if(par->sampling==2){
        r=pow(10,logmin+gsl_rng_uniform(ran)*(lograd-logmin));
        theta=2.*PI*gsl_rng_uniform(ran);
        if(DIM==3) {
          z=2*gsl_rng_uniform(ran)-1.;
          semiradius=r*sqrt(1.-z*z);
          z*=r;
        } else {
          z=0.;
          semiradius=r;
        }
        x=semiradius*cos(theta);
        y=semiradius*sin(theta);
      } else {
        if(!silent) bail_out("Don't know how to sample model");
        exit(1);
      }
      if((x*x+y*y+z*z)<par->radiusSqu) flag=pointEvaluation(par,temp,x,y,z);
    } while(!flag);
    /* Now pointEvaluation has decided that we like the point */

    /* Assign values to the k'th grid point */
    /* I don't think we actually need to do this here... */
    g[k].id=k;
    g[k].x[0]=x;
    g[k].x[1]=y;
    if(DIM==3) g[k].x[2]=z;
    else g[k].x[2]=0.;

    g[k].sink=0;
    /* This next step needs to be done, even though it looks stupid */
    g[k].dir=malloc(sizeof(point)*1);
    g[k].ds =malloc(sizeof(double)*1);
    g[k].neigh =malloc(sizeof(struct grid *)*1);
    if(!silent) progressbar((double) k/((double)par->pIntensity-1), 4);
  }
  /* end model grid point assignment */
  if(!silent) done(4);

  /* Add surface sink particles */
  for(i=0;i<par->sinkPoints;i++){
    theta=gsl_rng_uniform(ran)*2*PI;
    if(DIM==3) z=2*gsl_rng_uniform(ran)-1.;
    else z=0.;
    semiradius=sqrt(1.-z*z);
    x=semiradius*cos(theta);
    y=semiradius*sin(theta);;
    g[k].id=k;
    g[k].x[0]=par->radius*x;
    g[k].x[1]=par->radius*y;
    g[k].x[2]=par->radius*z;
    g[k].sink=1;
    g[k].abun[0]=0;
    g[k].dens[0]=1e-30;
    g[k].t[0]=par->tcmb;
    g[k].t[1]=par->tcmb;
    g[k++].dopb=0.;
  }
  /* end grid allocation */

<<<<<<< HEAD
  delaunay(DIM, g, (unsigned long)par->ncell, 0, &dc, &numCells);
=======
  /* Check that the user has supplied all necessary functions:
  */
  density(    0.0,0.0,0.0, g[0].dens);
  temperature(0.0,0.0,0.0, g[0].t);
  doppler(    0.0,0.0,0.0,&g[0].dopb);	
  abundance(  0.0,0.0,0.0, g[0].abun);
  /* Note that velocity() is the only one of the 5 mandatory functions which is still needed (in raytrace) even if par->pregrid or par->restart. Therefore we test it already in parseInput(). */

  qhull(par, g);
>>>>>>> 7c72a517
  distCalc(par, g);
  smooth(par,g);

  for(i=0;i<par->pIntensity;i++){
    density(    g[i].x[0],g[i].x[1],g[i].x[2], g[i].dens);
    temperature(g[i].x[0],g[i].x[1],g[i].x[2], g[i].t);
    doppler(    g[i].x[0],g[i].x[1],g[i].x[2],&g[i].dopb);	
    abundance(  g[i].x[0],g[i].x[1],g[i].x[2], g[i].abun);
  }

  if(par->polarization){
    for(i=0;i<par->pIntensity;i++)
      magfield(g[i].x[0],g[i].x[1],g[i].x[2], g[i].B);
  }else{
    for(i=0;i<par->pIntensity;i++){
      g[i].B[0]=0.0;
      g[i].B[1]=0.0;
      g[i].B[2]=0.0;
    }
  }

  //	getArea(par,g, ran);
  //	getMass(par,g, ran);
  getVelosplines(par,g);
  dumpGrid(par,g);
  if(dc!=NULL) free(dc);

  gsl_rng_free(ran);
  if(!silent) done(5);
}

<|MERGE_RESOLUTION|>--- conflicted
+++ resolved
@@ -724,19 +724,15 @@
   }
   /* end grid allocation */
 
-<<<<<<< HEAD
-  delaunay(DIM, g, (unsigned long)par->ncell, 0, &dc, &numCells);
-=======
   /* Check that the user has supplied all necessary functions:
   */
   density(    0.0,0.0,0.0, g[0].dens);
   temperature(0.0,0.0,0.0, g[0].t);
   doppler(    0.0,0.0,0.0,&g[0].dopb);	
   abundance(  0.0,0.0,0.0, g[0].abun);
-  /* Note that velocity() is the only one of the 5 mandatory functions which is still needed (in raytrace) even if par->pregrid or par->restart. Therefore we test it already in parseInput(). */
-
-  qhull(par, g);
->>>>>>> 7c72a517
+  /* Note that velocity() is the only one of the 5 mandatory functions which is still needed (in raytrace) unless par->pregrid. Therefore we test it already in parseInput(). */
+
+  delaunay(DIM, g, (unsigned long)par->ncell, 0, &dc, &numCells);
   distCalc(par, g);
   smooth(par,g);
 
