/*
 *  grid.c
 *  LIME, The versatile 3D line modeling environment
 *
 *  Created by Christian Brinch on 11/16/06.
 *  Copyright 2006-2014, Christian Brinch,
 *  <brinch@nbi.dk>
 *  Niels Bohr institutet
 *  University of Copenhagen
 *	All rights reserved.
 *
 */

#ifdef QHULL_INC_QHULL
#include <qhull/qhull_a.h>
#else
#include <libqhull/qhull_a.h>
#endif
#include "lime.h"


void
gridAlloc(inputPars *par, struct grid **g){
  int i;
  double temp[99];

  *g=malloc(sizeof(struct grid)*(par->pIntensity+par->sinkPoints));
  memset(*g, 0., sizeof(struct grid) * (par->pIntensity+par->sinkPoints));

  if(par->pregrid || par->restart) par->collPart=1;
  else{
    for(i=0;i<99;i++) temp[i]=-1;
    density(AU,AU,AU,temp);
    i=0;
    par->collPart=0;
    while(temp[i++]>-1) par->collPart++;
  }

  for(i=0;i<(par->pIntensity+par->sinkPoints); i++){
    (*g)[i].a0 = NULL;
    (*g)[i].a1 = NULL;
    (*g)[i].a2 = NULL;
    (*g)[i].a3 = NULL;
    (*g)[i].a4 = NULL;
    (*g)[i].mol = NULL;
    (*g)[i].dir = NULL;
    (*g)[i].neigh = NULL;
    (*g)[i].w = NULL;
    (*g)[i].ds = NULL;
    (*g)[i].dens=malloc(sizeof(double)*par->collPart);
    (*g)[i].abun=malloc(sizeof(double)*par->nSpecies);
    (*g)[i].nmol=malloc(sizeof(double)*par->nSpecies);
    (*g)[i].t[0]=-1;
    (*g)[i].t[1]=-1;
  }
}

void
freePopulation(const inputPars *par, const molData* m, struct populations* pop ) {
  if( pop !=NULL )
    {
      int j,k;
      for( j=0; j<par->nSpecies; j++ )
        {
          if( pop[j].pops != NULL )
            {
              free( pop[j].pops );
            }
          if( pop[j].knu != NULL )
            {
              free( pop[j].knu );
            }
          if( pop[j].dust != NULL )
            {
              free( pop[j].dust );
            }
          if( pop[j].partner != NULL )
            {
              if( m != NULL )
                {
                  for(k=0; k<m[j].npart; k++)
                    {
                      if( pop[j].partner[k].up != NULL )
                        {
                          free(pop[j].partner[k].up);
                        }
                      if( pop[j].partner[k].down != NULL )
                        {
                          free(pop[j].partner[k].down);
                        }
                    }
                }
              free( pop[j].partner );
            }
        }
      free(pop);
    }
}
void
freeGrid(const inputPars *par, const molData* m ,struct grid* g){
  int i,j;
  if( g != NULL )
    {
      for(i=0;i<(par->pIntensity+par->sinkPoints); i++){
        if(g[i].a0 != NULL)
          {
            free(g[i].a0);
          }
        if(g[i].a1 != NULL)
          {
            free(g[i].a1);
          }
        if(g[i].a2 != NULL)
          {
            free(g[i].a2);
          }
        if(g[i].a3 != NULL)
          {
            free(g[i].a3);
          }
        if(g[i].a4 != NULL)
          {
            free(g[i].a4);
          }
        if(g[i].dir != NULL)
          {
            free(g[i].dir);
          }
        if(g[i].neigh != NULL)
          {
            free(g[i].neigh);
          }
        if(g[i].w != NULL)
          {
            free(g[i].w);
          }
        if(g[i].dens != NULL)
          {
            free(g[i].dens);
          }
        if(g[i].nmol != NULL)
          {
            free(g[i].nmol);
          }
        if(g[i].abun != NULL)
          {
            free(g[i].abun);
          }
        if(g[i].ds != NULL)
          {
            free(g[i].ds);
          }
        if(g[i].mol != NULL)
          {
            freePopulation( par, m, g[i].mol );
          }
      }
      free(g);
    }
}

void
qhull(inputPars *par, struct grid *g){
  int i,j,k,id;
  char flags[255];
  boolT ismalloc = False;
  facetT *facet;
  vertexT *vertex,**vertexp;
  coordT *pt_array;
  int simplex[DIM];
  int curlong, totlong;

  pt_array=malloc(DIM*sizeof(coordT)*par->ncell);

  for(i=0;i<par->ncell;i++) {
    for(j=0;j<DIM;j++) {
      pt_array[i*DIM+j]=g[i].x[j];
    }
  }

  sprintf(flags,"qhull d Qbb");
  if (!qh_new_qhull(DIM, par->ncell, pt_array, ismalloc, flags, NULL, NULL)) {
    /* Identify points */
    FORALLvertices {
      id=qh_pointid(vertex->point);
      g[id].numNeigh=qh_setsize(vertex->neighbors);
<<<<<<< HEAD
      free(g[id].neigh);
      g[id].neigh=malloc(sizeof(struct grid)*g[id].numNeigh);
      memset(g[id].neigh, 0, sizeof(int) * g[id].numNeigh);
=======
      if(  g[id].neigh != NULL )
        {
          free( g[id].neigh );
        }
      g[id].neigh=malloc(sizeof(struct grid)*g[id].numNeigh);
>>>>>>> f6af0a6c
      for(k=0;k<g[id].numNeigh;k++) {
        g[id].neigh[k]=NULL;
      }
    }

    /* Identify neighbors */
    FORALLfacets {
      if (!facet->upperdelaunay) {
        j=0;
        FOREACHvertex_ (facet->vertices) simplex[j++]=qh_pointid(vertex->point);
        for(i=0;i<DIM+1;i++){
          for(j=0;j<DIM+1;j++){
            k=0;
            if(i!=j){
              while(g[simplex[i]].neigh[k] != NULL && g[simplex[i]].neigh[k]->id != g[simplex[j]].id) {
<<<<<<< HEAD
/*                printf("%i %i\n", i, k+1 );
                printf("%i \n", simplex[i] );
                printf("%i \n", g[simplex[i]].numNeigh );
                if( g[simplex[i]].neigh[k+1] != NULL )
                    {
                printf("n %f\n", g[simplex[i]].neigh[k+1] );
                printf("n %f\n", g[simplex[i]].neigh[k+1]->id );
                printf("n %f\n", g[simplex[j]].id );
                }*/
=======
>>>>>>> f6af0a6c
                k++;
              }
              g[simplex[i]].neigh[k]=&g[simplex[j]];
            }
          }
        }
      }
    }
  } else {
    if(!silent) bail_out("Qhull failed to triangulate");
    exit(1);
  }

  for(i=0;i<par->ncell;i++){
    j=0;
    for(k=0;k<g[i].numNeigh;k++){
      if(g[i].neigh[k] != NULL)
        {
          j++;
        }
    }
    g[i].numNeigh=j;
  }
  qh_freeqhull(!qh_ALL);
  qh_memfreeshort (&curlong, &totlong);
  free(pt_array);
}

void
distCalc(inputPars *par, struct grid *g){
  int i,k,l;

  for(i=0;i<par->ncell;i++){
<<<<<<< HEAD
    free(g[i].dir);
    free(g[i].ds);
=======
    if( g[i].dir != NULL )
      {
        free( g[i].dir );
      }
    if( g[i].ds != NULL )
      {
        free( g[i].ds );
      }
>>>>>>> f6af0a6c
    g[i].dir=malloc(sizeof(point)*g[i].numNeigh);
    g[i].ds =malloc(sizeof(double)*g[i].numNeigh);
    memset(g[i].dir, 0., sizeof(point) * g[i].numNeigh);
    memset(g[i].ds, 0., sizeof(double) * g[i].numNeigh);
    for(k=0;k<g[i].numNeigh;k++){
      for(l=0;l<3;l++) g[i].dir[k].x[l] = g[i].neigh[k]->x[l] - g[i].x[l];
      g[i].ds[k]=sqrt(pow(g[i].dir[k].x[0],2)+pow(g[i].dir[k].x[1],2)+pow(g[i].dir[k].x[2],2));
      for(l=0;l<3;l++) g[i].dir[k].xn[l] = g[i].dir[k].x[l]/g[i].ds[k];
    }
    g[i].nphot=ininphot*g[i].numNeigh;
  }
}


void
write_VTK_unstructured_Points(inputPars *par, struct grid *g){
  FILE *fp;
  double length;
  int i,j,l=0;
  char flags[255];
  boolT ismalloc = False;
  facetT *facet;
  vertexT *vertex,**vertexp;
  coordT *pt_array;
  int curlong, totlong;

  pt_array=malloc(sizeof(coordT)*DIM*par->ncell);

  for(i=0;i<par->ncell;i++) {
    for(j=0;j<DIM;j++) {
      pt_array[i*DIM+j]=g[i].x[j];
    }
  }

  if((fp=fopen(par->gridfile, "w"))==NULL){
    if(!silent) bail_out("Error writing grid file!");
    exit(1);
  }
  fprintf(fp,"# vtk DataFile Version 3.0\n");
  fprintf(fp,"Lime grid\n");
  fprintf(fp,"ASCII\n");
  fprintf(fp,"DATASET UNSTRUCTURED_GRID\n");
  fprintf(fp,"POINTS %d float\n",par->ncell);
  for(i=0; i<par->ncell; i++) {
    fprintf(fp,"%e %e %e\n", g[i].x[0], g[i].x[1], g[i].x[2]);
  }
  fprintf(fp, "\n");

  sprintf(flags,"qhull d Qbb T0");

  if (!qh_new_qhull(DIM, par->ncell, pt_array, ismalloc, flags, NULL, NULL)) {
    FORALLfacets {
      if (!facet->upperdelaunay) l++;
    }
    fprintf(fp,"CELLS %d %d\n",l, 5*l);
    FORALLfacets {
      if (!facet->upperdelaunay) {
        fprintf(fp,"4 ");
        FOREACHvertex_ (facet->vertices) {
          fprintf(fp, "%d ", qh_pointid(vertex->point));
        }
        fprintf(fp, "\n");
      }
    }
  }
  qh_freeqhull(!qh_ALL);
  qh_memfreeshort (&curlong, &totlong);
  fprintf(fp,"\nCELL_TYPES %d\n",l);
  for(i=0;i<l;i++){
    fprintf(fp, "10\n");
  }
  fprintf(fp,"POINT_DATA %d\n",par->ncell);
  fprintf(fp,"SCALARS H2_density float 1\n");
  fprintf(fp,"LOOKUP_TABLE default\n");
  for(i=0;i<par->ncell;i++){
    fprintf(fp, "%e\n", g[i].dens[0]);
  }
  fprintf(fp,"SCALARS Mol_density float 1\n");
  fprintf(fp,"LOOKUP_TABLE default\n");
  for(i=0;i<par->ncell;i++){
    fprintf(fp, "%e\n", g[i].abun[0]*g[i].dens[0]);
  }
  fprintf(fp,"SCALARS Gas_temperature float 1\n");
  fprintf(fp,"LOOKUP_TABLE default\n");
  for(i=0;i<par->ncell;i++){
    fprintf(fp, "%e\n", g[i].t[0]);
  }
  fprintf(fp,"VECTORS velocity float\n");
  for(i=0;i<par->ncell;i++){
    length=sqrt(pow(g[i].vel[0],2)+pow(g[i].vel[1],2)+pow(g[i].vel[2],2));
    if(length > 0.){
      fprintf(fp, "%e %e %e\n", g[i].vel[0]/length,g[i].vel[1]/length,g[i].vel[2]/length);
    } else {
      fprintf(fp, "%e %e %e\n", g[i].vel[0],g[i].vel[1],g[i].vel[2]);
    }
  }

  fclose(fp);
  free(pt_array);
}

void
dumpGrid(inputPars *par, struct grid *g){
  if(par->gridfile) write_VTK_unstructured_Points(par, g);
}

void
getArea(inputPars *par, struct grid *g, const gsl_rng *ran){
  int i,j,k,b=-1;
  double *angle,best;
  /*	double wsum; */
  double x,y,z,pt_phi,pt_theta;
  /* Lots of circles approach -- badly broken, needs to be fixed  */
  /*
     for(i=0;i<par->pIntensity;i++){
     angle=malloc(sizeof(double)*g[i].numNeigh);
     g[i].w=malloc(sizeof(double)*g[i].numNeigh);
     for(k=0;k<g[i].numNeigh;k++){
     best=0;
     for(j=0;j<g[i].numNeigh;j++){
     angle[j]=( g[i].dir[k].xn[0]*g[i].dir[j].xn[0]
     +g[i].dir[k].xn[1]*g[i].dir[j].xn[1]
     +g[i].dir[k].xn[2]*g[i].dir[j].xn[2]);
     if(angle[j]>best && angle[j]<1){
     best=angle[j];
     b=j;
     }
     }
     g[i].w[k]=PI*pow(tan(acos(best)),2);
     wsum+=g[i].w[k];
     }
     for(k=0;k<g[i].numNeigh;k++) g[i].w[k]=g[i].w[k]/wsum;
     free(angle);
     }
     */


  for(i=0;i<par->pIntensity;i++){
    angle=malloc(sizeof(double)*g[i].numNeigh);
    g[i].w=malloc(sizeof(double)*g[i].numNeigh);
    memset(g[i].w, 0, sizeof(double) * g[i].numNeigh);
    for(k=0;k<1000;k++){
      pt_theta=gsl_rng_uniform(ran)*2*PI;
      pt_phi=gsl_rng_uniform(ran)*PI;
      x=cos(pt_theta)*sin(pt_phi);
      y=sin(pt_theta)*sin(pt_phi);
      z=cos(pt_phi);
      best=-1;
      for(j=0;j<g[i].numNeigh;j++){
        angle[j]=( x*g[i].dir[j].xn[0]
                   +y*g[i].dir[j].xn[1]
                   +z*g[i].dir[j].xn[2]);
        if(angle[j]>best){
          best=angle[j];
          b=j;
        }
      }
      if(b<0) {printf("not supposed to happen\n");
        exit(0);
      }
      g[i].w[b]+=0.001;
      b=-1;
    }
    free(angle);
  }
}


void
getMass(inputPars *par, struct grid *g, const gsl_rng *ran){
  double mass=0.,dist;
  double vol=0.,dp,dpbest,*farea,suma;
  int i,k,j,best=-1;
  typedef struct {coordT *pt_array;int vps;int *flag;} S;
  S *pts;
  char flags[255];
  boolT ismalloc = False;
  facetT *facet, *neighbor, **neighborp;
  vertexT *vertex;
  coordT *pt_array;
  int curlong, totlong;

  pts=malloc(sizeof(S)*par->pIntensity);
  pt_array=malloc(DIM*sizeof(coordT)*par->ncell);
  for(i=0;i<par->ncell;i++) {
    for(j=0;j<DIM;j++) {
      pt_array[i*DIM+j]=g[i].x[j];
    }
  }

  sprintf(flags,"qhull v Qbb");
  if (!qh_new_qhull(DIM, par->ncell, pt_array, ismalloc, flags, NULL, NULL)) {
    qh_setvoronoi_all();
    FORALLvertices {
      i=qh_pointid(vertex->point);
      if(i<par->pIntensity){
        pts[i].vps=0;
        FOREACHneighbor_(vertex) {
          if (!neighbor->upperdelaunay) pts[i].vps++;
        }
        if(pts[i].vps > 0){
          pts[i].pt_array=malloc(DIM*sizeof(coordT)*pts[i].vps);
          pts[i].flag=malloc(DIM*sizeof(int)*pts[i].vps);
        } else {
          if(!silent) bail_out("Qhull error");
          exit(0);
        }
        k=0;
        FOREACHneighbor_(vertex) {
          if (!neighbor->upperdelaunay) {
            for(j=0;j<DIM;j++) pts[i].pt_array[k*DIM+j]=neighbor->center[j]+(gsl_rng_uniform(ran)*2-1)*par->radius/1e6;
            k+=1;
          }
        }
      }
    }
  } else {
    if(!silent) bail_out("Qhull error");
    exit(0);
  }
  qh_freeqhull(!qh_ALL);
  qh_memfreeshort (&curlong, &totlong);

  /* Calculate Voronoi volumes */
  sprintf(flags,"qhull ");
  for(i=0;i<par->pIntensity;i++){
    g[i].w=malloc(sizeof(double)*g[i].numNeigh);
    vol=0.;
    suma=0.;
    farea=malloc(sizeof(double)*pts[i].vps);
    if (!qh_new_qhull(DIM, pts[i].vps, pts[i].pt_array, ismalloc, flags, NULL, NULL)) {
      FORALLfacets {
        dpbest=0.;
        for(j=0;j<g[i].numNeigh;j++){
          dp=facet->normal[0]*g[i].dir[j].xn[0]+facet->normal[1]*g[i].dir[j].xn[1]+
           facet->normal[2]*g[i].dir[j].xn[2];
          if(fabs(dp)>dpbest){
            dpbest=fabs(dp);
            best=j;
          }
        }
        if (!facet->normal)
          continue;
        if (facet->upperdelaunay && qh ATinfinity)
          continue;
        farea[best]=qh_facetarea (facet);
        suma+=farea[best];
        if (!qh DELAUNAY) {
          qh_distplane (qh interior_point, facet, &dist);
          vol += -dist * farea[best]/ qh hull_dim;
        }
      }
      for(j=0;j<g[i].numNeigh;j++) g[i].w[j]=farea[j]/suma; //if(g[i].w[j]<1e-2) g[i].w[j]=1e-2;
      free(pts[i].flag);
      free(pts[i].pt_array);
      mass+=vol*g[i].dens[0];
    }
    free(farea);
  }
  qh_freeqhull(!qh_ALL);
  qh_memfreeshort (&curlong, &totlong);
  free(pts);
  free(pt_array);
  if(!silent) quotemass(mass*2.37*1.67e-27/1.989e30);
}


void
buildGrid(inputPars *par, struct grid *g){
  double lograd;		/* The logarithm of the model radius		*/
  double logmin;	    /* Logarithm of par->minScale				*/
  double r,theta,phi,x,y,z;	/* Coordinates								*/
  double temp,*abun;
  int k=0,i;            /* counters									*/
  int flag;

  gsl_rng *ran = gsl_rng_alloc(gsl_rng_ranlxs2);	/* Random number generator */
  gsl_rng_set(ran,time(0));

  abun=malloc(sizeof(double)*par->nSpecies);

  lograd=log10(par->radius);
  logmin=log10(par->minScale);

  /* Sample pIntensity number of points */
  for(k=0;k<par->pIntensity;k++){
    temp=gsl_rng_uniform(ran);
    flag=0;
    /* Pick a point and check if we like it or not */
    do{
      if(par->sampling==0){
        r=pow(10,logmin+gsl_rng_uniform(ran)*(lograd-logmin));
        theta=2.*PI*gsl_rng_uniform(ran);
        phi=PI*gsl_rng_uniform(ran);
        x=r*cos(theta)*sin(phi);
        y=r*sin(theta)*sin(phi);
        if(DIM==3) z=r*cos(phi);
        else z=0.;
      } else if(par->sampling==1){
        x=(2*gsl_rng_uniform(ran)-1)*par->radius;
        y=(2*gsl_rng_uniform(ran)-1)*par->radius;
        if(DIM==3) z=(2*gsl_rng_uniform(ran)-1)*par->radius;
        else z=0;
      } else {
        if(!silent) bail_out("Don't know how to sample model");
        exit(1);
      }
      if(sqrt(x*x+y*y+z*z)<par->radius) flag=pointEvaluation(par,temp,x,y,z);
    } while(!flag);
    /* Now pointEvaluation has decided that we like the point */

    /* Assign values to the k'th grid point */
    /* I don't think we actually need to do this here... */
    g[k].id=k;
    g[k].x[0]=x;
    g[k].x[1]=y;
    if(DIM==3) g[k].x[2]=z;
    else g[k].x[2]=0.;

    g[k].sink=0;
    if(!silent) progressbar((double) k/((double)par->pIntensity-1), 4);
  }
  /* end model grid point assignment */


  /* Add surface sink particles */
  for(i=0;i<par->sinkPoints;i++){
    theta=gsl_rng_uniform(ran)*2*PI;
    if(DIM==3) z=2*gsl_rng_uniform(ran)-1.;
    else z=0.;
    x=sqrt(1-pow(z,2))*cos(theta);
    y=sqrt(1-pow(z,2))*sin(theta);;
    g[k].id=k;
    g[k].x[0]=par->radius*x;
    g[k].x[1]=par->radius*y;
    g[k].x[2]=par->radius*z;
    g[k].sink=1;
    g[k].abun[0]=0;
    g[k].dens[0]=1e-30;
    g[k].t[0]=par->tcmb;
    g[k].t[1]=par->tcmb;
    g[k++].dopb=0.;
  }
  /* end grid allocation */

  qhull(par, g);
  distCalc(par, g);
  smooth(par,g);

<<<<<<< HEAD
  for(i=0;i<par->pIntensity + par->sinkPoints ;i++){ //TODO IS IT CORRECT ?
=======
  for(i=0;i<par->pIntensity;i++){
>>>>>>> f6af0a6c
    density(g[i].x[0],g[i].x[1],g[i].x[2],g[i].dens);
    temperature(g[i].x[0],g[i].x[1],g[i].x[2],g[i].t);
    doppler(g[i].x[0],g[i].x[1],g[i].x[2],&g[i].dopb);
    abundance(g[i].x[0],g[i].x[1],g[i].x[2],g[i].abun);
  }

  //	getArea(par,g, ran);
  //	getMass(par,g, ran);
  getVelosplines(par,g);
  dumpGrid(par,g);

  gsl_rng_free(ran);
  free(abun);
  if(!silent) done(5);
}

<|MERGE_RESOLUTION|>--- conflicted
+++ resolved
@@ -184,17 +184,11 @@
     FORALLvertices {
       id=qh_pointid(vertex->point);
       g[id].numNeigh=qh_setsize(vertex->neighbors);
-<<<<<<< HEAD
-      free(g[id].neigh);
-      g[id].neigh=malloc(sizeof(struct grid)*g[id].numNeigh);
-      memset(g[id].neigh, 0, sizeof(int) * g[id].numNeigh);
-=======
       if(  g[id].neigh != NULL )
         {
           free( g[id].neigh );
         }
       g[id].neigh=malloc(sizeof(struct grid)*g[id].numNeigh);
->>>>>>> f6af0a6c
       for(k=0;k<g[id].numNeigh;k++) {
         g[id].neigh[k]=NULL;
       }
@@ -210,18 +204,6 @@
             k=0;
             if(i!=j){
               while(g[simplex[i]].neigh[k] != NULL && g[simplex[i]].neigh[k]->id != g[simplex[j]].id) {
-<<<<<<< HEAD
-/*                printf("%i %i\n", i, k+1 );
-                printf("%i \n", simplex[i] );
-                printf("%i \n", g[simplex[i]].numNeigh );
-                if( g[simplex[i]].neigh[k+1] != NULL )
-                    {
-                printf("n %f\n", g[simplex[i]].neigh[k+1] );
-                printf("n %f\n", g[simplex[i]].neigh[k+1]->id );
-                printf("n %f\n", g[simplex[j]].id );
-                }*/
-=======
->>>>>>> f6af0a6c
                 k++;
               }
               g[simplex[i]].neigh[k]=&g[simplex[j]];
@@ -255,10 +237,6 @@
   int i,k,l;
 
   for(i=0;i<par->ncell;i++){
-<<<<<<< HEAD
-    free(g[i].dir);
-    free(g[i].ds);
-=======
     if( g[i].dir != NULL )
       {
         free( g[i].dir );
@@ -267,7 +245,6 @@
       {
         free( g[i].ds );
       }
->>>>>>> f6af0a6c
     g[i].dir=malloc(sizeof(point)*g[i].numNeigh);
     g[i].ds =malloc(sizeof(double)*g[i].numNeigh);
     memset(g[i].dir, 0., sizeof(point) * g[i].numNeigh);
@@ -617,11 +594,7 @@
   distCalc(par, g);
   smooth(par,g);
 
-<<<<<<< HEAD
-  for(i=0;i<par->pIntensity + par->sinkPoints ;i++){ //TODO IS IT CORRECT ?
-=======
   for(i=0;i<par->pIntensity;i++){
->>>>>>> f6af0a6c
     density(g[i].x[0],g[i].x[1],g[i].x[2],g[i].dens);
     temperature(g[i].x[0],g[i].x[1],g[i].x[2],g[i].t);
     doppler(g[i].x[0],g[i].x[1],g[i].x[2],&g[i].dopb);
