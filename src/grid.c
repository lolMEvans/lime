--- conflicted
+++ resolved
@@ -232,7 +232,6 @@
   int i,k,l;
 
   for(i=0;i<par->ncell;i++){
-<<<<<<< HEAD
     if( g[i].dir != NULL )
       {
         free( g[i].dir );
@@ -248,25 +247,10 @@
     for(k=0;k<g[i].numNeigh;k++){
       for(l=0;l<3;l++) g[i].dir[k].x[l] = g[i].neigh[k]->x[l] - g[i].x[l];
       g[i].ds[k]=sqrt(pow(g[i].dir[k].x[0],2)+pow(g[i].dir[k].x[1],2)+pow(g[i].dir[k].x[2],2));
-      //g[i].ds[k]=sqrt(pow(g[i].dir[k].x[0],2)+pow(g[i].dir[k].x[1],2)+pow(g[i].dir[k].x[2],2));
       g[i].ds[k]=sqrt(g[i].dir[k].x[0]*g[i].dir[k].x[0]+g[i].dir[k].x[1]*g[i].dir[k].x[1]+g[i].dir[k].x[2]*g[i].dir[k].x[2]);
       for(l=0;l<3;l++) g[i].dir[k].xn[l] = g[i].dir[k].x[l]/g[i].ds[k];
     }
     g[i].nphot=ininphot*g[i].numNeigh;
-=======
-    free(g[i].dir);
-	free(g[i].ds);
-	g[i].dir=malloc(sizeof(point)*g[i].numNeigh);
-	g[i].ds =malloc(sizeof(double)*g[i].numNeigh);
-	memset(g[i].dir, 0., sizeof(point) * g[i].numNeigh);
-	memset(g[i].ds, 0., sizeof(double) * g[i].numNeigh);
-	for(k=0;k<g[i].numNeigh;k++){
-	  for(l=0;l<3;l++) g[i].dir[k].x[l] = g[i].neigh[k]->x[l] - g[i].x[l];
-	  g[i].ds[k]=sqrt(g[i].dir[k].x[0]*g[i].dir[k].x[0]+g[i].dir[k].x[1]*g[i].dir[k].x[1]+g[i].dir[k].x[2]*g[i].dir[k].x[2]);
-	  for(l=0;l<3;l++) g[i].dir[k].xn[l] = g[i].dir[k].x[l]/g[i].ds[k];
-	}
-	g[i].nphot=ininphot*g[i].numNeigh;
->>>>>>> 5bd7487d
   }
 }
 
