--- conflicted
+++ resolved
@@ -5,41 +5,20 @@
  *  Copyright (C) 2006-2014 Christian Brinch
  *  Copyright (C) 2016 The LIME development team
  *
+TODO:
+  - There is no need to malloc nmol if all the images are non-line.
  */
 
 #include "lime.h"
 
 
-<<<<<<< HEAD
-=======
-void
-gridAlloc(configInfo *par, struct grid **g){
-  int i;
-
-  *g=malloc(sizeof(struct grid)*(par->pIntensity+par->sinkPoints));
-  memset(*g, 0., sizeof(struct grid) * (par->pIntensity+par->sinkPoints));
-
-  for(i=0;i<(par->pIntensity+par->sinkPoints); i++){
-    (*g)[i].a0 = NULL;
-    (*g)[i].a1 = NULL;
-    (*g)[i].a2 = NULL;
-    (*g)[i].a3 = NULL;
-    (*g)[i].a4 = NULL;
-    (*g)[i].mol = NULL;
-    (*g)[i].dir = NULL;
-    (*g)[i].neigh = NULL;
-    (*g)[i].w = NULL;
-    (*g)[i].ds = NULL;
-    (*g)[i].dens=malloc(sizeof(double)*par->numDensities);
-    (*g)[i].abun=malloc(sizeof(double)*par->nSpecies);
-    (*g)[i].t[0]=-1;
-    (*g)[i].t[1]=-1;
-  }
-}
-
->>>>>>> e9956e8d
 void gridLineInit(configInfo *par, molData *md, struct grid *gp){
   int i,id, ilev;
+
+  for(id=0;id<par->ncell;id++) {
+    freePopulation((unsigned short)par->nSpecies, gp[id].mol );
+    gp[id].mol=malloc(sizeof(struct populations)*par->nSpecies);
+  }
 
   for(i=0;i<par->nSpecies;i++){
     /* Calculate Doppler and thermal line broadening */
@@ -50,22 +29,23 @@
 
     /* Allocate space for populations etc */
     for(id=0;id<par->ncell; id++){
+      gp[id].mol[i].partner = NULL;
       gp[id].mol[i].pops = malloc(sizeof(double)*md[i].nlev);
-      gp[id].mol[i].dust = malloc(sizeof(double)*md[i].nline);
-      gp[id].mol[i].knu  = malloc(sizeof(double)*md[i].nline);
+      gp[id].mol[i].dust = NULL;
+      gp[id].mol[i].knu  = NULL;
       for(ilev=0;ilev<md[i].nlev;ilev++) gp[id].mol[i].pops[ilev]=0.0;
     }
   }
 }
 
-void calcGridMolDensities(configInfo *par, struct grid *g){
+void calcGridMolDensities(configInfo *par, struct grid *gp){
   int id,ispec,i;
 
   for(id=0;id<par->ncell; id++){
     for(ispec=0;ispec<par->nSpecies;ispec++){
-      g[id].mol[ispec].nmol = 0.0;
+      gp[id].mol[ispec].nmol = 0.0;
       for(i=0;i<par->numDensities;i++)
-        g[id].mol[ispec].nmol += g[id].abun[ispec]*g[id].dens[i]*par->nMolWeights[i];
+        gp[id].mol[ispec].nmol += gp[id].abun[ispec]*gp[id].dens[i]*par->nMolWeights[i];
     }
   }
 }
@@ -78,6 +58,12 @@
   gsl_spline *spline;
 
   for(si=0;si<par->nSpecies;si++){
+    /* Allocate space for populations etc */
+    for(id=0;id<par->ncell; id++){
+      gp[id].mol[si].dust = malloc(sizeof(double)*md[si].nline);
+      gp[id].mol[si].knu  = malloc(sizeof(double)*md[si].nline);
+    }
+
     kappatab = malloc(sizeof(*kappatab)*md[si].nline);
 
     if(par->dust == NULL){
@@ -130,7 +116,7 @@
       gasIIdust(gp[id].x[0],gp[id].x[1],gp[id].x[2],&gtd);
       for(iline=0;iline<md[si].nline;iline++){
         gp[id].mol[si].knu[iline]=kappatab[iline]*2.4*AMU*densityForDust/gtd;
-        //Check if input model supplies a dust temperature. Otherwise use the kinetic temperature
+        /* Check if input model supplies a dust temperature. Otherwise use the kinetic temperature. */
         if(gp[id].t[1]==-1) {
           gp[id].mol[si].dust[iline]=planckfunc(iline,gp[id].t[0],md,si);
         } else {
@@ -145,36 +131,36 @@
   return;
 }
 
-void calcGridCollRates(configInfo *par, molData *md, struct grid *g){
+void calcGridCollRates(configInfo *par, molData *md, struct grid *gp){
   int i,id,ipart,itrans,itemp,tnint=-1;
   struct cpData part;
   double fac;
 
   for(i=0;i<par->nSpecies;i++){
     for(id=0;id<par->ncell;id++){
-      g[id].mol[i].partner = malloc(sizeof(struct rates)*md[i].npart);
+      gp[id].mol[i].partner = malloc(sizeof(struct rates)*md[i].npart);
     }
 
     for(ipart=0;ipart<md[i].npart;ipart++){
       part = md[i].part[ipart];
       for(id=0;id<par->ncell;id++){
         for(itrans=0;itrans<part.ntrans;itrans++){
-          if((g[id].t[0]>part.temp[0])&&(g[id].t[0]<part.temp[part.ntemp-1])){
+          if((gp[id].t[0]>part.temp[0])&&(gp[id].t[0]<part.temp[part.ntemp-1])){
             for(itemp=0;itemp<part.ntemp-1;itemp++){
-              if((g[id].t[0]>part.temp[itemp])&&(g[id].t[0]<=part.temp[itemp+1])){
+              if((gp[id].t[0]>part.temp[itemp])&&(gp[id].t[0]<=part.temp[itemp+1])){
                 tnint=itemp;
               }
             }
-            fac=(g[id].t[0]-part.temp[tnint])/(part.temp[tnint+1]-part.temp[tnint]);
-            g[id].mol[i].partner[ipart].t_binlow = tnint;
-            g[id].mol[i].partner[ipart].interp_coeff = fac;
-
-	  } else if(g[id].t[0]<=part.temp[0]) {
-	    g[id].mol[i].partner[ipart].t_binlow = 0;
-	    g[id].mol[i].partner[ipart].interp_coeff = 0.0;
+            fac=(gp[id].t[0]-part.temp[tnint])/(part.temp[tnint+1]-part.temp[tnint]);
+            gp[id].mol[i].partner[ipart].t_binlow = tnint;
+            gp[id].mol[i].partner[ipart].interp_coeff = fac;
+
+	  } else if(gp[id].t[0]<=part.temp[0]) {
+	    gp[id].mol[i].partner[ipart].t_binlow = 0;
+	    gp[id].mol[i].partner[ipart].interp_coeff = 0.0;
 	  } else {
-	    g[id].mol[i].partner[ipart].t_binlow = part.ntemp-2;
-	    g[id].mol[i].partner[ipart].interp_coeff = 1.0;
+	    gp[id].mol[i].partner[ipart].t_binlow = part.ntemp-2;
+	    gp[id].mol[i].partner[ipart].interp_coeff = 1.0;
 	  }
         } /* End loop over transitions. */
       } /* End loop over grid points. */
@@ -182,11 +168,6 @@
   } /* End loop over radiating molecules. */
 }
 
-<<<<<<< HEAD
-void
-qhull(configInfo *par, struct grid *gp){
-  int i,j,k,id;
-=======
 /*....................................................................*/
 void delaunay(const int numDims, struct grid *gp, const unsigned long numPoints\
   , const _Bool getCells, struct cell **dc, unsigned long *numCells){
@@ -214,7 +195,6 @@
   coordT *pt_array=NULL;
   unsigned long ppi,id,pointIdsThisFacet[numDims+1],idI,idJ,fi,ffi;
   int i,j,k;
->>>>>>> e9956e8d
   char flags[255];
   boolT ismalloc = False;
   vertexT *vertex,**vertexp;
@@ -222,36 +202,14 @@
   int curlong, totlong;
   _Bool neighbourNotFound;
 
-<<<<<<< HEAD
-  pt_array=malloc(DIM*sizeof(coordT)*par->ncell);
-
-  for(i=0;i<par->ncell;i++) {
-    for(j=0;j<DIM;j++) {
-      pt_array[i*DIM+j]=gp[i].x[j];
-=======
   pt_array=malloc(sizeof(coordT)*numDims*numPoints);
   for(ppi=0;ppi<numPoints;ppi++) {
     for(j=0;j<numDims;j++) {
       pt_array[ppi*numDims+j]=gp[ppi].x[j];
->>>>>>> e9956e8d
     }
   }
 
   sprintf(flags,"qhull d Qbb");
-<<<<<<< HEAD
-  if (!qh_new_qhull(DIM, par->ncell, pt_array, ismalloc, flags, NULL, NULL)) {
-    /* Identify points */
-    FORALLvertices {
-      id=qh_pointid(vertex->point);
-      gp[id].numNeigh=qh_setsize(vertex->neighbors);
-      if(  gp[id].neigh != NULL )
-        {
-          free( gp[id].neigh );
-        }
-      gp[id].neigh=malloc(sizeof(struct grid *)*gp[id].numNeigh);
-      for(k=0;k<gp[id].numNeigh;k++) {
-        gp[id].neigh[k]=NULL;
-=======
   if (qh_new_qhull(numDims, (int)numPoints, pt_array, ismalloc, flags, NULL, NULL)) {
     if(!silent) bail_out("Qhull failed to triangulate");
     exit(1);
@@ -265,8 +223,7 @@
     gp[id].numNeigh=qh_setsize(vertex->neighbors);
     /* Note that vertex->neighbors refers to facets abutting the vertex, not other vertices. In general there seem to be more facets surrounding a point than vertices (in fact there seem to be exactly 2x as many). In any case, mallocing to N_facets gives extra room. */
 
-    if(gp[id].neigh!=NULL)
-      free( gp[id].neigh );
+    free( gp[id].neigh );
     gp[id].neigh=malloc(sizeof(struct grid *)*gp[id].numNeigh);
     for(k=0;k<gp[id].numNeigh;k++) {
       gp[id].neigh[k]=NULL;
@@ -296,7 +253,6 @@
             gp[idI].neigh[k]=&gp[idJ];
           }
         }
->>>>>>> e9956e8d
       }
       (*numCells)++;
     }
@@ -316,18 +272,6 @@
     fi = 0;
     FORALLfacets {
       if (!facet->upperdelaunay) {
-<<<<<<< HEAD
-        j=0;
-        FOREACHvertex_ (facet->vertices) simplex[j++]=qh_pointid(vertex->point);
-        for(i=0;i<DIM+1;i++){
-          for(j=0;j<DIM+1;j++){
-            k=0;
-            if(i!=j){
-              while(gp[simplex[i]].neigh[k] != NULL && gp[simplex[i]].neigh[k]->id != gp[simplex[j]].id) {
-                k++;
-              }
-              gp[simplex[i]].neigh[k]=&gp[simplex[j]];
-=======
         (*dc)[fi].id = (unsigned long)facet->id; /* Do NOT expect this to be equal to fi. */
         fi++;
       }
@@ -354,35 +298,21 @@
             if(ffi>=(*numCells) && neighbourNotFound){
               if(!silent) bail_out("Something weird going on.");
               exit(1);
->>>>>>> e9956e8d
             }
           }
           i++;
         }
 
-<<<<<<< HEAD
-  for(i=0;i<par->ncell;i++){
-    j=0;
-    for(k=0;k<gp[i].numNeigh;k++){
-      if(gp[i].neigh[k] != NULL)
-        {
-          j++;
-=======
         i = 0;
         FOREACHvertex_( facet->vertices ) {
           id = (unsigned long)qh_pointid(vertex->point);
           (*dc)[fi].vertx[i] = &gp[id];
           i++;
->>>>>>> e9956e8d
         }
 
         fi++;
       }
     }
-<<<<<<< HEAD
-    gp[i].numNeigh=j;
-=======
->>>>>>> e9956e8d
   }
 
   qh_freeqhull(!qh_ALL);
@@ -395,14 +325,8 @@
   int i,k,l;
 
   for(i=0;i<par->ncell;i++){
-    if( gp[i].dir != NULL )
-      {
-        free( gp[i].dir );
-      }
-    if( gp[i].ds != NULL )
-      {
-        free( gp[i].ds );
-      }
+    free(gp[i].dir);
+    free(gp[i].ds);
     gp[i].dir=malloc(sizeof(point)*gp[i].numNeigh);
     gp[i].ds =malloc(sizeof(double)*gp[i].numNeigh);
     memset(gp[i].dir, 0., sizeof(point) * gp[i].numNeigh);
@@ -698,9 +622,11 @@
     (*gp)[i].ds = NULL;
     (*gp)[i].dens=NULL;
     (*gp)[i].abun=NULL;
-    (*gp)[i].nmol=NULL;
     (*gp)[i].t[0]=-1;
     (*gp)[i].t[1]=-1;
+    (*gp)[i].B[0]=-1;
+    (*gp)[i].B[1]=-1;
+    (*gp)[i].B[2]=-1;
     (*gp)[i].conv=0;
   }
 }
@@ -712,16 +638,13 @@
   double temp;
   int k=0,i,j;            /* counters									*/
   int flag;
-<<<<<<< HEAD
+  struct cell *dc=NULL; /* Not used at present. */
+  unsigned long numCells;
   struct gridInfoType gridInfoRead;
   int status;
   char **collPartNames;
   int numCollPartRead;
   char message[80];
-=======
-  struct cell *dc=NULL; /* Not used at present. */
-  unsigned long numCells;
->>>>>>> e9956e8d
   const int maxNumAttempts=1000;
   _Bool numRandomsThisPoint;
   int numSecondRandoms=0;
@@ -754,9 +677,9 @@
       exit(1);
     }
 
-    /* DS_bit_populations may not be set unless all the others are set as well: */
+    /* DS_bit_populations may not be set unless all the others (except DS_bit_magfield) are set as well: */
     if(bitIsSet(par->dataFlags, DS_bit_populations)\
-    && !allBitsSet(par->dataFlags, (DS_mask_all & ~(1 << DS_bit_populations)))){
+    && !allBitsSet(par->dataFlags & DS_mask_all_but_mag, DS_mask_populations)){
       if(!silent) bail_out("You may not read a grid file with pop data unless all other data is present.");
       exit(1);
     }
@@ -920,7 +843,7 @@
     writeGridIfRequired(par, *gp, NULL, lime_FITS);
 
   if(!allBitsSet(par->dataFlags, DS_mask_neighbours)){
-    qhull(par, *gp); /* Mallocs and sets .neigh, sets .numNeigh */
+    delaunay(DIM, *gp, (unsigned long)par->ncell, 0, &dc, &numCells);
 
     par->dataFlags |= DS_mask_2;
   }
@@ -940,7 +863,6 @@
     par->dataFlags |= DS_mask_velocity;
   }
 
-<<<<<<< HEAD
   if(!allBitsSet(par->dataFlags, DS_mask_density)){
     for(i=0;i<par->ncell; i++)
       (*gp)[i].dens = malloc(sizeof(double)*par->numDensities);
@@ -951,19 +873,6 @@
 
     par->dataFlags |= DS_mask_density;
   }
-=======
-  /* Check that the user has supplied all necessary functions:
-  */
-  density(    0.0,0.0,0.0, g[0].dens);
-  temperature(0.0,0.0,0.0, g[0].t);
-  doppler(    0.0,0.0,0.0,&g[0].dopb);	
-  abundance(  0.0,0.0,0.0, g[0].abun);
-  /* Note that velocity() is the only one of the 5 mandatory functions which is still needed (in raytrace) unless par->doPregrid. Therefore we test it already in parseInput(). */
-
-  delaunay(DIM, g, (unsigned long)par->ncell, 0, &dc, &numCells);
-  distCalc(par, g);
-  smooth(par,g);
->>>>>>> e9956e8d
 
   checkGridDensities(par, *gp);
 
@@ -978,9 +887,6 @@
 
     par->dataFlags |= DS_mask_abundance;
   }
-
-  for(i=0;i<par->ncell; i++) /* We don't store the nmol values so we have to do this malloc whether we read a file or not. */
-    (*gp)[i].nmol = malloc(sizeof(double)*par->nSpecies); //**** mind you, it would be better to malloc them just before calculating them in molinit.
 
   if(!allBitsSet(par->dataFlags, DS_mask_turb_doppler)){
     for(i=0;i<par->pIntensity;i++)
@@ -1002,34 +908,38 @@
     par->dataFlags |= DS_mask_temperatures;
   }
 
+  if(!allBitsSet(par->dataFlags, DS_mask_magfield)){
+    if(par->polarization){
+      for(i=0;i<par->pIntensity;i++)
+        magfield((*gp)[i].x[0],(*gp)[i].x[1],(*gp)[i].x[2], (*gp)[i].B);
+
+      par->dataFlags |= DS_mask_magfield;
+
+    }else{
+      for(i=0;i<par->pIntensity;i++){
+        (*gp)[i].B[0]=0.0;
+        (*gp)[i].B[1]=0.0;
+        (*gp)[i].B[2]=0.0;
+      }
+    }
+
+    for(i=par->pIntensity;i<par->ncell;i++){
+      (*gp)[i].B[0]=0.0;
+      (*gp)[i].B[1]=0.0;
+      (*gp)[i].B[2]=0.0;
+    }
+  }
+
   if(!allBitsSet(par->dataFlags, DS_mask_ACOEFF)){
     calcInterpCoeffs(par,*gp); /* Mallocs and sets .a0, .a1 etc. */
 
     par->dataFlags |= DS_mask_3;
   }
 
-<<<<<<< HEAD
-  if(onlyBitsSet(par->dataFlags, DS_mask_3)) /* Only happens if (i) we read no file and have constructed this data within LIME, or (ii) we read a file at dataStageI==3. */
+  if(onlyBitsSet(par->dataFlags & DS_mask_all_but_mag, DS_mask_3)) /* Only happens if (i) we read no file and have constructed this data within LIME, or (ii) we read a file at dataStageI==3. */
     writeGridIfRequired(par, *gp, NULL, lime_FITS);
-=======
-  if(par->polarization){
-    for(i=0;i<par->pIntensity;i++)
-      magfield(g[i].x[0],g[i].x[1],g[i].x[2], g[i].B);
-  }else{
-    for(i=0;i<par->pIntensity;i++){
-      g[i].B[0]=0.0;
-      g[i].B[1]=0.0;
-      g[i].B[2]=0.0;
-    }
-  }
-
-  //	getArea(par,g, ran);
-  //	getMass(par,g, ran);
-  getVelosplines(par,g);
-  dumpGrid(par,g);
+
+  dumpGrid(par,*gp);
   free(dc);
->>>>>>> e9956e8d
-
-  dumpGrid(par,*gp);
-}
-
+}
+
