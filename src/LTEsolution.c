--- conflicted
+++ resolved
@@ -10,27 +10,15 @@
 #include "lime.h"
 
 void
-<<<<<<< HEAD
-LTE(configInfo *par, struct grid *gp, molData *m){
-=======
 LTE(configInfo *par, struct grid *gp, molData *md){
->>>>>>> 5230c0b0
   int id,ispec;
 
   for(id=0;id<par->pIntensity;id++){
     for(ispec=0;ispec<par->nSpecies;ispec++){
-<<<<<<< HEAD
-      gp[id].mol[ispec].nmol = gp[id].abun[ispec]*gp[id].dens[0];
-      lteOnePoint(par, m, ispec, gp[id].t[0], gp[id].mol[ispec].pops);
-    }
-  }
-  if(par->outputfile) popsout(par,gp,m);
-=======
       lteOnePoint(md, ispec, gp[id].t[0], gp[id].mol[ispec].pops);
     }
   }
   if(par->outputfile) popsout(par,gp,md);
->>>>>>> 5230c0b0
 }
 
 void lteOnePoint(molData *md, const int ispec, const double temp, double *pops){
