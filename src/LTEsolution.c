/*
 *  LTEsolution.c
 *  This file is part of LIME, the versatile line modeling engine
 *
 *  Copyright (C) 2006-2014 Christian Brinch
 *  Copyright (C) 2015-2016 The LIME development team
 *
 */

#include "lime.h"

void
LTE(configInfo *par, struct grid *gp, molData *md){
  int id,ispec;

  for(id=0;id<par->pIntensity;id++){
    for(ispec=0;ispec<par->nSpecies;ispec++){
<<<<<<< HEAD
      lteOnePoint(par, md, ispec, gp[id].t[0], gp[id].mol[ispec].pops);
=======
      g[id].mol[ispec].nmol = g[id].abun[ispec]*g[id].dens[0];
      lteOnePoint(m, ispec, g[id].t[0], g[id].mol[ispec].pops);
>>>>>>> 27357c82
    }
  }
  if(par->outputfile) popsout(par,gp,md);
}

<<<<<<< HEAD
void lteOnePoint(configInfo *par, molData *md, const int ispec, const double temp, double *pops){
=======
void lteOnePoint(molData *m, const int ispec, const double temp, double *pops){
>>>>>>> 27357c82
  int ilev;
  double sum;

  sum = 0.0;
  for(ilev=0;ilev<md[ispec].nlev;ilev++){
    pops[ilev] = md[ispec].gstat[ilev]*exp(-HCKB*md[ispec].eterm[ilev]/temp);
    sum += pops[ilev];
  }
  for(ilev=0;ilev<md[ispec].nlev;ilev++)
    pops[ilev] /= sum;
}
<|MERGE_RESOLUTION|>--- conflicted
+++ resolved
@@ -15,22 +15,13 @@
 
   for(id=0;id<par->pIntensity;id++){
     for(ispec=0;ispec<par->nSpecies;ispec++){
-<<<<<<< HEAD
-      lteOnePoint(par, md, ispec, gp[id].t[0], gp[id].mol[ispec].pops);
-=======
-      g[id].mol[ispec].nmol = g[id].abun[ispec]*g[id].dens[0];
-      lteOnePoint(m, ispec, g[id].t[0], g[id].mol[ispec].pops);
->>>>>>> 27357c82
+      lteOnePoint(md, ispec, gp[id].t[0], gp[id].mol[ispec].pops);
     }
   }
   if(par->outputfile) popsout(par,gp,md);
 }
 
-<<<<<<< HEAD
-void lteOnePoint(configInfo *par, molData *md, const int ispec, const double temp, double *pops){
-=======
-void lteOnePoint(molData *m, const int ispec, const double temp, double *pops){
->>>>>>> 27357c82
+void lteOnePoint(molData *md, const int ispec, const double temp, double *pops){
   int ilev;
   double sum;
 
