/*
 *  LTEsolution.c
 *  This file is part of LIME, the versatile line modeling engine
 *
 *  Copyright (C) 2006-2014 Christian Brinch
 *  Copyright (C) 2015 The LIME development team
 *
 */

#include "lime.h"

void
LTE(configInfo *par, struct grid *g, molData *m){
  int id,ispec;

<<<<<<< HEAD
  for(ispec=0;ispec<par->nSpecies;ispec++){
    for(id=0;id<par->pIntensity;id++){
      g[id].mol[ispec].nmol=g[id].abun[ispec]*g[id].dens[0];
      z=0;
      for(ilev=0;ilev<m[ispec].nlev;ilev++){
        z+=m[ispec].gstat[ilev]*exp(-100*CLIGHT*HPLANCK*m[ispec].eterm[ilev]/(KBOLTZ*g[id].t[0]));
      }
      for(ilev=0;ilev<m[ispec].nlev;ilev++){
        g[id].mol[ispec].pops[ilev]=m[ispec].gstat[ilev]*exp(-100*CLIGHT*HPLANCK*m[ispec].eterm[ilev]/(KBOLTZ*g[id].t[0]))/z;
      }
=======
  for(id=0;id<par->pIntensity;id++){
    for(ispec=0;ispec<par->nSpecies;ispec++){
      g[id].nmol[ispec]=g[id].abun[ispec]*g[id].dens[0];
      lteOnePoint(par, m, ispec, g[id].t[0], g[id].mol[ispec].pops);
>>>>>>> 9eaa2836
    }
    for(id=par->pIntensity;id<par->ncell;id++){
      g[id].mol[ispec].nmol=0.0;
    }
  }
  if(par->outputfile) popsout(par,g,m);
}

void lteOnePoint(configInfo *par, molData *m, const int ispec, const double temp, double *pops){
  int ilev;
  double sum;

  sum = 0.0;
  for(ilev=0;ilev<m[ispec].nlev;ilev++){
    pops[ilev] = m[ispec].gstat[ilev]*exp(-HCKB*m[ispec].eterm[ilev]/temp);
    sum += pops[ilev];
  }
  for(ilev=0;ilev<m[ispec].nlev;ilev++)
    pops[ilev] /= sum;
}
<|MERGE_RESOLUTION|>--- conflicted
+++ resolved
@@ -13,26 +13,10 @@
 LTE(configInfo *par, struct grid *g, molData *m){
   int id,ispec;
 
-<<<<<<< HEAD
-  for(ispec=0;ispec<par->nSpecies;ispec++){
-    for(id=0;id<par->pIntensity;id++){
-      g[id].mol[ispec].nmol=g[id].abun[ispec]*g[id].dens[0];
-      z=0;
-      for(ilev=0;ilev<m[ispec].nlev;ilev++){
-        z+=m[ispec].gstat[ilev]*exp(-100*CLIGHT*HPLANCK*m[ispec].eterm[ilev]/(KBOLTZ*g[id].t[0]));
-      }
-      for(ilev=0;ilev<m[ispec].nlev;ilev++){
-        g[id].mol[ispec].pops[ilev]=m[ispec].gstat[ilev]*exp(-100*CLIGHT*HPLANCK*m[ispec].eterm[ilev]/(KBOLTZ*g[id].t[0]))/z;
-      }
-=======
   for(id=0;id<par->pIntensity;id++){
     for(ispec=0;ispec<par->nSpecies;ispec++){
-      g[id].nmol[ispec]=g[id].abun[ispec]*g[id].dens[0];
+      g[id].mol[ispec].nmol = g[id].abun[ispec]*g[id].dens[0];
       lteOnePoint(par, m, ispec, g[id].t[0], g[id].mol[ispec].pops);
->>>>>>> 9eaa2836
-    }
-    for(id=par->pIntensity;id<par->ncell;id++){
-      g[id].mol[ispec].nmol=0.0;
     }
   }
   if(par->outputfile) popsout(par,g,m);
