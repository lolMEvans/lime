/*
 *  LTEsolution.c
 *  This file is part of LIME, the versatile line modeling engine
 *
 *  Copyright (C) 2006-2014 Christian Brinch
<<<<<<< HEAD
 *  Copyright (C) 2016 The LIME development team
=======
 *  Copyright (C) 2015-2016 The LIME development team
>>>>>>> f0df50cc
 *
 */

#include "lime.h"

void
LTE(configInfo *par, struct grid *gp, molData *md){
  int id,ispec;

  for(id=0;id<par->pIntensity;id++){
    for(ispec=0;ispec<par->nSpecies;ispec++){
      lteOnePoint(md, ispec, gp[id].t[0], gp[id].mol[ispec].pops);
    }
  }
  if(par->outputfile) popsout(par,gp,md);
}

void lteOnePoint(molData *md, const int ispec, const double temp, double *pops){
  int ilev;
  double sum;

  sum = 0.0;
  for(ilev=0;ilev<md[ispec].nlev;ilev++){
    pops[ilev] = md[ispec].gstat[ilev]*exp(-HCKB*md[ispec].eterm[ilev]/temp);
    sum += pops[ilev];
  }
  for(ilev=0;ilev<md[ispec].nlev;ilev++)
    pops[ilev] /= sum;
}
<|MERGE_RESOLUTION|>--- conflicted
+++ resolved
@@ -3,11 +3,7 @@
  *  This file is part of LIME, the versatile line modeling engine
  *
  *  Copyright (C) 2006-2014 Christian Brinch
-<<<<<<< HEAD
- *  Copyright (C) 2016 The LIME development team
-=======
  *  Copyright (C) 2015-2016 The LIME development team
->>>>>>> f0df50cc
  *
  */
 
