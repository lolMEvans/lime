/*
 *  photon.c
 *  This file is part of LIME, the versatile line modeling engine
 *
 *  Copyright (C) 2006-2014 Christian Brinch
 *  Copyright (C) 2015 The LIME development team
 *
 */

#include "lime.h"

int getNextEdge(double *inidir, int id, struct grid *g, const gsl_rng *ran){
  int i,iOfLargest,iOfNextLargest,numPositive;
  double cosAngle,largest,nextLargest,mytest;

  /* Calculate dot products between inidir and all the edges. Store the largest of these and the next largest.
  */
  numPositive = 0;
  for(i=0;i<g[id].numNeigh;i++){
    cosAngle=( inidir[0]*g[id].dir[i].xn[0]
              +inidir[1]*g[id].dir[i].xn[1]
              +inidir[2]*g[id].dir[i].xn[2]);

    if(cosAngle>0.0)
      numPositive++;

    if(i==0){
      largest = cosAngle;
      iOfLargest = i;
    }else if(i==1){
      if(cosAngle>largest){
        nextLargest = largest;
        iOfNextLargest = iOfLargest;
        largest = cosAngle;
        iOfLargest = i;
      }else{
        nextLargest = cosAngle;
        iOfNextLargest = i;
      }
    }else{
      if(cosAngle>largest){
        nextLargest = largest;
        iOfNextLargest = iOfLargest;
        largest = cosAngle;
        iOfLargest = i;
      }else if(cosAngle>nextLargest){
        nextLargest = cosAngle;
        iOfNextLargest = i;
      }
    }
  }

  if(!silent && numPositive<=0)
    warning("Photon propagation error - there are no forward-going edges.");

  /* Choose the edge to follow.
  */
  mytest = (1.0 + nextLargest)/(2.0 + nextLargest + largest);
  /* The addition of the scalars here is I think essentially arbitrary - they just serve to make the choices a bit more even, which tends to scatter the photon a bit more. */
  if(gsl_rng_uniform(ran)<mytest)
    return iOfNextLargest;
  else
    return iOfLargest;

}

void
velocityspline(struct grid *g, int id, int k, double binv, double deltav, double *vfac){
  int nspline,ispline,naver,iaver;
  double v1,v2,s1,s2,sd,v,vfacsub,d;
  
  v1=deltav-veloproject(g[id].dir[k].xn,g[id].vel);
  v2=deltav-veloproject(g[id].dir[k].xn,g[id].neigh[k]->vel);

  nspline=(fabs(v1-v2)*binv < 1) ? 1 : (int)(fabs(v1-v2)*binv);
  *vfac=0.;
  s2=0;
  v2=v1;
  
  for(ispline=0;ispline<nspline;ispline++){
    s1=s2;
    s2=((double)(ispline+1))/(double)nspline;
    v1=v2;
    d=s2*g[id].ds[k];
    v2=deltav-((((g[id].a4[k]*d+g[id].a3[k])*d+g[id].a2[k])*d+g[id].a1[k])*d+g[id].a0[k]);
    naver=(1 > fabs(v1-v2)*binv) ? 1 : (int)(fabs(v1-v2)*binv);
    for(iaver=0;iaver<naver;iaver++){
      sd=s1+(s2-s1)*((double)iaver+0.5)/(double)naver;
      d=sd*g[id].ds[k];
      v=deltav-((((g[id].a4[k]*d+g[id].a3[k])*d+g[id].a2[k])*d+g[id].a1[k])*d+g[id].a0[k]);
      vfacsub=gaussline(v,binv);
      *vfac+=vfacsub/(double)naver;
    }
  }
  *vfac= *vfac/(double)nspline;
  return;
}


void
velocityspline_lin(struct grid *g, int id, int k, double binv, double deltav, double *vfac){
  int nspline,ispline,naver,iaver;
  double v1,v2,s1,s2,sd,v,vfacsub,d;
  
  v1=deltav-veloproject(g[id].dir[k].xn,g[id].vel);
  v2=deltav-veloproject(g[id].dir[k].xn,g[id].neigh[k]->vel);

  nspline=(fabs(v1-v2)*binv < 1) ? 1 : (int)(fabs(v1-v2)*binv);
  *vfac=0.;
  s2=0;
  v2=v1;
  
  for(ispline=0;ispline<nspline;ispline++){
    s1=s2;
    s2=((double)(ispline+1))/(double)nspline;
    v1=v2;
    d=s2*g[id].ds[k];
    v2=deltav-(g[id].a1[k]*d+g[id].a0[k]);
    naver=(1 > fabs(v1-v2)*binv) ? 1 : (int)(fabs(v1-v2)*binv);
    for(iaver=0;iaver<naver;iaver++){
      sd=s1+(s2-s1)*((double)iaver+0.5)/(double)naver;
      d=sd*g[id].ds[k];
      v=deltav-(g[id].a1[k]*d+g[id].a0[k]);
      vfacsub=gaussline(v,binv);
      *vfac+=vfacsub/(double)naver;
    }
  }
  *vfac= *vfac/(double)nspline;
  return;
}

double veloproject(double dx[3], double *vel){
  return dx[0]*vel[0]+dx[1]*vel[1]+dx[2]*vel[2];
}


double gaussline(double v, double oneOnSigma){
  double val;

  val = v*v*oneOnSigma*oneOnSigma;
#ifdef FASTEXP
  return FastExp(val);
#else
  return exp(-val);
#endif
}


void calcSourceFn(double dTau, const configInfo *par, double *remnantSnu, double *expDTau){
  /*
  The source function S is defined as j_nu/alpha, which is clearly not
  defined for alpha==0. However S is used in the algorithm only in the
  term (1-exp[-alpha*ds])*S, which is defined for all values of alpha.
  The present function calculates this term and returns it in the
  argument remnantSnu. For values of abs(alpha*ds) less than a pre-
  calculated cutoff supplied in configInfo, a Taylor approximation is
  used.

  Note that the same cutoff condition holds for replacement of
  exp(-dTau) by its Taylor expansion to 3rd order.
  */

#ifdef FASTEXP
  *expDTau = FastExp(dTau);
  if (fabs(dTau)<par->taylorCutoff){
    *remnantSnu = 1. - dTau*(1. - dTau/3.)/2.;
  } else {
    *remnantSnu = (1.-(*expDTau))/dTau;
  }
#else
  if (fabs(dTau)<par->taylorCutoff){
    *remnantSnu = 1. - dTau*(1. - dTau/3.)/2.;
    *expDTau = 1. - dTau*(*remnantSnu);
  } else {
    *expDTau = exp(-dTau);
    *remnantSnu = (1.-(*expDTau))/dTau;
  }
#endif
}

void
photon(int id, struct grid *g, molData *m, int iter, const gsl_rng *ran\
<<<<<<< HEAD
  , inputPars *par, const int nlinetot, struct blendInfo blends\
  , gridPointData *mp, double *halfFirstDs){

  int iphot,iline,here,there,firststep,neighI,np_per_line,ip_at_line;
  int nextMolWithBlend, nextLineWithBlend, molI, lineI, molJ, lineJ, bi;
=======
  , configInfo *par, blend *matrix, gridPointData *mp, double *halfFirstDs){

  int iphot,iline,jline,here,there,firststep,neighI,np_per_line,ip_at_line,l;
  int *counta, *countb,nlinetot;
>>>>>>> 78ee2c07
  double deltav,segment,vblend,dtau,expDTau,jnu,alpha,ds,vfac[par->nSpecies],pt_theta,pt_z,semiradius;
  double *tau,*expTau,inidir[3];
  double remnantSnu, velProj;

  tau    = malloc(sizeof(*tau)   *nlinetot);
  expTau = malloc(sizeof(*expTau)*nlinetot);
  
  np_per_line=(int) g[id].nphot/g[id].numNeigh; // Works out to be equal to ininphot. :-/

  for(iphot=0;iphot<g[id].nphot;iphot++){
    firststep=1;
    iline = 0;
    for(molI=0;molI<par->nSpecies;molI++){
      for(lineI=0;lineI<m[molI].nline;lineI++){
        mp[molI].phot[lineI+iphot*m[molI].nline]=0.;
        tau[iline]=0.;
        expTau[iline]=1.;
        iline++;
      }
    }

    /* Choose random initial photon direction (the distribution used here is even over the surface of a sphere of radius 1).
    */		
    pt_theta=gsl_rng_uniform(ran)*2*PI;
    pt_z=2*gsl_rng_uniform(ran)-1;
    semiradius = sqrt(1.-pt_z*pt_z);
    inidir[0]=semiradius*cos(pt_theta);
    inidir[1]=semiradius*sin(pt_theta);
    inidir[2]=pt_z;

    /* Choose the photon frequency/velocity offset.
    */
    iter=(int) (gsl_rng_uniform(ran)*(double)N_RAN_PER_SEGMENT); /* can have values in [0,1,..,N_RAN_PER_SEGMENT-1]*/
    ip_at_line=(int) iphot/g[id].numNeigh;
    segment=(N_RAN_PER_SEGMENT*(ip_at_line-np_per_line*0.5)+iter)/(double)(np_per_line*N_RAN_PER_SEGMENT);
    /*
    Values of segment should be evenly distributed (considering the
    entire ensemble of photons) between -0.5 and +0.5, and are chosen
    from a sequence of possible values separated by
    1/(N_RAN_PER_SEGMENT*ininphot).
    */

    here=g[id].id;
    deltav=segment*4.3*g[id].dopb+veloproject(inidir,g[id].vel);

    /* Photon propagation loop */
    do{
      neighI=getNextEdge(inidir,here,g,ran);
      there=g[here].neigh[neighI]->id;

      if(firststep){
        firststep=0;				
        ds=g[here].ds[neighI]*0.5;
        halfFirstDs[iphot]=ds;
        for(molI=0;molI<par->nSpecies;molI++){
          if(!par->doPregrid)
            velocityspline(g,here,neighI,g[id].mol[molI].binv,deltav,&vfac[molI]);
          else
            velocityspline_lin(g,here,neighI,g[id].mol[molI].binv,deltav,&vfac[molI]);
          mp[molI].vfac[iphot]=vfac[molI];
        }
      } else {
        ds=g[here].ds[neighI];
      
        for(molI=0;molI<par->nSpecies;molI++){
          if(!par->doPregrid)
            velocityspline(g,here,neighI,g[id].mol[molI].binv,deltav,&vfac[molI]);
          else
            velocityspline_lin(g,here,neighI,g[id].mol[molI].binv,deltav,&vfac[molI]);
        }
      }

      nextMolWithBlend = 0;
      iline = 0;
      for(molI=0;molI<par->nSpecies;molI++){
        nextLineWithBlend = 0;
        for(lineI=0;lineI<m[molI].nline;lineI++){
          jnu=0.;
          alpha=0.;

          sourceFunc_line(&jnu,&alpha,m,vfac[molI],g,here,molI,lineI);
          sourceFunc_cont(&jnu,&alpha,g,here,molI,lineI);

          dtau=alpha*ds;
          if(dtau < -30) dtau = -30;
          calcSourceFn(dtau, par, &remnantSnu, &expDTau);
          remnantSnu *= jnu*m[molI].norminv*ds;

          mp[molI].phot[lineI+iphot*m[molI].nline]+=expTau[iline]*remnantSnu;
          tau[iline]+=dtau;
          expTau[iline]*=expDTau;
          if(tau[iline] < -30.){
            if(!silent) warning("Maser warning: optical depth has dropped below -30");
            tau[iline]= -30.; 
            expTau[iline]=exp(-tau[iline]);
          }
        
          /* Line blending part.
          */
          if(par->blend && blends.mols!=NULL && molI==blends.mols[nextMolWithBlend].molI\
          && lineI==blends.mols[nextMolWithBlend].lines[nextLineWithBlend].lineI){
            jnu=0.;
            alpha=0.;
            for(bi=0;bi<blends.mols[nextMolWithBlend].lines[nextLineWithBlend].numBlends;bi++){
              molJ  = blends.mols[nextMolWithBlend].lines[nextLineWithBlend].blends[bi].molJ;
              lineJ = blends.mols[nextMolWithBlend].lines[nextLineWithBlend].blends[bi].lineJ;
              velProj = deltav - blends.mols[nextMolWithBlend].lines[nextLineWithBlend].blends[bi].deltaV;

              if(!par->doPregrid)
                velocityspline(    g,here,neighI,g[id].mol[molJ].binv,velProj,&vblend);
              else
                velocityspline_lin(g,here,neighI,g[id].mol[molJ].binv,velProj,&vblend);

              sourceFunc_line(&jnu,&alpha,m,vblend,g,here,molJ,lineJ);
              dtau=alpha*ds;
              if(dtau < -30) dtau = -30;
              calcSourceFn(dtau, par, &remnantSnu, &expDTau);
              remnantSnu *= jnu*m[molJ].norminv*ds;

              mp[molI].phot[lineI+iphot*m[molI].nline]+=expTau[iline]*remnantSnu;
              tau[iline]+=dtau;
              expTau[iline]*=expDTau;
              if(tau[iline] < -30.){
                if(!silent) warning("Optical depth has dropped below -30");
                tau[iline]= -30.; 
                expTau[iline]=exp(-tau[iline]);
              }
            }

            nextLineWithBlend++;
            if(nextLineWithBlend>=blends.mols[nextMolWithBlend].numLinesWithBlends){
              nextLineWithBlend = 0;
              /* The reason for doing this is as follows. Firstly, we only enter the present IF block if molI has at least 1 line which is blended with others; and further, if we have now processed all blended lines for that molecule. Thus no matter what value lineI takes for the present molecule, it won't appear as blends.mols[nextMolWithBlend].lines[i].lineI for any i. Yet we will still test blends.mols[nextMolWithBlend].lines[nextLineWithBlend], thus we want nextLineWithBlend to at least have a sensible value between 0 and blends.mols[nextMolWithBlend].numLinesWithBlends-1. We could set nextLineWithBlend to any number in this range in safety, but zero is simplest. */
            }
          }
          /* End of line blending part */

          iline++;
        }

        if(par->blend && blends.mols!=NULL && molI==blends.mols[nextMolWithBlend].molI)
          nextMolWithBlend++;
      }
      
      here=there;
    } while(!g[here].sink);
    
    /* Add cmb contribution.
    */
    iline = 0;
    for(molI=0;molI<par->nSpecies;molI++){
      for(lineI=0;lineI<m[molI].nline;lineI++){
        mp[molI].phot[lineI+iphot*m[molI].nline]+=expTau[iline]*m[molI].cmb[lineI];
        iline++;
      }
    }
  }
  free(expTau);
  free(tau);
}

void
<<<<<<< HEAD
getjbar(int posn, molData *m, struct grid *g, const int molI\
  , inputPars *par, struct blendInfo blends, int nextMolWithBlend\
  , gridPointData *mp, double *halfFirstDs){
=======
getjbar(int posn, molData *m, struct grid *g, configInfo *par, gridPointData *mp, double *halfFirstDs){
  int iline,iphot;
  double tau, expTau, remnantSnu, vsum=0., jnu, alpha;
  int *counta, *countb,nlinetot;
>>>>>>> 78ee2c07

  int lineI,iphot,bi,molJ,lineJ,nextLineWithBlend;
  double tau, expTau, remnantSnu, vsum=0., jnu, alpha;
  
  for(lineI=0;lineI<m[molI].nline;lineI++) mp[molI].jbar[lineI]=0.;

  for(iphot=0;iphot<g[posn].nphot;iphot++){
    if(mp[molI].vfac[iphot]>0){
      nextLineWithBlend = 0;
      for(lineI=0;lineI<m[molI].nline;lineI++){
        jnu=0.;
        alpha=0.;

        sourceFunc_line(&jnu,&alpha,m,mp[molI].vfac[iphot],g,posn,molI,lineI);
        sourceFunc_cont(&jnu,&alpha,g,posn,molI,lineI);
        tau=alpha*halfFirstDs[iphot];
        calcSourceFn(tau, par, &remnantSnu, &expTau);
        remnantSnu *= jnu*m[molI].norminv*halfFirstDs[iphot];

        mp[molI].jbar[lineI]+=mp[molI].vfac[iphot]*(expTau*mp[molI].phot[lineI+iphot*m[molI].nline]+remnantSnu);

        /* Line blending part.
        */
        if(par->blend && blends.mols!=NULL && molI==blends.mols[nextMolWithBlend].molI\
        && lineI==blends.mols[nextMolWithBlend].lines[nextLineWithBlend].lineI){
          jnu=0.;
          alpha=0.;
          for(bi=0;bi<blends.mols[nextMolWithBlend].lines[nextLineWithBlend].numBlends;bi++){
            molJ  = blends.mols[nextMolWithBlend].lines[nextLineWithBlend].blends[bi].molJ;
            lineJ = blends.mols[nextMolWithBlend].lines[nextLineWithBlend].blends[bi].lineJ;

            sourceFunc_line(&jnu,&alpha,m,mp[molI].vfac[iphot],g,posn,molJ,lineJ);
            tau=alpha*halfFirstDs[iphot];
            calcSourceFn(tau, par, &remnantSnu, &expTau);
            remnantSnu *= jnu*m[molJ].norminv*halfFirstDs[iphot];

            mp[molI].jbar[lineI]+=mp[molI].vfac[iphot]*(expTau*mp[molI].phot[lineI+iphot*m[molI].nline]+remnantSnu);
          }

          nextLineWithBlend++;
          if(nextLineWithBlend>=blends.mols[nextMolWithBlend].numLinesWithBlends){
            nextLineWithBlend = 0;
            /* The reason for doing this is as follows. Firstly, we only enter the present IF block if molI has at least 1 line which is blended with others; and further, if we have now processed all blended lines for that molecule. Thus no matter what value lineI takes for the present molecule, it won't appear as blends.mols[nextMolWithBlend].lines[i].lineI for any i. Yet we will still test blends.mols[nextMolWithBlend].lines[nextLineWithBlend], thus we want nextLineWithBlend to at least have a sensible value between 0 and blends.mols[nextMolWithBlend].numLinesWithBlends-1. We could set nextLineWithBlend to any number in this range in safety, but zero is simplest. */
          }
        }
        /* End of line blending part */
      }
      vsum+=mp[molI].vfac[iphot];
    }
  }
  for(lineI=0;lineI<m[molI].nline;lineI++) mp[molI].jbar[lineI] *= m[molI].norm/vsum;
}
<|MERGE_RESOLUTION|>--- conflicted
+++ resolved
@@ -180,18 +180,11 @@
 
 void
 photon(int id, struct grid *g, molData *m, int iter, const gsl_rng *ran\
-<<<<<<< HEAD
-  , inputPars *par, const int nlinetot, struct blendInfo blends\
+  , configInfo *par, const int nlinetot, struct blendInfo blends\
   , gridPointData *mp, double *halfFirstDs){
 
   int iphot,iline,here,there,firststep,neighI,np_per_line,ip_at_line;
   int nextMolWithBlend, nextLineWithBlend, molI, lineI, molJ, lineJ, bi;
-=======
-  , configInfo *par, blend *matrix, gridPointData *mp, double *halfFirstDs){
-
-  int iphot,iline,jline,here,there,firststep,neighI,np_per_line,ip_at_line,l;
-  int *counta, *countb,nlinetot;
->>>>>>> 78ee2c07
   double deltav,segment,vblend,dtau,expDTau,jnu,alpha,ds,vfac[par->nSpecies],pt_theta,pt_z,semiradius;
   double *tau,*expTau,inidir[3];
   double remnantSnu, velProj;
@@ -354,16 +347,9 @@
 }
 
 void
-<<<<<<< HEAD
 getjbar(int posn, molData *m, struct grid *g, const int molI\
-  , inputPars *par, struct blendInfo blends, int nextMolWithBlend\
+  , configInfo *par, struct blendInfo blends, int nextMolWithBlend\
   , gridPointData *mp, double *halfFirstDs){
-=======
-getjbar(int posn, molData *m, struct grid *g, configInfo *par, gridPointData *mp, double *halfFirstDs){
-  int iline,iphot;
-  double tau, expTau, remnantSnu, vsum=0., jnu, alpha;
-  int *counta, *countb,nlinetot;
->>>>>>> 78ee2c07
 
   int lineI,iphot,bi,molJ,lineJ,nextLineWithBlend;
   double tau, expTau, remnantSnu, vsum=0., jnu, alpha;
