/*
 *  aux.c
 *  This file is part of LIME, the versatile line modeling engine
 *
 *  Copyright (C) 2006-2014 Christian Brinch
 *  Copyright (C) 2015-2016 The LIME development team
 *
TODO:
  - The test to run photon() etc in levelPops just tests dens[0]. This is a bit sloppy.
 */

#include "lime.h"
#include <gsl/gsl_sort.h>
#include <gsl/gsl_statistics.h>
#include <float.h>


void
parseInput(inputPars inpar, configInfo *par, image **img, molData **m){
<<<<<<< HEAD
  int i,id;
  double BB[3],normBSquared,dens[MAX_N_COLL_PART];
  double cosPhi,sinPhi,cosTheta,sinTheta,dummyVel[DIM];
  FILE *fp;
  char message[80];
=======
  int i,j,id;
  double BB[3],normBSquared,dens[MAX_N_COLL_PART],r[DIM];
  double dummyVel[DIM];
  FILE *fp;
  char message[80];
  _Bool doThetaPhi;
  double cos_pa,sin_pa,cosPhi,sinPhi,cos_incl,sin_incl,cosTheta,sinTheta,cos_az,sin_az;
  double tempRotMat[3][3],auxRotMat[3][3];
  int row,col;
>>>>>>> 5230c0b0

  /* Copy over user-set parameters to the configInfo versions. (This seems like duplicated effort but it is a good principle to separate the two structs, for several reasons, as follows. (i) We will usually want more config parameters than user-settable ones. The separation leaves it clearer which things the user needs to (or can) set. (ii) The separation allows checking and screening out of impossible combinations of parameters. (iii) We can adopt new names (for clarity) for config parameters without bothering the user with a changed interface.) */
  par->radius       = inpar.radius;
  par->minScale     = inpar.minScale;
  par->pIntensity   = inpar.pIntensity;
  par->sinkPoints   = inpar.sinkPoints;
  par->samplingAlgorithm=inpar.samplingAlgorithm;
  par->sampling     = inpar.sampling;
  par->tcmb         = inpar.tcmb;
  par->dust         = inpar.dust;
  par->outputfile   = inpar.outputfile;
  par->binoutputfile= inpar.binoutputfile;
  par->restart      = inpar.restart;
  par->gridfile     = inpar.gridfile;
  par->pregrid      = inpar.pregrid;
  par->lte_only     = inpar.lte_only;
  par->init_lte     = inpar.init_lte;
  par->blend        = inpar.blend;
  par->antialias    = inpar.antialias;
  par->polarization = inpar.polarization;
  par->nThreads     = inpar.nThreads;
  par->gridInFile   = inpar.gridInFile;
  par->nSolveIters  = inpar.nSolveIters;
  par->traceRayAlgorithm = inpar.traceRayAlgorithm;

  par->gridOutFiles = malloc(sizeof(char *)*NUM_GRID_STAGES);
  for(i=0;i<NUM_GRID_STAGES;i++)
    par->gridOutFiles[i] = inpar.gridOutFiles[i];

  /* Now set the additional values in par. */
  par->ncell = inpar.pIntensity + inpar.sinkPoints;
  par->radiusSqu = inpar.radius*inpar.radius;
  par->minScaleSqu=inpar.minScale*inpar.minScale;
  par->doPregrid = (inpar.pregrid==NULL)?0:1;

  for(i=0;i<NUM_GRID_STAGES;i++)
    par->writeGridAtStage[i] = 0;
  par->dataFlags = 0;

  /* If the user has provided a list of moldatfile names, the corresponding elements of par->moldatfile will be non-NULL. Thus we can deduce the number of files (species) from the number of non-NULL elements.
  */
  par->nSpecies=0;
  while(inpar.moldatfile[par->nSpecies]!=NULL && par->nSpecies<MAX_NSPECIES)
    par->nSpecies++;

  /* Copy over the moldatfiles.
  */
  if(par->nSpecies == 0){
    par->nSpecies = 1;
    par->moldatfile = NULL;

  } else {
    par->moldatfile=malloc(sizeof(char *)*par->nSpecies);
    for(id=0;id<par->nSpecies;id++){
      par->moldatfile[id] = inpar.moldatfile[id];
    }

    /* Check if files exist. */
    for(id=0;id<par->nSpecies;id++){
      if((fp=fopen(par->moldatfile[id], "r"))==NULL) {
        openSocket(par->moldatfile[id]);
      } else {
        fclose(fp);
      }
    }
  }

  /* Copy over the collision-partner pointers:
  */
  par->collPartIds  = malloc(sizeof(int)*MAX_N_COLL_PART);
  for(i=0;i<MAX_N_COLL_PART;i++) par->collPartIds[i] = inpar.collPartIds[i];
  par->nMolWeights  = malloc(sizeof(double)*MAX_N_COLL_PART);
  for(i=0;i<MAX_N_COLL_PART;i++) par->nMolWeights[i] = inpar.nMolWeights[i];
  par->dustWeights  = malloc(sizeof(double)*MAX_N_COLL_PART);
  for(i=0;i<MAX_N_COLL_PART;i++) par->dustWeights[i] = inpar.dustWeights[i];

  /* Copy over the grid-density-maximum data and find out how many were set:
  */
  par->gridDensMaxValues = malloc(sizeof(*(par->gridDensMaxValues))*MAX_N_HIGH);
  par->gridDensMaxLoc    = malloc(sizeof(*(par->gridDensMaxLoc))*MAX_N_HIGH);
  for(i=0;i<MAX_N_HIGH;i++){
    par->gridDensMaxValues[i] = inpar.gridDensMaxValues[i];
    for(j=0;j<DIM;j++) par->gridDensMaxLoc[i][j] = inpar.gridDensMaxLoc[i][j];
  }
  i = 0;
  while(i<MAX_N_HIGH && par->gridDensMaxValues[i]>=0) i++;
  par->numGridDensMaxima = i;

  /* Calculate par->numDensities.
  */
  if(!(par->doPregrid || par->restart)){ /* These switches cause par->numDensities to be set in routines they call. */
    /* Find out how many density functions we have (which sets par->numDensities).
    */
    for(i=0;i<MAX_N_COLL_PART;i++) dens[i] = -1.0;
    density(0.0,0.0,0.0,dens); /* Note that the example density function in LIME-1.5 generated a singularity at r==0! Such uglinesses should not be encouraged. I've fixed it now, thus I can use 0s here in (relative) safety. */
    i = 0;
    while(i<MAX_N_COLL_PART && dens[i]>=0) i++;
    par->numDensities = i;

    if(par->numDensities<=0){
      if(!silent) bail_out("No density values returned.");
      exit(1);
    }
  }

  /* See if we can deduce a global maximum for the grid point number density function. Set the starting value from the unnormalized number density at the origin of coordinates:
  */
  par->gridDensGlobalMax = 1.0;
  for(i=0;i<DIM;i++) r[i] = par->minScale;//****0.0;
  par->gridDensGlobalMax = gridDensity(par, r);

  /* Test now any maxima the user has provided:
  */
  for(i=0;i<par->numGridDensMaxima;i++)
    if(par->gridDensMaxValues[i]>par->gridDensGlobalMax) par->gridDensGlobalMax = par->gridDensMaxValues[i];

  if (par->gridDensGlobalMax<=0.0){
    if(!silent) bail_out("Cannot normalize the grid-point number density function.");
    exit(1);
  }

  /* If the user has provided a list of image filenames, the corresponding elements of (*img).filename will be non-NULL. Thus we can deduce the number of images from the number of non-NULL elements.
  */
  par->nImages=0;
  while((*img)[par->nImages].filename!=NULL && par->nImages<MAX_NIMAGES)
    par->nImages++;

  /* Check that the user has supplied this function (needed unless par->doPregrid):
  */
  if(!par->doPregrid || par->traceRayAlgorithm==1)
    velocity(0.0,0.0,0.0, dummyVel);

  for(i=0;i<NUM_GRID_STAGES;i++){
    if(par->gridOutFiles[i] != NULL)
      par->writeGridAtStage[i] = 1;
  };

  /*
Now we need to calculate the cutoff value used in calcSourceFn(). The issue is to decide between

  y = (1 - exp[-x])/x

or the approximation using the Taylor expansion of exp(-x), which to 3rd order is

  y ~ 1 - x/2 + x^2/6.

The cutoff will be the value of abs(x) for which the error in the exact expression equals the next unused Taylor term, which is x^3/24. This error can be shown to be given for small |x| by epsilon/|x|, where epsilon is the floating-point precision of the computer. Hence the cutoff evaluates to

  |x|_cutoff = (24*epsilon)^{1/4}.

  */
  par->taylorCutoff = pow(24.*DBL_EPSILON, 0.25);

  par->numDims = DIM;

  /* Allocate pixel space and parse image information */
  for(i=0;i<par->nImages;i++){
    if((*img)[i].nchan == 0 && (*img)[i].velres<0 ){ /* => user has set neither nchan nor velres. One of the two is required for a line image. */
      /* Assume continuum image */

      if(par->polarization){
        (*img)[i].nchan=3;

        if(!silent){
          /* Do a sketchy check which might indicate if the user has forgotten to supply a magfield function, and warn if this comes up positive. Note: there is no really robust way at present to distinguish the default magfield function (which, if called, indicates that the user forgot to supply their own) from one the user has supplied but which happens to set the B field to 0 at the origin.
          */
          magfield(par->minScale,par->minScale,par->minScale,BB);
          normBSquared = BB[0]*BB[0] + BB[1]*BB[1] + BB[2]*BB[2];
          if(normBSquared <= 0.) warning("Zero B field - did you remember to supply a magfield function?");
        }
      }else
        (*img)[i].nchan=1;

      if((*img)[i].freq<0){
        if(!silent) bail_out("You must set image freq for a continuum image.");
        exit(1);
      }

      if(par->dust==NULL){
        if(!silent) bail_out("You must point par.dust to a dust opacity file for a continuum image.");
        exit(1);
      }else{
        if((fp=fopen(par->dust, "r"))==NULL){
          if(!silent){
            sprintf(message, "Couldn't open dust opacity data file %s", par->dust);
            bail_out(message);
          }
          exit(1);
        }
        fclose(fp);
      }

      if((*img)[i].trans>-1 || (*img)[i].bandwidth>-1.)
        if(!silent) warning("Image bandwidth and trans are ignored for a continuum image.");

      (*img)[i].doline=0;

    }else{ /* => user has set one of either nchan or velres, or possibly both. */
      /* Assume line image */

      /*
For a valid line image, the user must set one of the following pairs:
  bandwidth, velres (if they also set nchan, this is overwritten)
  bandwidth, nchan (if they also set velres, this is overwritten)
  velres, nchan (if they also set bandwidth, this is overwritten)

The presence of one of these combinations at least is checked here, although the actual calculation is done in raytrace(), because it depends on moldata info which we have not yet got.
      */
      if((*img)[i].bandwidth > 0 && (*img)[i].velres > 0){
        if(!silent && (*img)[i].nchan > 0)
          warning("Your nchan value will be overwritten.");

      }else if((*img)[i].bandwidth > 0 && (*img)[i].nchan > 0){
        if(!silent && (*img)[i].velres > 0)
          warning("Your velres value will be overwritten.");

      }else if((*img)[i].velres > 0 && (*img)[i].nchan > 0){
        if(!silent && (*img)[i].bandwidth > 0)
          warning("Your bandwidth value will be overwritten.");

      }else{
        if(!silent) bail_out("Insufficient info to calculate nchan, velres and bandwidth.");
        exit(1);
      }

      if(par->moldatfile==NULL){
        if(!silent) bail_out("You must point par->moldatfile to a data file for a line image.");
        exit(1);
      }

      /* Check that we have keywords which allow us to calculate the image frequency (if necessary) after reading in the moldata file:
      */
      if((*img)[i].trans>-1){ /* => user has set trans, possibly also freq. */
        if(!silent && (*img)[i].freq > 0)
          warning("You set image trans, so I'm ignoring freq.");

        if((*img)[i].molI < 0){
          if(par->nSpecies>1 && !silent) warning("You did not set image molI, so I'm assuming the 1st molecule.");
          (*img)[i].molI = 0;
        }
      }else if((*img)[i].freq<0){ /* => user has set neither trans nor freq. */
        if(!silent) bail_out("You must set either freq or trans (plus optionally molI).");
        exit(1);
      }/* else => the user has set freq. */

      (*img)[i].doline=1;
    }
    (*img)[i].imgres=(*img)[i].imgres/206264.806;
    (*img)[i].pixel = malloc(sizeof(spec)*(*img)[i].pxls*(*img)[i].pxls);
    for(id=0;id<((*img)[i].pxls*(*img)[i].pxls);id++){
      (*img)[i].pixel[id].intense = malloc(sizeof(double)*(*img)[i].nchan);
      (*img)[i].pixel[id].tau = malloc(sizeof(double)*(*img)[i].nchan);
    }

    /*
The image rotation matrix is used within traceray() to transform the coordinates of a vector (actually two vectors - the ray direction and its starting point) as initially specified in the observer-anchored frame into the coordinate frame of the model. In linear algebra terms, the model-frame vector v_mod is related to the vector v_obs as expressed in observer- (or image-) frame coordinates via the image rotation matrix R by

    v_mod = R * v_obs,				1

the multiplication being the usual matrix-vector style. Note that the ith row of R is the ith axis of the model frame with coordinate values expressed in terms of the observer frame.

The matrix R can be broken into a sequence of several (3 at least are needed for full degrees of freedom) simpler rotations. Since these constituent rotations are usually easier to conceive in terms of rotations of the model in the observer framework, it is convenient to invert equation (1) to give

    v_obs = R^T * v_mod,			2

where ^T here denotes transpose. Supposing now we rotate the model in a sequence R_3^T followed by R_2^T followed by R_1^T, equation (2) can be expanded to give

    v_obs = R_1^T * R_2^T * R_3^T * v_mod.	3

Inverting everything to return to the format of equation (1), which is what we need, we find

    v_mod = R_3 * R_2 * R_1 * v_obs.		4

LIME provides two different schemes of {R_1, R_2, R_3}: {PA, phi, theta} and {PA, inclination, azimuth}. As an example, consider phi, which is a rotation of the model from the observer Z axis towards the X. The matching obs->mod rotation matrix is therefore

            ( cos(ph)  0  -sin(ph) )
            (                      )
    R_phi = (    0     0     1     ).
            (                      )
            ( sin(ph)  0   cos(ph) )

    */

    doThetaPhi = (((*img)[i].incl<-900.)||((*img)[i].azimuth<-900.)||((*img)[i].posang<-900.))?1:0;

    if(doThetaPhi){
      /* For the present PA is not implemented for the theta/phi scheme. Thus we just load the identity matrix at present.
      */
      (*img)[i].rotMat[0][0] = 1.0;
      (*img)[i].rotMat[0][1] = 0.0;
      (*img)[i].rotMat[0][2] = 0.0;
      (*img)[i].rotMat[1][0] = 0.0;
      (*img)[i].rotMat[1][1] = 1.0;
      (*img)[i].rotMat[1][2] = 0.0;
      (*img)[i].rotMat[2][0] = 0.0;
      (*img)[i].rotMat[2][1] = 0.0;
      (*img)[i].rotMat[2][2] = 1.0;
    }else{
      /* Load PA rotation matrix R_PA:
      */
      cos_pa   = cos((*img)[i].posang);
      sin_pa   = sin((*img)[i].posang);
      (*img)[i].rotMat[0][0] =  cos_pa;
      (*img)[i].rotMat[0][1] = -sin_pa;
      (*img)[i].rotMat[0][2] =  0.0;
      (*img)[i].rotMat[1][0] =  sin_pa;
      (*img)[i].rotMat[1][1] =  cos_pa;
      (*img)[i].rotMat[1][2] =  0.0;
      (*img)[i].rotMat[2][0] =  0.0;
      (*img)[i].rotMat[2][1] =  0.0;
      (*img)[i].rotMat[2][2] =  1.0;
    }

    if(doThetaPhi){
      /* Load phi rotation matrix R_phi:
      */
      cosPhi   = cos((*img)[i].phi);
      sinPhi   = sin((*img)[i].phi);
      auxRotMat[0][0] =  cosPhi;
      auxRotMat[0][1] =  0.0;
      auxRotMat[0][2] = -sinPhi;
      auxRotMat[1][0] =  0.0;
      auxRotMat[1][1] =  1.0;
      auxRotMat[1][2] =  0.0;
      auxRotMat[2][0] =  sinPhi;
      auxRotMat[2][1] =  0.0;
      auxRotMat[2][2] =  cosPhi;
    }else{
      /* Load inclination rotation matrix R_inc:
      */
      cos_incl = cos((*img)[i].incl + PI);
      sin_incl = sin((*img)[i].incl + PI);
      auxRotMat[0][0] =  cos_incl;
      auxRotMat[0][1] =  0.0;
      auxRotMat[0][2] = -sin_incl;
      auxRotMat[1][0] =  0.0;
      auxRotMat[1][1] =  1.0;
      auxRotMat[1][2] =  0.0;
      auxRotMat[2][0] =  sin_incl;
      auxRotMat[2][1] =  0.0;
      auxRotMat[2][2] =  cos_incl;
    }

    for(row=0;row<3;row++){
      for(col=0;col<3;col++){
        tempRotMat[row][col] = 0.0;
        for(j=0;j<3;j++)
          tempRotMat[row][col] += auxRotMat[row][j]*(*img)[i].rotMat[j][col];
      }
    }

    if(doThetaPhi){
      /* Load theta rotation matrix R_theta:
      */
      cosTheta = cos((*img)[i].theta);
      sinTheta = sin((*img)[i].theta);
      auxRotMat[0][0] =  1.0;
      auxRotMat[0][1] =  0.0;
      auxRotMat[0][2] =  0.0;
      auxRotMat[1][0] =  0.0;
      auxRotMat[1][1] =  cosTheta;
      auxRotMat[1][2] =  sinTheta;
      auxRotMat[2][0] =  0.0;
      auxRotMat[2][1] = -sinTheta;
      auxRotMat[2][2] =  cosTheta;
    }else{
      /* Load azimuth rotation matrix R_az:
      */
      cos_az   = cos((*img)[i].azimuth + PI/2.0);
      sin_az   = sin((*img)[i].azimuth + PI/2.0);
      auxRotMat[0][0] =  cos_az;
      auxRotMat[0][1] = -sin_az;
      auxRotMat[0][2] =  0.0;
      auxRotMat[1][0] =  sin_az;
      auxRotMat[1][1] =  cos_az;
      auxRotMat[1][2] =  0.0;
      auxRotMat[2][0] =  0.0;
      auxRotMat[2][1] =  0.0;
      auxRotMat[2][2] =  1.0;
    }

    for(row=0;row<3;row++){
      for(col=0;col<3;col++){
        (*img)[i].rotMat[row][col] = 0.0;
        for(j=0;j<3;j++)
          (*img)[i].rotMat[row][col] += auxRotMat[row][j]*tempRotMat[j][col];
      }
    }
  }

  par->nLineImages = 0;
  par->nContImages = 0;
  for(i=0;i<par->nImages;i++){
    if((*img)[i].doline)
      par->nLineImages++;
    else
      par->nContImages++;
  }

  /* Allocate moldata array.
  */
  (*m)=malloc(sizeof(molData)*par->nSpecies);
  for( i=0; i<par->nSpecies; i++ ){
    (*m)[i].part = NULL;
    (*m)[i].lal = NULL;
    (*m)[i].lau = NULL;
    (*m)[i].aeinst = NULL;
    (*m)[i].freq = NULL;
    (*m)[i].beinstu = NULL;
    (*m)[i].beinstl = NULL;
    (*m)[i].eterm = NULL;
    (*m)[i].gstat = NULL;
    (*m)[i].cmb = NULL;
  }
}

void checkUserDensWeights(configInfo *par){
  /*
This deals with three user-settable vectors: par->collPartIds, par->nMolWeights and par->dustWeights. We have to see if these (optional) parameters were set, do some basic checks on them, and make sure they have the same numbers of elements as the number of density values, which by this time should be stored in par->numDensities.
  */
  int i,j,numUserSetCPIds,numUserSetNMWs,numUserSetDWs;
  int *uniqueCPIds=NULL;
  double sum;

  /* Get the number of par->collPartIds set by the user:
  */
  i = 0;
  while(i<MAX_N_COLL_PART && par->collPartIds[i]>0) i++;
  numUserSetCPIds = i;

  if(numUserSetCPIds>0){
    /* Check that they are unique.
    */
    uniqueCPIds = malloc(sizeof(int)*numUserSetCPIds);
    for(i=0;i<numUserSetCPIds;i++){
      for(j=0;j<i;j++){
        if(par->collPartIds[i]==uniqueCPIds[j]){
          if(!silent) bail_out("Your list of par.collPartIds is not unique.");
          exit(1);
        }
      }
      uniqueCPIds[i] = par->collPartIds[i];
    }
    free(uniqueCPIds);
  }

  /* Get the number of par->nMolWeights set by the user:
  */
  i = 0;
  while(i<MAX_N_COLL_PART && par->nMolWeights[i]>=0.0) i++;
  numUserSetNMWs = i;

  if(numUserSetNMWs>0){
    /* Check that they do not sum to zero.
    */
    sum = 0.0;
    for(i=0;i<numUserSetNMWs;i++){
      sum += par->nMolWeights[i];
    }
    if(sum<=0.0){
      if(!silent) bail_out("At least some of your par.nMolWeights must be non-zero!");
      exit(1);
    }
  }

  /* Get the number of par->dustWeights set by the user:
  */
  i = 0;
  while(i<MAX_N_COLL_PART && par->dustWeights[i]>=0.0) i++;
  numUserSetDWs = i;

  if(numUserSetDWs>0){
    /* Check that they do not sum to zero.
    */
    sum = 0.0;
    for(i=0;i<numUserSetDWs;i++){
      sum += par->dustWeights[i];
    }
    if(sum<=0.0){
      if(!silent) bail_out("At least some of your par.dustWeights must be non-zero!");
      exit(1);
    }
  }

  /* Check if we have either 0 par->collPartIds or the same number as the number of density values.
  */
  if(numUserSetCPIds != par->numDensities){
    free(par->collPartIds);
    par->collPartIds = NULL;
    /* Note that in the present case we will (for a line-emission image) look for the collision partners listed in the moldatfiles and set par->collPartIds from them. For that to happen, we require the number of collision partners found in the files to equal par->numDensities. */

    /* numUserSetCPIds==0 is ok, this just means the user has not set the parameter at all, but for other values we should issue some warnings, because if the user sets any at all, they should set the same number as there are returns from density():
    */
    if(numUserSetCPIds > 0)
      if(!silent) warning("par.collPartIds will be ignored - there should be 1 for each density.");
  }else{
    par->collPartIds = realloc(par->collPartIds, sizeof(*(par->collPartIds))*par->numDensities);
  }

  /* Check if we have either 0 par->nMolWeights or the same number as the number of density values.
  */
  if(numUserSetNMWs != par->numDensities){
    free(par->nMolWeights);
    par->nMolWeights = NULL;
    /* Note that in the present case we will (for a line-emission image) look for the collision partners listed in the moldatfiles and set par->nMolWeights from them. */

    /* numUserSetNMWs==0 is ok, this just means the user has not set the parameter at all, but for other values we should issue some warnings, because if the user sets any at all, they should set the same number as there are returns from density():
    */
    if(numUserSetNMWs > 0)
      if(!silent) warning("par->nMolWeights will be ignored - there should be 1 for each density() return.");
  }else{
    par->nMolWeights = realloc(par->nMolWeights, sizeof(*(par->nMolWeights))*par->numDensities);
  }

  /* Check if we have either 0 par->dustWeights or the same number as the number of density values. Note that the treatment of the dust weights is stricter, since we need knu for the continuum case, in which we may not have access to collision partner information from moldat files.
  */
  if(numUserSetDWs != par->numDensities){
    if(numUserSetDWs == 0){
      /* This is ok, this just means the user has not set the parameter at all. Revert to the previous algorithm, but with a warning, because the previous algorithm is dangerous.
      */
      par->dustWeights = realloc(par->dustWeights, sizeof(*(par->dustWeights))*par->numDensities);
      par->dustWeights[0] = 1.0;
      for(i=1;i<par->numDensities;i++)
        par->dustWeights[i] = 0.0;

      if(!silent) warning("User didn't set par.dustWeights. Using the first density to calculate k_nu.");

    }else{
      if(!silent) bail_out("There must be 1 value of par.dustWeights for each density() return.");
      exit(1);
    }
  }else{
    par->dustWeights = realloc(par->dustWeights, sizeof(*(par->dustWeights))*par->numDensities);
  }
}

float
invSqrt(float x){
  /* The magic Quake(TM) fast inverse square root algorithm   */
  /* Can _only_ be used on 32-bit machine architectures       */
  float xhalf = 0.5f*x;
  int i = *(int*)&x;
  i = 0x5f3759df - (i>>1);
  x = *(float*)&i;
  x = x*(1.5f - xhalf*x*x);
  return x;
}

void checkGridDensities(configInfo *par, struct grid *gp){
  int i;
  static _Bool warningAlreadyIssued=0;
  char errStr[80];

  if(!silent){ /* Warn if any densities too low. */
    i = 0;
    while(i<par->pIntensity && !warningAlreadyIssued){
      if(gp[i].dens[0]<TYPICAL_ISM_DENS){
        warningAlreadyIssued = 1;
<<<<<<< HEAD
        sprintf(errStr, "The density %.1e at grid point %d is below typical values for the ISM (~%.1e).", gp[i].dens[0], i, TYPICAL_ISM_DENS);
=======
        sprintf(errStr, "gp[%d].dens[0] at %.1e is below typical values for the ISM (~%.1e).", i, gp[i].dens[0], TYPICAL_ISM_DENS);
>>>>>>> 5230c0b0
        warning(errStr);
        warning("This could give you convergence problems. NOTE: no further warnings will be issued.");
      }
      i++;
    }
  }
}

<<<<<<< HEAD
void
continuumSetup(int im, image *img, molData *md, configInfo *par, struct grid *gp){
  int id;
  img[im].trans=0;
  md[0].nline=1;
  md[0].freq= malloc(sizeof(double));
  md[0].freq[0]=img[im].freq;
  for(id=0;id<par->ncell;id++) {
    freePopulation((unsigned short)par->nSpecies, gp[id].mol);
    gp[id].mol=malloc(sizeof(struct populations)*1);
    gp[id].mol[0].dust = NULL;
    gp[id].mol[0].knu  = NULL;
    gp[id].mol[0].pops = NULL;
    gp[id].mol[0].partner = NULL;
  }
  if(par->outputfile) popsout(par,gp,md);

  calcMolCMBs(par,md);
  calcGridDustOpacity(par,md,gp);
}

=======
>>>>>>> 5230c0b0
void lineBlend(molData *m, configInfo *par, struct blendInfo *blends){
  /*
This obtains information on all the lines of all the radiating species which have other lines within some cutoff velocity separation.

A variable of type 'struct blendInfo' has a nested structure which can be illustrated diagrammaticaly as follows.

  Structs:	blendInfo		molWithBlends		lineWithBlends		blend

  Variables:	blends
		  .numMolsWithBlends     ____________________
		  .*mols--------------->|.molI               |
		                        |.numLinesWithBlends |   ___________
		                        |.*lines--------------->|.lineI     |
		                        |____________________|  |.numBlends |           ________
		                        |        etc         |  |.*blends------------->|.molJ   |
		                                                |___________|          |.lineJ  |
		                                                |    etc    |          |.deltaV |
		                                                                       |________|
		                                                                       |   etc  |

Pointers are indicated by a * before the attribute name and an arrow to the memory location pointed to.
  */
  int molI, lineI, molJ, lineJ;
  int nmwb, nlwb, numBlendsFound, li, bi;
  double deltaV;
  struct blend *tempBlends=NULL;
  struct lineWithBlends *tempLines=NULL;

  /* Dimension blends.mols first to the total number of species, then realloc later if need be.
  */
  (*blends).mols = malloc(sizeof(struct molWithBlends)*par->nSpecies);
  (*blends).numMolsWithBlends = 0;

  nmwb = 0;
  for(molI=0;molI<par->nSpecies;molI++){
    tempBlends = malloc(sizeof(struct blend)*m[molI].nline);
    tempLines  = malloc(sizeof(struct lineWithBlends)*m[molI].nline);

    nlwb = 0;
    for(lineI=0;lineI<m[molI].nline;lineI++){
      numBlendsFound = 0;
      for(molJ=0;molJ<par->nSpecies;molJ++){
        for(lineJ=0;lineJ<m[molJ].nline;lineJ++){
          if(!(molI==molJ && lineI==lineJ)){
            deltaV = (m[molJ].freq[lineJ] - m[molI].freq[lineI])*CLIGHT/m[molI].freq[lineI];
            if(fabs(deltaV)<maxBlendDeltaV){
              tempBlends[numBlendsFound].molJ   = molJ;
              tempBlends[numBlendsFound].lineJ  = lineJ;
              tempBlends[numBlendsFound].deltaV = deltaV;
              numBlendsFound++;
            }
          }
        }
      }

      if(numBlendsFound>0){
        tempLines[nlwb].lineI = lineI;
        tempLines[nlwb].numBlends = numBlendsFound;
        tempLines[nlwb].blends = malloc(sizeof(struct blend)*numBlendsFound);
        for(bi=0;bi<numBlendsFound;bi++)
          tempLines[nlwb].blends[bi] = tempBlends[bi];

        nlwb++;
      }
    }

    if(nlwb>0){
      (*blends).mols[nmwb].molI = molI;
      (*blends).mols[nmwb].numLinesWithBlends = nlwb;
      (*blends).mols[nmwb].lines = malloc(sizeof(struct lineWithBlends)*nlwb);
      for(li=0;li<nlwb;li++){
        (*blends).mols[nmwb].lines[li].lineI     = tempLines[li].lineI;
        (*blends).mols[nmwb].lines[li].numBlends = tempLines[li].numBlends;
        (*blends).mols[nmwb].lines[li].blends = malloc(sizeof(struct blend)*tempLines[li].numBlends);
        for(bi=0;bi<tempLines[li].numBlends;bi++)
          (*blends).mols[nmwb].lines[li].blends[bi] = tempLines[li].blends[bi];
      }

      nmwb++;
    }

    free(tempLines);
    free(tempBlends);
  }

  (*blends).numMolsWithBlends = nmwb;
  if(nmwb>0){
    if(!par->blend)
      if(!silent) warning("There are blended lines, but line blending is switched off.");

    (*blends).mols = realloc((*blends).mols, sizeof(struct molWithBlends)*nmwb);
  }else{
    if(par->blend)
      if(!silent) warning("Line blending is switched on, but no blended lines were found.");

    free((*blends).mols);
    (*blends).mols = NULL;
  }
}

<<<<<<< HEAD
void lineSetup(configInfo *par, molData *md, struct grid *gp, int *nlinetot, struct blendInfo *blends){
  int numCollParts,ispec;
  int *allCollPartIds=NULL;

  readMolData(par,md,&allCollPartIds,&numCollParts);
  setUpDensityAux(par,allCollPartIds,numCollParts);
  free(allCollPartIds);
  assignMolCollPartsToDensities(par,md);
  calcMolCMBs(par,md);
  gridLineInit(par,md,gp);
  calcGridMolDensities(par,gp);
  calcGridDustOpacity(par,md,gp);

  if(!par->lte_only){
    calcGridCollRates(par,md,gp);

    *nlinetot = 0;
    for(ispec=0;ispec<par->nSpecies;ispec++)
      *nlinetot += md[ispec].nline;

    /* Check for blended lines */
    lineBlend(md, par, blends);
  }
}

void levelPops(molData *md, configInfo *par, struct grid *gp, const int nlinetot, struct blendInfo blends, int *popsdone){
  int id,conv=0,iter,ilev,ispec,c=0,n,i,threadI,nVerticesDone,nItersDone;
=======
void
levelPops(molData *md, configInfo *par, struct grid *gp, int *popsdone, double *lamtab, double *kaptab, const int nEntries){
  int id,conv=0,iter,ilev,prog=0,ispec,c=0,n,i,threadI,nVerticesDone,nlinetot;
>>>>>>> 5230c0b0
  double percent=0.,*median,result1=0,result2=0,snr,delta_pop;
  int nextMolWithBlend;
  struct statistics { double *pop, *ave, *sigma; } *stat;
  const gsl_rng_type *ranNumGenType = gsl_rng_ranlxs2;
  _Bool luWarningGiven=0;
  gsl_error_handler_t *defaultErrorHandler=NULL;

<<<<<<< HEAD
=======
  nlinetot = 0;
  for(ispec=0;ispec<par->nSpecies;ispec++)
    nlinetot += md[ispec].nline;

  gridPopsInit(par,md,gp);

>>>>>>> 5230c0b0
  if(par->lte_only){
    LTE(par,gp,md);
    if(par->outputfile) popsout(par,gp,md);

  }else{ /* Non-LTE */
    stat=malloc(sizeof(struct statistics)*par->pIntensity);

    /* Random number generator */
    gsl_rng *ran = gsl_rng_alloc(ranNumGenType);
#ifdef TEST
    gsl_rng_set(ran, 1237106) ;
#else 
    gsl_rng_set(ran,time(0));
#endif

    gsl_rng **threadRans;
    threadRans = malloc(sizeof(gsl_rng *)*par->nThreads);

    for (i=0;i<par->nThreads;i++){
      threadRans[i] = gsl_rng_alloc(ranNumGenType);
      gsl_rng_set(threadRans[i],(int)(gsl_rng_uniform(ran)*1e6));
    }

<<<<<<< HEAD
    if(par->init_lte) LTE(par,gp,md);

    if(par->outputfile) popsout(par,gp,md);
=======
    calcGridCollRates(par,md,gp);
    calcGridLinesDustOpacity(par, md, lamtab, kaptab, nEntries, gp);

    /* Check for blended lines */
    lineBlend(md, par, &blends);

    if(par->init_lte) LTE(par,gp,md);
>>>>>>> 5230c0b0

    for(id=0;id<par->pIntensity;id++){
      stat[id].pop=malloc(sizeof(double)*md[0].nlev*5);
      stat[id].ave=malloc(sizeof(double)*md[0].nlev);
      stat[id].sigma=malloc(sizeof(double)*md[0].nlev);
      for(ilev=0;ilev<md[0].nlev;ilev++) {
        for(iter=0;iter<5;iter++) stat[id].pop[ilev+md[0].nlev*iter]=gp[id].mol[0].pops[ilev];
      }
    }

<<<<<<< HEAD
=======
    if(par->outputfile) popsout(par,gp,md);

>>>>>>> 5230c0b0
    /* Initialize convergence flag */
    for(id=0;id<par->ncell;id++){
      gp[id].conv=0;
    }

    defaultErrorHandler = gsl_set_error_handler_off();
    /*
This is done to allow proper handling of errors which may arise in the LU solver within stateq(). It is done here because the GSL documentation does not recommend leaving the error handler at the default within multi-threaded code.

While this is off however, other gsl_* etc calls will not exit if they encounter a problem. We may need to pay some attention to trapping their errors.
    */

    nItersDone=0;
    while(nItersDone < par->nSolveIters){ /* Not a 'for' loop because we will probably later want to add a convergence criterion. */
      if(!silent) progressbar2(par, 0, nItersDone, 0, result1, result2);

      for(id=0;id<par->pIntensity;id++){
        for(ilev=0;ilev<md[0].nlev;ilev++) {
          for(iter=0;iter<4;iter++) stat[id].pop[ilev+md[0].nlev*iter]=stat[id].pop[ilev+md[0].nlev*(iter+1)];
          stat[id].pop[ilev+md[0].nlev*4]=gp[id].mol[0].pops[ilev];
        }
      }

      calcGridMolSpecNumDens(par,md,gp);

      nVerticesDone=0;
      omp_set_dynamic(0);
#pragma omp parallel private(id,ispec,threadI,nextMolWithBlend) num_threads(par->nThreads)
      {
        threadI = omp_get_thread_num();

        /* Declare and allocate thread-private variables */
        gridPointData *mp;	// Could have declared them earlier
        double *halfFirstDs;	// and included them in private() I guess.
        mp=malloc(sizeof(gridPointData)*par->nSpecies);
        for (ispec=0;ispec<par->nSpecies;ispec++){
          mp[ispec].phot = malloc(sizeof(double)*md[ispec].nline*max_phot);
<<<<<<< HEAD
          mp[ispec].vfac = malloc(sizeof(double)*                max_phot);
=======
          mp[ispec].vfac = malloc(sizeof(double)*               max_phot);
          mp[ispec].vfac_loc = malloc(sizeof(double)*           max_phot);
>>>>>>> 5230c0b0
          mp[ispec].jbar = malloc(sizeof(double)*md[ispec].nline);
        }
        halfFirstDs = malloc(sizeof(*halfFirstDs)*max_phot);

#pragma omp for
        for(id=0;id<par->pIntensity;id++){
#pragma omp atomic
          ++nVerticesDone;

          if (threadI == 0){ /* i.e., is master thread. */
            if(!silent) progressbar(nVerticesDone/(double)par->pIntensity,10);
          }
          if(gp[id].dens[0] > 0 && gp[id].t[0] > 0){
            photon(id,gp,md,0,threadRans[threadI],par,nlinetot,blends,mp,halfFirstDs);
            nextMolWithBlend = 0;
            for(ispec=0;ispec<par->nSpecies;ispec++){
              stateq(id,gp,md,ispec,par,blends,nextMolWithBlend,mp,halfFirstDs,&luWarningGiven);
              if(par->blend && blends.mols!=NULL && ispec==blends.mols[nextMolWithBlend].molI)
                nextMolWithBlend++;
            }
          }
          if (threadI == 0){ /* i.e., is master thread */
            if(!silent) warning("");
          }
        }

        freeGridPointData(par, mp);
        free(halfFirstDs);
      } /* end parallel block. */

      for(id=0;id<par->pIntensity;id++){
        snr=0;
        n=0;
        for(ilev=0;ilev<md[0].nlev;ilev++) {
          stat[id].ave[ilev]=0;
          for(iter=0;iter<5;iter++) stat[id].ave[ilev]+=stat[id].pop[ilev+md[0].nlev*iter];
          stat[id].ave[ilev]=stat[id].ave[ilev]/5.;
          stat[id].sigma[ilev]=0;
          for(iter=0;iter<5;iter++) {
            delta_pop = stat[id].pop[ilev+md[0].nlev*iter]-stat[id].ave[ilev];
            stat[id].sigma[ilev]+=delta_pop*delta_pop;
          }
          stat[id].sigma[ilev]=sqrt(stat[id].sigma[ilev])/5.;
          if(gp[id].mol[0].pops[ilev] > 1e-12) c++;

          if(gp[id].mol[0].pops[ilev] > 1e-12 && stat[id].sigma[ilev] > 0.){
            snr+=gp[id].mol[0].pops[ilev]/stat[id].sigma[ilev];
            n++;
          }
        }
        if(n>0) snr=snr/n;
        else if(n==0) snr=1e6;
        if(snr > 3.) gp[id].conv=2;
        if(snr <= 3 && gp[id].conv==2) gp[id].conv=1;
      }

      median=malloc(sizeof(*median)*gsl_max(c,1));
      c=0;
      for(id=0;id<par->pIntensity;id++){
        for(ilev=0;ilev<md[0].nlev;ilev++){
          if(gp[id].mol[0].pops[ilev] > 1e-12) median[c++]=gp[id].mol[0].pops[ilev]/stat[id].sigma[ilev];
        }
      }

      gsl_sort(median, 1, c);
      if(conv>1){
        result1=median[0];
        result2 =gsl_stats_median_from_sorted_data(median, 1, c);
      }
      free(median);

<<<<<<< HEAD
      if(!silent) progressbar2(par, 1, nItersDone, percent, result1, result2);
      if(par->outputfile != NULL) popsout(par,gp,md);
      nItersDone++;
    }

=======
      if(!silent) progressbar2(1, prog, percent, result1, result2);
      if(par->outputfile) popsout(par,gp,md);
    } while(conv++<NITERATIONS);
>>>>>>> 5230c0b0
    gsl_set_error_handler(defaultErrorHandler);

    freeMolsWithBlends(blends.mols, blends.numMolsWithBlends);

    for (i=0;i<par->nThreads;i++){
      gsl_rng_free(threadRans[i]);
    }
    free(threadRans);
    gsl_rng_free(ran);

    for(id=0;id<par->pIntensity;id++){
      free(stat[id].pop);
      free(stat[id].ave);
      free(stat[id].sigma);
    }
    free(stat);
  }

<<<<<<< HEAD
  par->dataFlags |= DS_mask_4;

  if(par->binoutputfile != NULL) binpopsout(par,gp,md);
=======
  if(par->binoutputfile) binpopsout(par,gp,md);
>>>>>>> 5230c0b0

  *popsdone=1;
}

_Bool allBitsSet(const int flags, const int mask){
  /* Returns true only if all the masked bits of flags are set. */

  if(~flags & mask)
    return 0;
  else
    return 1;
}

_Bool anyBitSet(const int flags, const int mask){
  /* Returns true if any of the masked bits of flags are set. */

  if(flags & mask)
    return 1;
  else
    return 0;
}

_Bool bitIsSet(const int flags, const int bitI){
  /* Returns true if the designated bit of flags is set. */

  if(flags & (1 << bitI))
    return 1;
  else
    return 0;
}

_Bool onlyBitsSet(const int flags, const int mask){
  /* Returns true if flags has no bits set apart from those which are true in mask. */

  if(flags & ~mask)
    return 0;
  else
    return 1;
}
<|MERGE_RESOLUTION|>--- conflicted
+++ resolved
@@ -17,13 +17,6 @@
 
 void
 parseInput(inputPars inpar, configInfo *par, image **img, molData **m){
-<<<<<<< HEAD
-  int i,id;
-  double BB[3],normBSquared,dens[MAX_N_COLL_PART];
-  double cosPhi,sinPhi,cosTheta,sinTheta,dummyVel[DIM];
-  FILE *fp;
-  char message[80];
-=======
   int i,j,id;
   double BB[3],normBSquared,dens[MAX_N_COLL_PART],r[DIM];
   double dummyVel[DIM];
@@ -33,7 +26,6 @@
   double cos_pa,sin_pa,cosPhi,sinPhi,cos_incl,sin_incl,cosTheta,sinTheta,cos_az,sin_az;
   double tempRotMat[3][3],auxRotMat[3][3];
   int row,col;
->>>>>>> 5230c0b0
 
   /* Copy over user-set parameters to the configInfo versions. (This seems like duplicated effort but it is a good principle to separate the two structs, for several reasons, as follows. (i) We will usually want more config parameters than user-settable ones. The separation leaves it clearer which things the user needs to (or can) set. (ii) The separation allows checking and screening out of impossible combinations of parameters. (iii) We can adopt new names (for clarity) for config parameters without bothering the user with a changed interface.) */
   par->radius       = inpar.radius;
@@ -122,6 +114,11 @@
   while(i<MAX_N_HIGH && par->gridDensMaxValues[i]>=0) i++;
   par->numGridDensMaxima = i;
 
+  /* Check that the user has supplied the velocity function (needed in raytracing unless par->doPregrid). Note that the other previously mandatory functions (density, abundance, doppler and temperature) may not be necessary if the user reads in the appropriate values from a file. This is tested at the appropriate place in readOrBuildGrid().
+  */
+  if(!par->doPregrid || par->traceRayAlgorithm==1)
+    velocity(0.0,0.0,0.0, dummyVel);
+
   /* Calculate par->numDensities.
   */
   if(!(par->doPregrid || par->restart)){ /* These switches cause par->numDensities to be set in routines they call. */
@@ -160,11 +157,6 @@
   par->nImages=0;
   while((*img)[par->nImages].filename!=NULL && par->nImages<MAX_NIMAGES)
     par->nImages++;
-
-  /* Check that the user has supplied this function (needed unless par->doPregrid):
-  */
-  if(!par->doPregrid || par->traceRayAlgorithm==1)
-    velocity(0.0,0.0,0.0, dummyVel);
 
   for(i=0;i<NUM_GRID_STAGES;i++){
     if(par->gridOutFiles[i] != NULL)
@@ -592,11 +584,7 @@
     while(i<par->pIntensity && !warningAlreadyIssued){
       if(gp[i].dens[0]<TYPICAL_ISM_DENS){
         warningAlreadyIssued = 1;
-<<<<<<< HEAD
-        sprintf(errStr, "The density %.1e at grid point %d is below typical values for the ISM (~%.1e).", gp[i].dens[0], i, TYPICAL_ISM_DENS);
-=======
         sprintf(errStr, "gp[%d].dens[0] at %.1e is below typical values for the ISM (~%.1e).", i, gp[i].dens[0], TYPICAL_ISM_DENS);
->>>>>>> 5230c0b0
         warning(errStr);
         warning("This could give you convergence problems. NOTE: no further warnings will be issued.");
       }
@@ -605,30 +593,6 @@
   }
 }
 
-<<<<<<< HEAD
-void
-continuumSetup(int im, image *img, molData *md, configInfo *par, struct grid *gp){
-  int id;
-  img[im].trans=0;
-  md[0].nline=1;
-  md[0].freq= malloc(sizeof(double));
-  md[0].freq[0]=img[im].freq;
-  for(id=0;id<par->ncell;id++) {
-    freePopulation((unsigned short)par->nSpecies, gp[id].mol);
-    gp[id].mol=malloc(sizeof(struct populations)*1);
-    gp[id].mol[0].dust = NULL;
-    gp[id].mol[0].knu  = NULL;
-    gp[id].mol[0].pops = NULL;
-    gp[id].mol[0].partner = NULL;
-  }
-  if(par->outputfile) popsout(par,gp,md);
-
-  calcMolCMBs(par,md);
-  calcGridDustOpacity(par,md,gp);
-}
-
-=======
->>>>>>> 5230c0b0
 void lineBlend(molData *m, configInfo *par, struct blendInfo *blends){
   /*
 This obtains information on all the lines of all the radiating species which have other lines within some cutoff velocity separation.
@@ -729,55 +693,23 @@
   }
 }
 
-<<<<<<< HEAD
-void lineSetup(configInfo *par, molData *md, struct grid *gp, int *nlinetot, struct blendInfo *blends){
-  int numCollParts,ispec;
-  int *allCollPartIds=NULL;
-
-  readMolData(par,md,&allCollPartIds,&numCollParts);
-  setUpDensityAux(par,allCollPartIds,numCollParts);
-  free(allCollPartIds);
-  assignMolCollPartsToDensities(par,md);
-  calcMolCMBs(par,md);
-  gridLineInit(par,md,gp);
-  calcGridMolDensities(par,gp);
-  calcGridDustOpacity(par,md,gp);
-
-  if(!par->lte_only){
-    calcGridCollRates(par,md,gp);
-
-    *nlinetot = 0;
-    for(ispec=0;ispec<par->nSpecies;ispec++)
-      *nlinetot += md[ispec].nline;
-
-    /* Check for blended lines */
-    lineBlend(md, par, blends);
-  }
-}
-
-void levelPops(molData *md, configInfo *par, struct grid *gp, const int nlinetot, struct blendInfo blends, int *popsdone){
-  int id,conv=0,iter,ilev,ispec,c=0,n,i,threadI,nVerticesDone,nItersDone;
-=======
 void
 levelPops(molData *md, configInfo *par, struct grid *gp, int *popsdone, double *lamtab, double *kaptab, const int nEntries){
-  int id,conv=0,iter,ilev,prog=0,ispec,c=0,n,i,threadI,nVerticesDone,nlinetot;
->>>>>>> 5230c0b0
+  int id,iter,ilev,ispec,c=0,n,i,threadI,nVerticesDone,nItersDone,nlinetot;//,conv=0
   double percent=0.,*median,result1=0,result2=0,snr,delta_pop;
   int nextMolWithBlend;
   struct statistics { double *pop, *ave, *sigma; } *stat;
   const gsl_rng_type *ranNumGenType = gsl_rng_ranlxs2;
+  struct blendInfo blends;
   _Bool luWarningGiven=0;
   gsl_error_handler_t *defaultErrorHandler=NULL;
 
-<<<<<<< HEAD
-=======
   nlinetot = 0;
   for(ispec=0;ispec<par->nSpecies;ispec++)
     nlinetot += md[ispec].nline;
 
   gridPopsInit(par,md,gp);
 
->>>>>>> 5230c0b0
   if(par->lte_only){
     LTE(par,gp,md);
     if(par->outputfile) popsout(par,gp,md);
@@ -801,11 +733,6 @@
       gsl_rng_set(threadRans[i],(int)(gsl_rng_uniform(ran)*1e6));
     }
 
-<<<<<<< HEAD
-    if(par->init_lte) LTE(par,gp,md);
-
-    if(par->outputfile) popsout(par,gp,md);
-=======
     calcGridCollRates(par,md,gp);
     calcGridLinesDustOpacity(par, md, lamtab, kaptab, nEntries, gp);
 
@@ -813,7 +740,6 @@
     lineBlend(md, par, &blends);
 
     if(par->init_lte) LTE(par,gp,md);
->>>>>>> 5230c0b0
 
     for(id=0;id<par->pIntensity;id++){
       stat[id].pop=malloc(sizeof(double)*md[0].nlev*5);
@@ -824,11 +750,8 @@
       }
     }
 
-<<<<<<< HEAD
-=======
     if(par->outputfile) popsout(par,gp,md);
 
->>>>>>> 5230c0b0
     /* Initialize convergence flag */
     for(id=0;id<par->ncell;id++){
       gp[id].conv=0;
@@ -866,12 +789,8 @@
         mp=malloc(sizeof(gridPointData)*par->nSpecies);
         for (ispec=0;ispec<par->nSpecies;ispec++){
           mp[ispec].phot = malloc(sizeof(double)*md[ispec].nline*max_phot);
-<<<<<<< HEAD
-          mp[ispec].vfac = malloc(sizeof(double)*                max_phot);
-=======
           mp[ispec].vfac = malloc(sizeof(double)*               max_phot);
           mp[ispec].vfac_loc = malloc(sizeof(double)*           max_phot);
->>>>>>> 5230c0b0
           mp[ispec].jbar = malloc(sizeof(double)*md[ispec].nline);
         }
         halfFirstDs = malloc(sizeof(*halfFirstDs)*max_phot);
@@ -937,23 +856,16 @@
       }
 
       gsl_sort(median, 1, c);
-      if(conv>1){
+      if(nItersDone>1){
         result1=median[0];
         result2 =gsl_stats_median_from_sorted_data(median, 1, c);
       }
       free(median);
 
-<<<<<<< HEAD
       if(!silent) progressbar2(par, 1, nItersDone, percent, result1, result2);
       if(par->outputfile != NULL) popsout(par,gp,md);
       nItersDone++;
     }
-
-=======
-      if(!silent) progressbar2(1, prog, percent, result1, result2);
-      if(par->outputfile) popsout(par,gp,md);
-    } while(conv++<NITERATIONS);
->>>>>>> 5230c0b0
     gsl_set_error_handler(defaultErrorHandler);
 
     freeMolsWithBlends(blends.mols, blends.numMolsWithBlends);
@@ -972,13 +884,9 @@
     free(stat);
   }
 
-<<<<<<< HEAD
-  par->dataFlags |= DS_mask_4;
+  par->dataFlags |= (1 << DS_bit_populations);
 
   if(par->binoutputfile != NULL) binpopsout(par,gp,md);
-=======
-  if(par->binoutputfile) binpopsout(par,gp,md);
->>>>>>> 5230c0b0
 
   *popsdone=1;
 }
