/*
 *  aux.c
 *  LIME, The versatile 3D line modeling environment
 *
 *  Created by Christian Brinch on 16/11/06.
 *  Copyright 2006-2014, Christian Brinch,
 *  <brinch@nbi.dk>
 *  Niels Bohr institutet
 *  University of Copenhagen
 *	All rights reserved.
 *
 */

#include "lime.h"
#include <gsl/gsl_sort.h>
#include <gsl/gsl_statistics.h>


void
parseInput( char* input_file, inputPars *par, image **img, molData **m){
  FILE *fp;
  int i,id;
  double BB[3];

  /* Set default values */
  par->restart[0]       = '\0';;
  par->pregrid[0]       = '\0';
  par->gridfile[0]      = '\0';
  par->binoutputfile[0] = '\0';
  par->outputfile[0]    = '\0';
  par->dust[0]          = '\0';

  par->tcmb = 2.728;
  par->lte_only=0;
  par->sampling=0;
  par->blend=0;
  par->antialias=1;
  par->polarization=0;
  par->pIntensity=0;
  par->sinkPoints=0;

  strcpy(par->python_module_name, "model");
  strcpy(par->python_module_path, "./");
  strcpy(par->density_func_name, "density");
  strcpy(par->velocity_func_name, "velocity");
  strcpy(par->temperature_func_name, "temperature");
  strcpy(par->doppler_func_name, "doppler");
  strcpy(par->abundance_func_name, "abundance");

  /* Allocate space for output fits images */
  (*img)=malloc(sizeof(image)*MAX_NSPECIES);
  par->moldatfile=malloc(sizeof( filename_t ) * MAX_NSPECIES);
  for(id=0;id<MAX_NSPECIES;id++){
    (*img)[id].filename[0]='\0';
    par->moldatfile[id][0]='\0';

    (*img)[id].source_vel=0.0;
    (*img)[id].phi=0.0;
    (*img)[id].nchan=0;
    (*img)[id].velres=-1.;
    (*img)[id].trans=-1;
    (*img)[id].freq=-1.;
    (*img)[id].bandwidth=-1.;
  }
<<<<<<< HEAD

  if( input( input_file, par, *img) != EXIT_SUCCESS )
    {
      if(!silent) bail_out("Error: Cannot Read input file");
      exit(1);
    }

  if( python_call_initialize( par ) != EXIT_SUCCESS )
    {
      if(!silent) bail_out("Error: Cannot initialize python");
      exit(1);
    }

  id=0;
  while(strlen( (*img)[++id].filename ) != 0 );
=======
  input(par, *img);
  id=-1;
  while((*img)[++id].filename!=NULL);
>>>>>>> 2255df7f
  par->nImages=id;
  if(par->nImages==0) {
    if(!silent) bail_out("Error: no images defined");
    exit(1);
  }

  *img=realloc(*img, sizeof(image)*par->nImages);

  id=-1;
  while( strlen( par->moldatfile[++id] ) != 0);
  par->nSpecies=id;
  if( par->nSpecies == 0 )
    {
      par->nSpecies = 1;
      free(par->moldatfile);
      par->moldatfile = NULL;
    }
  else
    {
      par->moldatfile=realloc(par->moldatfile, sizeof(char *)*par->nSpecies);
      /* Check if files exists */
      for(id=0;id<par->nSpecies;id++){
        if((fp=fopen(par->moldatfile[id], "r"))==NULL) {
          openSocket(par, id);
        }
        else {
          fclose(fp);
        }
      }
    }
<<<<<<< HEAD

  par->moldatfile=realloc(par->moldatfile, sizeof( filename_t )*par->nSpecies);
=======
>>>>>>> 2255df7f


  par->ncell=par->pIntensity+par->sinkPoints;

  if(par->dust != NULL){
    if((fp=fopen(par->dust, "r"))==NULL){
      if(!silent) bail_out("Error opening dust opacity data file!");
      exit(1);
    }
    else  {
      fclose(fp);
    }
  }





  /* Allocate pixel space and parse image information */
  for(i=0;i<par->nImages;i++){
    if((*img)[i].nchan == 0 && (*img)[i].velres<0 ){
      /* Assume continuum image */

      /* Check for polarization */
      BB[0]=0.;
      magfield(par->minScale,par->minScale,par->minScale,BB);
      if(fabs(BB[0]) > 0.) par->polarization=1;

      if(par->polarization) (*img)[i].nchan=3;
      else (*img)[i].nchan=1;
      if((*img)[i].trans>-1 || (*img)[i].bandwidth>-1. || (*img)[i].freq==0 || par->dust==NULL){
        if(!silent) bail_out("Error: Image keywords are ambiguous");
        exit(1);
      }
      (*img)[i].doline=0;
    } else if (((*img)[i].nchan>0 || (*img)[i].velres > 0)){
      /* Assume line image */
      par->polarization=0;
      if(par->moldatfile==NULL){
        if(!silent) bail_out("Error: No data file is specified for line image.");
        exit(1);
      }
      if(((*img)[i].trans>-1 && (*img)[i].freq>-1) || ((*img)[i].trans<0 && (*img)[i].freq<0)){
        if(!silent) bail_out("Error: Specify either frequency or transition ");
        exit(1);
      }
      if(((*img)[i].nchan==0 && (*img)[i].bandwidth<0) || ((*img)[i].bandwidth<0 && (*img)[i].velres<0)){
        if(!silent) bail_out("Error: Image keywords are not set properly");
        exit(1);
      }
      (*img)[i].doline=1;
    }
    (*img)[i].imgres=(*img)[i].imgres/206264.806;
    (*img)[i].pixel = malloc(sizeof(spec)*(*img)[i].pxls*(*img)[i].pxls);
    for(id=0;id<((*img)[i].pxls*(*img)[i].pxls);id++){
      (*img)[i].pixel[id].intense = malloc(sizeof(double)*(*img)[i].nchan);
      (*img)[i].pixel[id].tau = malloc(sizeof(double)*(*img)[i].nchan);
    }
  }

  /* Allocate moldata array */
  (*m)=malloc(sizeof(molData)*par->nSpecies);
  for( i=0; i<par->nSpecies; i++ )
    {
      (*m)[i].ntrans = NULL;
      (*m)[i].lal = NULL;
      (*m)[i].lau = NULL;
      (*m)[i].lcl = NULL;
      (*m)[i].lcu = NULL;
      (*m)[i].aeinst = NULL;
      (*m)[i].freq = NULL;
      (*m)[i].beinstu = NULL;
      (*m)[i].beinstl = NULL;
      (*m)[i].up = NULL;
      (*m)[i].down = NULL;
      (*m)[i].eterm = NULL;
      (*m)[i].gstat = NULL;
      (*m)[i].jbar = NULL;
      (*m)[i].cmb = NULL;
      (*m)[i].local_cmb = NULL;
      (*m)[i].phot = NULL;
      (*m)[i].ds = NULL;
      (*m)[i].vfac = NULL;
    }
}

void
freeInput( inputPars *par, image* img, molData* mol )
{
  python_call_finalize();

  int i,id;
  if( mol!= 0 )
    {
      for( i=0; i<par->nSpecies; i++ )
        {
          if( mol[i].ntrans != NULL )
            {
              free(mol[i].ntrans);
            }
          if( mol[i].lal != NULL )
            {
              free(mol[i].lal);
            }
          if( mol[i].lau != NULL )
            {
              free(mol[i].lau);
            }
          if( mol[i].lcl != NULL )
            {
              free(mol[i].lcl);
            }
          if( mol[i].lcu != NULL )
            {
              free(mol[i].lcu);
            }
          if( mol[i].aeinst != NULL )
            {
              free(mol[i].aeinst);
            }
          if( mol[i].freq != NULL )
            {
              free(mol[i].freq);
            }
          if( mol[i].beinstu != NULL )
            {
              free(mol[i].beinstu);
            }
          if( mol[i].beinstl != NULL )
            {
              free(mol[i].beinstl);
            }
          if( mol[i].up != NULL )
            {
              free(mol[i].up);
            }
          if( mol[i].down != NULL )
            {
              free(mol[i].down);
            }
          if( mol[i].eterm != NULL )
            {
              free(mol[i].eterm);
            }
          if( mol[i].gstat != NULL )
            {
              free(mol[i].gstat);
            }
          if( mol[i].jbar != NULL )
            {
              free(mol[i].jbar);
            }
          if( mol[i].cmb != NULL )
            {
              free(mol[i].cmb);
            }
          if( mol[i].local_cmb != NULL )
            {
              free(mol[i].local_cmb);
            }
          if( mol[i].phot != NULL )
            {
              free(mol[i].phot);
            }
          if( mol[i].ds != NULL )
            {
              free(mol[i].ds);
            }
          if( mol[i].vfac != NULL )
            {
              free(mol[i].vfac);
            }
        }
      free(mol);
    }
  for(i=0;i<par->nImages;i++){
    for(id=0;id<(img[i].pxls*img[i].pxls);id++){
      free( img[i].pixel[id].intense );
      free( img[i].pixel[id].tau );
    }
    free(img[i].pixel);
  }
  if( img != NULL )
    {
      free(img);
    }
  if( par->moldatfile != NULL )
    {
      free(par->moldatfile);
    }
}



float
invSqrt(float x){
  /* The magic Quake(TM) fast inverse square root algorithm   */
  /* Can _only_ be used on 32-bit machine architectures       */
  float xhalf = 0.5f*x;
  int i = *(int*)&x;
  i = 0x5f3759df - (i>>1);
  x = *(float*)&i;
  x = x*(1.5f - xhalf*x*x);
  return x;
}

void
continuumSetup(int im, image *img, molData *m, inputPars *par, struct grid *g){
  int id;
  img[im].trans=0;
  m[0].nline=1;
  m[0].freq= malloc(sizeof(double));
  m[0].freq[0]=img[im].freq;
  for(id=0;id<par->ncell;id++) {
    freePopulation( par, m, g[id].mol );
    g[id].mol=malloc(sizeof(struct populations)*1);
    g[id].mol[0].dust = malloc(sizeof(double)*m[0].nline);
    g[id].mol[0].knu  = malloc(sizeof(double)*m[0].nline);
    g[id].mol[0].pops = NULL;
    g[id].mol[0].partner = NULL;
  }
  if(par->outputfile) popsout(par,g,m);
  kappa(m,g,par,0);
}

void
lineCount(int n,molData *m,int **counta,int **countb,int *nlinetot){
  int ispec,iline,count;

  *nlinetot=0;
  for(ispec=0;ispec<n;ispec++) *nlinetot+=m[ispec].nline;
  *counta=malloc(sizeof(int)* *nlinetot);
  *countb=malloc(sizeof(int)* *nlinetot);
  count=0;
  for(ispec=0;ispec<n;ispec++) {
    for(iline=0;iline<m[ispec].nline;iline++){
      (*counta)[count]=ispec;
      (*countb)[count++]=iline;
    }
  }
}

void
lineBlend(molData *m, inputPars *par, blend **matrix){
  int iline, jline, nlinetot=0,c;
  int *counta,*countb;

  lineCount(par->nSpecies, m, &counta, &countb, &nlinetot);

  c=0;
  for(iline=0;iline<nlinetot;iline++){
    for(jline=0;jline<nlinetot;jline++){
      if(fabs((m[counta[jline]].freq[countb[jline]]-m[counta[iline]].freq[countb[iline]])/m[counta[iline]].freq[countb[iline]]*CLIGHT) < blendmask
         && iline !=jline) c++;
    }
  }
  if(c>0){
    if(par->blend){
      if(!silent) warning("There are blended lines (Line blending is switched on)");
    } else {
      if(!silent) warning("There are blended lines (Line blending is switched off)");
    }

    (*matrix)=malloc(sizeof(blend)*c);

    c=0;
    for(iline=0;iline<nlinetot;iline++){
      for(jline=0;jline<nlinetot;jline++){
        if(fabs((m[counta[jline]].freq[countb[jline]]-m[counta[iline]].freq[countb[iline]])/m[counta[iline]].freq[countb[iline]]*CLIGHT) < blendmask
           && iline != jline){
          (*matrix)[c].line1=iline;
          (*matrix)[c].line2=jline;
          (*matrix)[c++].deltav=-(m[counta[jline]].freq[countb[jline]]-m[counta[iline]].freq[countb[iline]])/m[counta[iline]].freq[countb[iline]]*CLIGHT;
        }
      }
    }
  }
  free(counta);
  free(countb);

}

void
levelPops(molData *m, inputPars *par, struct grid *g, int *popsdone){
  int id,conv=0,iter,ilev,prog=0,ispec,c=0,n;
  double percent=0.,pstate,*median,result1=0,result2=0,snr;
  blend *matrix;
  struct statistics { double *pop, *ave, *sigma; } *stat;

  stat=malloc(sizeof(struct statistics)*par->pIntensity);

  for(id=0;id<par->ncell;id++) {
    freePopulation( par, m, g[id].mol );
    g[id].mol=malloc(sizeof(struct populations)*par->nSpecies);
    int i;
    for( i=0; i<par->nSpecies; i++ )
      {
        g[id].mol[i].dust = NULL;
        g[id].mol[i].knu  = NULL;
        g[id].mol[i].pops = NULL;
        g[id].mol[i].partner = NULL;
      }
  }

  /* Random number generator */
  gsl_rng *ran = gsl_rng_alloc(gsl_rng_ranlxs2);
  gsl_rng_set(ran,time(0));

  /* Read in all molecular data */
  for(id=0;id<par->nSpecies;id++) molinit(m,par,g,id);

  /* Check for blended lines */
  lineBlend(m,par,&matrix);

  if(par->lte_only) LTE(par,g,m);

  for(id=0;id<par->pIntensity;id++){
    stat[id].pop=malloc(sizeof(double)*m[0].nlev*5);
    stat[id].ave=malloc(sizeof(double)*m[0].nlev);
    stat[id].sigma=malloc(sizeof(double)*m[0].nlev);
    for(ilev=0;ilev<m[0].nlev;ilev++) {
      for(iter=0;iter<5;iter++) stat[id].pop[ilev+m[0].nlev*iter]=g[id].mol[0].pops[ilev];
    }
  }

  if(par->outputfile) popsout(par,g,m);


  /* Initialize convergence flag */
  for(id=0;id<par->ncell;id++){
    g[id].conv=0;
  }

  if(par->lte_only==0){
    do{
      if(!silent) progressbar2(prog++, 0, result1, result2);
      pstate=0.;

      for(id=0;id<par->ncell && !g[id].sink;id++){
        if(!silent) progressbar((double)id/par->pIntensity,10);
        for(ilev=0;ilev<m[0].nlev;ilev++) {
          for(iter=0;iter<4;iter++) stat[id].pop[ilev+m[0].nlev*iter]=stat[id].pop[ilev+m[0].nlev*(iter+1)];
          stat[id].pop[ilev+m[0].nlev*4]=g[id].mol[0].pops[ilev];
        }
        if(g[id].dens[0] > 0 && g[id].t[0] > 0){
          photon(id,g,m,0,ran,par,matrix);
          for(ispec=0;ispec<par->nSpecies;ispec++) stateq(id,g,m,&pstate,ispec,par);
        }
        if(!silent) warning("");

        snr=0;
        n=0;
        for(ilev=0;ilev<m[0].nlev;ilev++) {
          stat[id].ave[ilev]=0;
          for(iter=0;iter<5;iter++) stat[id].ave[ilev]+=stat[id].pop[ilev+m[0].nlev*iter];
          stat[id].ave[ilev]=stat[id].ave[ilev]/5.;
          stat[id].sigma[ilev]=0;
          for(iter=0;iter<5;iter++) stat[id].sigma[ilev]+=pow(stat[id].pop[ilev+m[0].nlev*iter]-stat[id].ave[ilev],2);
          stat[id].sigma[ilev]=sqrt(stat[id].sigma[ilev])/5.;
          if(g[id].mol[0].pops[ilev] > 1e-12) c++;

          if(g[id].mol[0].pops[ilev] > 1e-12 && stat[id].sigma[ilev] > 0.){
            snr+=g[id].mol[0].pops[ilev]/stat[id].sigma[ilev];
            n++;
          }
        }
        if(n>0) snr=snr/n;
        else if(n==0) snr=1e6;
        if(snr > 3.) g[id].conv=2;
        if(snr <= 3 && g[id].conv==2) g[id].conv=1;
      }

      median=malloc(sizeof(double)*gsl_max(c,1));
      c=0;
      for(id=0;id<par->pIntensity;id++){
        for(ilev=0;ilev<m[0].nlev;ilev++){
          if(g[id].mol[0].pops[ilev] > 1e-12) median[c++]=g[id].mol[0].pops[ilev]/stat[id].sigma[ilev];
        }
      }

      gsl_sort(median, 1, c);
      if(conv>1){
        result1=median[0];
        result2 =gsl_stats_median_from_sorted_data(median, 1, c);
      }
      free(median);

      if(!silent) progressbar2(prog, percent, result1, result2);
      if(par->outputfile) popsout(par,g,m);
    } while(conv++<NITERATIONS);
    if(par->binoutputfile) binpopsout(par,g,m);
  }
  gsl_rng_free(ran);
  for(id=0;id<par->pIntensity;id++){
    free(stat[id].pop);
    free(stat[id].ave);
    free(stat[id].sigma);
  }
  free(stat);
  *popsdone=1;
}


<|MERGE_RESOLUTION|>--- conflicted
+++ resolved
@@ -62,7 +62,6 @@
     (*img)[id].freq=-1.;
     (*img)[id].bandwidth=-1.;
   }
-<<<<<<< HEAD
 
   if( input( input_file, par, *img) != EXIT_SUCCESS )
     {
@@ -76,13 +75,8 @@
       exit(1);
     }
 
-  id=0;
-  while(strlen( (*img)[++id].filename ) != 0 );
-=======
-  input(par, *img);
   id=-1;
   while((*img)[++id].filename!=NULL);
->>>>>>> 2255df7f
   par->nImages=id;
   if(par->nImages==0) {
     if(!silent) bail_out("Error: no images defined");
@@ -113,12 +107,6 @@
         }
       }
     }
-<<<<<<< HEAD
-
-  par->moldatfile=realloc(par->moldatfile, sizeof( filename_t )*par->nSpecies);
-=======
->>>>>>> 2255df7f
-
 
   par->ncell=par->pIntensity+par->sinkPoints;
 
