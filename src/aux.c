--- conflicted
+++ resolved
@@ -95,19 +95,9 @@
   input(par,*img);
 
   par->ncell=par->pIntensity+par->sinkPoints;
-<<<<<<< HEAD
-
-=======
   par->radiusSqu=par->radius*par->radius;
   par->minScaleSqu=par->minScale*par->minScale;
-  
-  /* Check if files exists */
-  for(id=0;id<par->nSpecies;id++){
-    if((fp=fopen(par->moldatfile[id], "r"))==NULL) {
-      openSocket(par, id);
-    }
-  }
->>>>>>> b410a602
+
   if(par->dust != NULL){
     if((fp=fopen(par->dust, "r"))==NULL){
       if(!silent) bail_out("Error opening dust opacity data file!");
@@ -334,8 +324,8 @@
   *nlinetot=0;
   for(ispec=0;ispec<n;ispec++) *nlinetot+=m[ispec].nline;
   if(*nlinetot > 0){
-    *counta=malloc(sizeof(int)* *nlinetot);
-    *countb=malloc(sizeof(int)* *nlinetot);
+  *counta=malloc(sizeof(int)* *nlinetot);
+  *countb=malloc(sizeof(int)* *nlinetot);
   } else {
     if(!silent) bail_out("Error: Line count finds no lines");
     exit(0);
@@ -399,7 +389,6 @@
   stat=malloc(sizeof(struct statistics)*par->pIntensity);
 
   for(id=0;id<par->ncell;id++) {
-<<<<<<< HEAD
     freePopulation( par, m, g[id].mol );
     g[id].mol=malloc(sizeof(struct populations)*par->nSpecies);
     int i;
@@ -414,21 +403,12 @@
 
   /* Random number generator */
   gsl_rng *ran = gsl_rng_alloc(gsl_rng_ranlxs2);
-  gsl_rng_set(ran,time(0));
-
-=======
-    g[id].mol=malloc(sizeof(struct populations)*par->nSpecies);	
-  }
-  
-  /* Random number generator */
-  gsl_rng *ran = gsl_rng_alloc(gsl_rng_ranlxs2);
 #ifdef TEST
   gsl_rng_set(ran, 1237106) ;
 #else 
   gsl_rng_set(ran,time(0));
 #endif
-  
->>>>>>> b410a602
+
   /* Read in all molecular data */
   for(id=0;id<par->nSpecies;id++) molinit(m,par,g,id);
 
@@ -511,11 +491,7 @@
         result2 =gsl_stats_median_from_sorted_data(median, 1, c);
       }
       free(median);
-<<<<<<< HEAD
-
-=======
-      
->>>>>>> b410a602
+
       if(!silent) progressbar2(prog, percent, result1, result2);
       if(par->outputfile) popsout(par,g,m);
     } while(conv++<NITERATIONS);
