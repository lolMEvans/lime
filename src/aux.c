--- conflicted
+++ resolved
@@ -743,16 +743,10 @@
         double *halfFirstDs;	// and included them in private() I guess.
         mp=malloc(sizeof(gridPointData)*par->nSpecies);
         for (ispec=0;ispec<par->nSpecies;ispec++){
-<<<<<<< HEAD
-          mp[ispec].phot = malloc(sizeof(double)*m[ispec].nline*max_phot);
+          mp[ispec].phot = malloc(sizeof(double)*md[ispec].nline*max_phot);
           mp[ispec].vfac = malloc(sizeof(double)*               max_phot);
           mp[ispec].vfac_loc = malloc(sizeof(double)*           max_phot);
-          mp[ispec].jbar = malloc(sizeof(double)*m[ispec].nline);
-=======
-          mp[ispec].phot = malloc(sizeof(double)*md[ispec].nline*max_phot);
-          mp[ispec].vfac = malloc(sizeof(double)*                max_phot);
           mp[ispec].jbar = malloc(sizeof(double)*md[ispec].nline);
->>>>>>> 3ea67edc
         }
         halfFirstDs = malloc(sizeof(*halfFirstDs)*max_phot);
 
