/*
 *  aux.c
 *  This file is part of LIME, the versatile line modeling engine
 *
 *  Copyright (C) 2006-2014 Christian Brinch
 *  Copyright (C) 2016 The LIME development team
 *
 */

#include "lime.h"
#include <gsl/gsl_sort.h>
#include <gsl/gsl_statistics.h>
#include <float.h>


void
parseInput(inputPars *par, image **img, molData **m){
  int i,id, ispec;
  double BB[3];
  double cosPhi,sinPhi,cosTheta,sinTheta,dummyVel[DIM];

  par->ncell=par->pIntensity+par->sinkPoints;
  par->radiusSqu=par->radius*par->radius;
  par->minScaleSqu=par->minScale*par->minScale;
  if(par->pregrid!=NULL) par->doPregrid=1;

  /* Check that the user has supplied this function (needed unless par->pregrid):
  */
  if(!par->pregrid)
    velocity(0.0,0.0,0.0, dummyVel);

  /*
Now we need to calculate the cutoff value used in calcSourceFn(). The issue is to decide between

  y = (1 - exp[-x])/x

or the approximation using the Taylor expansion of exp(-x), which to 3rd order is

  y ~ 1 - x/2 + x^2/6.

The cutoff will be the value of abs(x) for which the error in the exact expression equals the next unused Taylor term, which is x^3/24. This error can be shown to be given for small |x| by epsilon/|x|, where epsilon is the floating-point precision of the computer. Hence the cutoff evaluates to

  |x|_cutoff = (24*epsilon)^{1/4}.

  */
  par->taylorCutoff = pow(24.*DBL_EPSILON, 0.25);

  /* Allocate pixel space and parse image information */
  for(i=0;i<par->nImages;i++){
    if((*img)[i].nchan == 0 && (*img)[i].velres<0 ){
      /* Assume continuum image */

      /* Check for polarization */
      BB[0]=0.;
      magfield(par->minScale,par->minScale,par->minScale,BB);
      if(fabs(BB[0]) > 0.) par->polarization=1;

      if(par->polarization) (*img)[i].nchan=3;
      else (*img)[i].nchan=1;
      if((*img)[i].trans>-1 || (*img)[i].bandwidth>-1. || (*img)[i].freq==0 || par->dust==NULL){
        if(!silent) bail_out("Error: Image keywords are ambiguous");
        exit(1);
      }
      (*img)[i].doline=0;
    } else if (((*img)[i].nchan>0 || (*img)[i].velres > 0)){
      /* Assume line image */
      par->polarization=0;
      if(par->moldatfile==NULL){
        if(!silent) bail_out("Error: No data file is specified for line image.");
        exit(1);
      }
      if(((*img)[i].trans>-1 && (*img)[i].freq>-1) || ((*img)[i].trans<0 && (*img)[i].freq<0)){
        if(!silent) bail_out("Error: Specify either frequency or transition ");
        exit(1);
      }
      if(((*img)[i].nchan==0 && (*img)[i].bandwidth<0) || ((*img)[i].bandwidth<0 && (*img)[i].velres<0)){
        if(!silent) bail_out("Error: Image keywords are not set properly");
        exit(1);
      }
      (*img)[i].doline=1;
    }
    (*img)[i].imgres=(*img)[i].imgres/206264.806;
    (*img)[i].pixel = malloc(sizeof(spec)*(*img)[i].pxls*(*img)[i].pxls);
    for(id=0;id<((*img)[i].pxls*(*img)[i].pxls);id++){
      (*img)[i].pixel[id].intense = malloc(sizeof(double)*(*img)[i].nchan);
      (*img)[i].pixel[id].tau = malloc(sizeof(double)*(*img)[i].nchan);
    }

    /* Rotation matrix

            |1          0           0   |
     R_x(a)=|0        cos(a)      sin(a)|
            |0       -sin(a)      cos(a)|

            |cos(b)     0       -sin(b)|
     R_y(b)=|  0        1          0   |
            |sin(b)     0        cos(b)|

            |      cos(b)       0          -sin(b)|
     Rot =  |sin(a)sin(b)     cos(a)  sin(a)cos(b)|
            |cos(a)sin(b)    -sin(a)  cos(a)cos(b)|

    */

    cosPhi   = cos((*img)[i].phi);
    sinPhi   = sin((*img)[i].phi);
    cosTheta = cos((*img)[i].theta);
    sinTheta = sin((*img)[i].theta);
    (*img)[i].rotMat[0][0] =           cosPhi;
    (*img)[i].rotMat[0][1] =  0.0;
    (*img)[i].rotMat[0][2] =          -sinPhi;
    (*img)[i].rotMat[1][0] =  sinTheta*sinPhi;
    (*img)[i].rotMat[1][1] =  cosTheta;
    (*img)[i].rotMat[1][2] =  sinTheta*cosPhi;
    (*img)[i].rotMat[2][0] =  cosTheta*sinPhi;
    (*img)[i].rotMat[2][1] = -sinTheta;
    (*img)[i].rotMat[2][2] =  cosTheta*cosPhi;
  }

  /* Allocate moldata array */
  (*m)=malloc(sizeof(molData)*par->nSpecies);
  for( i=0; i<par->nSpecies; i++ )
    {
      (*m)[i].ntrans = NULL;
      (*m)[i].lal = NULL;
      (*m)[i].lau = NULL;
      (*m)[i].lcl = NULL;
      (*m)[i].lcu = NULL;
      (*m)[i].aeinst = NULL;
      (*m)[i].freq = NULL;
      (*m)[i].beinstu = NULL;
      (*m)[i].beinstl = NULL;
      (*m)[i].down = NULL;
      (*m)[i].ntemp = NULL;
      (*m)[i].eterm = NULL;
      (*m)[i].gstat = NULL;
      (*m)[i].cmb = NULL;
      (*m)[i].local_cmb = NULL;
    }
}

void
freeMoldata( inputPars *par, molData* mol )
{
  int i;
  if( mol!= 0 )
    {
      for( i=0; i<par->nSpecies; i++ )
        {
          if( mol[i].ntrans != NULL )
            {
              free(mol[i].ntrans);
            }
          if( mol[i].lal != NULL )
            {
              free(mol[i].lal);
            }
          if( mol[i].lau != NULL )
            {
              free(mol[i].lau);
            }
          if( mol[i].lcl != NULL )
            {
              free(mol[i].lcl);
            }
          if( mol[i].lcu != NULL )
            {
              free(mol[i].lcu);
            }
          if( mol[i].aeinst != NULL )
            {
              free(mol[i].aeinst);
            }
          if( mol[i].freq != NULL )
            {
              free(mol[i].freq);
            }
          if( mol[i].beinstu != NULL )
            {
              free(mol[i].beinstu);
            }
          if( mol[i].beinstl != NULL )
            {
              free(mol[i].beinstl);
            }
          if( mol[i].eterm != NULL )
            {
              free(mol[i].eterm);
            }
          if( mol[i].gstat != NULL )
            {
              free(mol[i].gstat);
            }
          if( mol[i].cmb != NULL )
            {
              free(mol[i].cmb);
            }
          if( mol[i].local_cmb != NULL )
            {
              free(mol[i].local_cmb);
            }

          if( mol[i].down != NULL )
            {
              int j=0;
              for (j=0;j<mol[i].npart;j++) free(mol[i].down[j]);
              free(mol[i].down);
            }
	 free(mol[i].ntemp);

        }
      free(mol);
    }
}

void
freeGridPointData(inputPars *par, gridPointData *mol){
  int i;
  if (mol!= 0){
    for (i=0;i<par->nSpecies;i++){
      if (mol[i].jbar != NULL){
        free(mol[i].jbar);
      }
      if (mol[i].phot != NULL){
        free(mol[i].phot);
      }
      if (mol[i].vfac != NULL){
        free(mol[i].vfac);
      }
    }
    free(mol);
  }
}


float
invSqrt(float x){
  /* The magic Quake(TM) fast inverse square root algorithm   */
  /* Can _only_ be used on 32-bit machine architectures       */
  float xhalf = 0.5f*x;
  int i = *(int*)&x;
  i = 0x5f3759df - (i>>1);
  x = *(float*)&i;
  x = x*(1.5f - xhalf*x*x);
  return x;
}

void checkGridDensities(inputPars *par, struct grid *g){
  int i;
  static _Bool warningAlreadyIssued=0;
  char errStr[80];

  if(!silent){ /* Warn if any densities too low. */
    i = 0;
    while(i<par->pIntensity && !warningAlreadyIssued){
      if(g[i].dens[0]<TYPICAL_ISM_DENS){
        warningAlreadyIssued = 1;
        sprintf(errStr, "g[%d].dens[0] at %.1e is below typical values for the ISM (~%.1e).", i, g[i].dens[0], TYPICAL_ISM_DENS);
        warning(errStr);
        warning("This could give you convergence problems. NOTE: no further warnings will be issued.");
      }
      i++;
    }
  }
}

void
continuumSetup(int im, image *img, molData *m, inputPars *par, struct grid *g){
  int id;
  img[im].trans=0;
  m[0].nline=1;
  m[0].freq= malloc(sizeof(double));
  m[0].freq[0]=img[im].freq;
  for(id=0;id<par->ncell;id++) {
    freePopulation( par, m, g[id].mol );
    g[id].mol=malloc(sizeof(struct populations)*1);
    g[id].mol[0].dust = malloc(sizeof(double)*m[0].nline);
    g[id].mol[0].knu  = malloc(sizeof(double)*m[0].nline);
    g[id].mol[0].pops = NULL;
    g[id].mol[0].partner = NULL;
  }
  if(par->outputfile) popsout(par,g,m);
  kappa(m,g,par,0);
}

void freeMolsWithBlends(struct molWithBlends *mols, const int numMolsWithBlends){
  int mi, li;

  if(mols != NULL){
    for(mi=0;mi<numMolsWithBlends;mi++){
      if(mols[mi].lines != NULL){
        for(li=0;li<mols[mi].numLinesWithBlends;li++){
          if(mols[mi].lines[li].blends != NULL){
            free(mols[mi].lines[li].blends);
          }
        }
        free(mols[mi].lines);
      }
    }
    free(mols);
  }
}

void lineBlend(molData *m, inputPars *par, struct blendInfo *blends){
  /*
This obtains information on all the lines of all the radiating species which have other lines within some cutoff velocity separation.

A variable of type 'struct blendInfo' has a nested structure which can be illustrated diagrammaticaly as follows.

  Structs:	blendInfo		molWithBlends		lineWithBlends		blend

  Variables:	blends
		  .numMolsWithBlends     ____________________
		  .*mols--------------->|.molI               |
		                        |.numLinesWithBlends |   ___________
		                        |.*lines--------------->|.lineI     |
		                        |____________________|  |.numBlends |           ________
		                        |        etc         |  |.*blends------------->|.molJ   |
		                                                |___________|          |.lineJ  |
		                                                |    etc    |          |.deltaV |
		                                                                       |________|
		                                                                       |   etc  |

Pointers are indicated by a * before the attribute name and an arrow to the memory location pointed to.
  */
  int molI, lineI, molJ, lineJ;
  int nmwb, nlwb, numBlendsFound, li, bi;
  double deltaV;
  struct blend *tempBlends=NULL;
  struct lineWithBlends *tempLines=NULL;

  /* Dimension blends.mols first to the total number of species, then realloc later if need be.
  */
  (*blends).mols = malloc(sizeof(struct molWithBlends)*par->nSpecies);
  (*blends).numMolsWithBlends = 0;

  nmwb = 0;
  for(molI=0;molI<par->nSpecies;molI++){
    tempBlends = malloc(sizeof(struct blend)*m[molI].nline);
    tempLines  = malloc(sizeof(struct lineWithBlends)*m[molI].nline);

    nlwb = 0;
    for(lineI=0;lineI<m[molI].nline;lineI++){
      numBlendsFound = 0;
      for(molJ=0;molJ<par->nSpecies;molJ++){
        for(lineJ=0;lineJ<m[molJ].nline;lineJ++){
          if(!(molI==molJ && lineI==lineJ)){
            deltaV = (m[molJ].freq[lineJ] - m[molI].freq[lineI])*CLIGHT/m[molI].freq[lineI];
            if(fabs(deltaV)<maxBlendDeltaV){
              tempBlends[numBlendsFound].molJ   = molJ;
              tempBlends[numBlendsFound].lineJ  = lineJ;
              tempBlends[numBlendsFound].deltaV = deltaV;
              numBlendsFound++;
            }
          }
        }
      }

      if(numBlendsFound>0){
        tempLines[nlwb].lineI = lineI;
        tempLines[nlwb].numBlends = numBlendsFound;
        tempLines[nlwb].blends = malloc(sizeof(struct blend)*numBlendsFound);
        for(bi=0;bi<numBlendsFound;bi++)
          tempLines[nlwb].blends[bi] = tempBlends[bi];

        nlwb++;
      }
    }

    if(nlwb>0){
      (*blends).mols[nmwb].molI = molI;
      (*blends).mols[nmwb].numLinesWithBlends = nlwb;
      (*blends).mols[nmwb].lines = malloc(sizeof(struct lineWithBlends)*nlwb);
      for(li=0;li<nlwb;li++){
        (*blends).mols[nmwb].lines[li].lineI     = tempLines[li].lineI;
        (*blends).mols[nmwb].lines[li].numBlends = tempLines[li].numBlends;
        (*blends).mols[nmwb].lines[li].blends = malloc(sizeof(struct blend)*tempLines[li].numBlends);
        for(bi=0;bi<tempLines[li].numBlends;bi++)
          (*blends).mols[nmwb].lines[li].blends[bi] = tempLines[li].blends[bi];
      }

      nmwb++;
    }

    free(tempLines);
    free(tempBlends);
  }

  (*blends).numMolsWithBlends = nmwb;
  if(nmwb>0){
    if(!par->blend)
      if(!silent) warning("There are blended lines, but line blending is switched off.");

    (*blends).mols = realloc((*blends).mols, sizeof(struct molWithBlends)*nmwb);
  }else{
    if(par->blend)
      if(!silent) warning("Line blending is switched on, but no blended lines were found.");

    free((*blends).mols);
    (*blends).mols = NULL;
  }
}

void
levelPops(molData *m, inputPars *par, struct grid *g, int *popsdone){

  int id,conv=0,iter,ilev,prog=0,ispec,c=0,n,i,threadI,nVerticesDone,nlinetot;
  double percent=0.,*median,result1=0,result2=0,snr,delta_pop;
  int nextMolWithBlend;
  struct statistics { double *pop, *ave, *sigma; } *stat;
  const gsl_rng_type *ranNumGenType = gsl_rng_ranlxs2;
<<<<<<< HEAD
  struct blendInfo blends;
=======
  _Bool luWarningGiven=0;
  gsl_error_handler_t *defaultErrorHandler=NULL;
>>>>>>> d2b7b567

  stat=malloc(sizeof(struct statistics)*par->pIntensity);

  for(id=0;id<par->ncell;id++) {
    freePopulation( par, m, g[id].mol );
    g[id].mol=malloc(sizeof(struct populations)*par->nSpecies);
    int i;
    for( i=0; i<par->nSpecies; i++ )
      {
        g[id].mol[i].dust = NULL;
        g[id].mol[i].knu  = NULL;
        g[id].mol[i].pops = NULL;
        g[id].mol[i].partner = NULL;
      }
  }

  /* Random number generator */
  gsl_rng *ran = gsl_rng_alloc(ranNumGenType);
#ifdef TEST
  gsl_rng_set(ran, 1237106) ;
#else 
  gsl_rng_set(ran,time(0));
#endif

  gsl_rng **threadRans;
  threadRans = malloc(sizeof(gsl_rng *)*par->nThreads);

  for (i=0;i<par->nThreads;i++){
    threadRans[i] = gsl_rng_alloc(ranNumGenType);
    gsl_rng_set(threadRans[i],(int)(gsl_rng_uniform(ran)*1e6));
  }

  /* Read in all molecular data.
  */
  nlinetot = 0;
  for(id=0;id<par->nSpecies;id++){
    molinit(m,par,g,id);
    nlinetot += m[id].nline;
  }

  /* Check for blended lines.
  */
  lineBlend(m, par, &blends);

  if(par->lte_only || par->init_lte) LTE(par,g,m);

  for(id=0;id<par->pIntensity;id++){
    stat[id].pop=malloc(sizeof(double)*m[0].nlev*5);
    stat[id].ave=malloc(sizeof(double)*m[0].nlev);
    stat[id].sigma=malloc(sizeof(double)*m[0].nlev);
    for(ilev=0;ilev<m[0].nlev;ilev++) {
      for(iter=0;iter<5;iter++) stat[id].pop[ilev+m[0].nlev*iter]=g[id].mol[0].pops[ilev];
    }
  }

  if(par->outputfile) popsout(par,g,m);


  /* Initialize convergence flag */
  for(id=0;id<par->ncell;id++){
    g[id].conv=0;
  }

  if(par->lte_only==0){
    defaultErrorHandler = gsl_set_error_handler_off();
    /*
This is done to allow proper handling of errors which may arise in the LU solver within stateq(). It is done here because the GSL documentation does not recommend leaving the error handler at the default within multi-threaded code.

While this is off however, other gsl_* etc calls will not exit if they encounter a problem. We may need to pay some attention to trapping their errors.
    */

    do{
      if(!silent) progressbar2(0, prog++, 0, result1, result2);

      for(id=0;id<par->ncell && !g[id].sink;id++){
        for(ilev=0;ilev<m[0].nlev;ilev++) {
          for(iter=0;iter<4;iter++) stat[id].pop[ilev+m[0].nlev*iter]=stat[id].pop[ilev+m[0].nlev*(iter+1)];
          stat[id].pop[ilev+m[0].nlev*4]=g[id].mol[0].pops[ilev];
        }
      }

      nVerticesDone=0;
      omp_set_dynamic(0);
#pragma omp parallel private(id,ispec,threadI,nextMolWithBlend) num_threads(par->nThreads)
      {
        threadI = omp_get_thread_num();

        /* Declare and allocate thread-private variables */
        gridPointData *mp;	// Could have declared them earlier
        double *halfFirstDs;	// and included them in private() I guess.
        mp=malloc(sizeof(gridPointData)*par->nSpecies);
        for (ispec=0;ispec<par->nSpecies;ispec++){
          mp[ispec].phot = malloc(sizeof(double)*m[ispec].nline*max_phot);
          mp[ispec].vfac = malloc(sizeof(double)*               max_phot);
          mp[ispec].jbar = malloc(sizeof(double)*m[ispec].nline);
        }
        halfFirstDs = malloc(sizeof(*halfFirstDs)*max_phot);

#pragma omp for
        for(id=0;id<par->pIntensity;id++){
#pragma omp atomic
          ++nVerticesDone;

          if (threadI == 0){ // i.e., is master thread
            if(!silent) progressbar((double)nVerticesDone/par->pIntensity,10);
          }
          if(g[id].dens[0] > 0 && g[id].t[0] > 0){
<<<<<<< HEAD
            photon(id,g,m,0,threadRans[threadI],par,nlinetot,blends,mp,halfFirstDs);
            nextMolWithBlend = 0;
            for(ispec=0;ispec<par->nSpecies;ispec++){
              stateq(id,g,m,ispec,par,blends,nextMolWithBlend,mp,halfFirstDs);
              if(par->blend && blends.mols!=NULL && ispec==blends.mols[nextMolWithBlend].molI)
                nextMolWithBlend++;
            }
=======
            photon(id,g,m,0,threadRans[threadI],par,matrix,mp,halfFirstDs);
            for(ispec=0;ispec<par->nSpecies;ispec++)
              stateq(id,g,m,ispec,par,mp,halfFirstDs,&luWarningGiven);
>>>>>>> d2b7b567
          }
          if (threadI == 0){ // i.e., is master thread
            if(!silent) warning("");
          }
        }

        freeGridPointData(par, mp);
        free(halfFirstDs);
      } // end parallel block.

      for(id=0;id<par->ncell && !g[id].sink;id++){
        snr=0;
        n=0;
        for(ilev=0;ilev<m[0].nlev;ilev++) {
          stat[id].ave[ilev]=0;
          for(iter=0;iter<5;iter++) stat[id].ave[ilev]+=stat[id].pop[ilev+m[0].nlev*iter];
          stat[id].ave[ilev]=stat[id].ave[ilev]/5.;
          stat[id].sigma[ilev]=0;
          for(iter=0;iter<5;iter++) {
            delta_pop = stat[id].pop[ilev+m[0].nlev*iter]-stat[id].ave[ilev];
            stat[id].sigma[ilev]+=delta_pop*delta_pop;
          }
          stat[id].sigma[ilev]=sqrt(stat[id].sigma[ilev])/5.;
          if(g[id].mol[0].pops[ilev] > 1e-12) c++;

          if(g[id].mol[0].pops[ilev] > 1e-12 && stat[id].sigma[ilev] > 0.){
            snr+=g[id].mol[0].pops[ilev]/stat[id].sigma[ilev];
            n++;
          }
        }
        if(n>0) snr=snr/n;
        else if(n==0) snr=1e6;
        if(snr > 3.) g[id].conv=2;
        if(snr <= 3 && g[id].conv==2) g[id].conv=1;
      }

      median=malloc(sizeof(*median)*gsl_max(c,1));
      c=0;
      for(id=0;id<par->pIntensity;id++){
        for(ilev=0;ilev<m[0].nlev;ilev++){
          if(g[id].mol[0].pops[ilev] > 1e-12) median[c++]=g[id].mol[0].pops[ilev]/stat[id].sigma[ilev];
        }
      }

      gsl_sort(median, 1, c);
      if(conv>1){
        result1=median[0];
        result2 =gsl_stats_median_from_sorted_data(median, 1, c);
      }
      free(median);

      if(!silent) progressbar2(1, prog, percent, result1, result2);
      if(par->outputfile) popsout(par,g,m);
    } while(conv++<NITERATIONS);
    gsl_set_error_handler(defaultErrorHandler);
    if(par->binoutputfile) binpopsout(par,g,m);
  }

  for(id=0;id<par->pIntensity;id++){
    free(stat[id].pop);
    free(stat[id].ave);
    free(stat[id].sigma);
  }
  free(stat);
  freeMolsWithBlends(blends.mols, blends.numMolsWithBlends);
  for (i=0;i<par->nThreads;i++){
    gsl_rng_free(threadRans[i]);
  }
  free(threadRans);
  gsl_rng_free(ran);
  *popsdone=1;
}


<|MERGE_RESOLUTION|>--- conflicted
+++ resolved
@@ -409,12 +409,9 @@
   int nextMolWithBlend;
   struct statistics { double *pop, *ave, *sigma; } *stat;
   const gsl_rng_type *ranNumGenType = gsl_rng_ranlxs2;
-<<<<<<< HEAD
   struct blendInfo blends;
-=======
   _Bool luWarningGiven=0;
   gsl_error_handler_t *defaultErrorHandler=NULL;
->>>>>>> d2b7b567
 
   stat=malloc(sizeof(struct statistics)*par->pIntensity);
 
@@ -522,19 +519,13 @@
             if(!silent) progressbar((double)nVerticesDone/par->pIntensity,10);
           }
           if(g[id].dens[0] > 0 && g[id].t[0] > 0){
-<<<<<<< HEAD
             photon(id,g,m,0,threadRans[threadI],par,nlinetot,blends,mp,halfFirstDs);
             nextMolWithBlend = 0;
             for(ispec=0;ispec<par->nSpecies;ispec++){
-              stateq(id,g,m,ispec,par,blends,nextMolWithBlend,mp,halfFirstDs);
+              stateq(id,g,m,ispec,par,blends,nextMolWithBlend,mp,halfFirstDs,&luWarningGiven);
               if(par->blend && blends.mols!=NULL && ispec==blends.mols[nextMolWithBlend].molI)
                 nextMolWithBlend++;
             }
-=======
-            photon(id,g,m,0,threadRans[threadI],par,matrix,mp,halfFirstDs);
-            for(ispec=0;ispec<par->nSpecies;ispec++)
-              stateq(id,g,m,ispec,par,mp,halfFirstDs,&luWarningGiven);
->>>>>>> d2b7b567
           }
           if (threadI == 0){ // i.e., is master thread
             if(!silent) warning("");
