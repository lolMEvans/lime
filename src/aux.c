--- conflicted
+++ resolved
@@ -6,10 +6,7 @@
  *  Copyright (C) 2016 The LIME development team
  *
 TODO:
-  - Check that par->pIntensity and par->sinkPoints are non-zero.
-  - Why use MAX_NSPECIES to limit the number of images?
   - The test to run photon() etc in levelPops just tests dens[0]. This is a bit sloppy.
-  - Plug the leak in the img mode-checking test.
  */
 
 #include "lime.h"
@@ -19,68 +16,12 @@
 
 
 void
-<<<<<<< HEAD
-parseInput(inputPars *par, image **img, molData **m){
-  FILE *fp;
-  int i,id;
-  double BB[3], dens[MAX_N_COLL_PART];
-=======
 parseInput(inputPars inpar, configInfo *par, image **img, molData **m){
-  int i,id, ispec;
-  double BB[3],normBSquared;
->>>>>>> 73d586c8
+  int i,id,ispec;
+  double BB[3],normBSquared,dens[MAX_N_COLL_PART];
   double cosPhi,sinPhi,cosTheta,sinTheta,dummyVel[DIM];
   FILE *fp;
 
-<<<<<<< HEAD
-  /* Set default values */
-  par->dust  	    = NULL;
-  par->inputfile    = NULL;
-  par->outputfile   = NULL;
-  par->binoutputfile= NULL;
-  par->gridfile     = NULL;
-  par->pregrid      = NULL;
-  par->restart      = NULL;
-
-  par->collPartIds  = malloc(sizeof(int)*MAX_N_COLL_PART);
-  for(i=0;i<MAX_N_COLL_PART;i++) par->collPartIds[i] = 0;
-  par->nMolWeights  = malloc(sizeof(double)*MAX_N_COLL_PART);
-  for(i=0;i<MAX_N_COLL_PART;i++) par->nMolWeights[i] = -1.0;
-  par->dustWeights  = malloc(sizeof(double)*MAX_N_COLL_PART);
-  for(i=0;i<MAX_N_COLL_PART;i++) par->dustWeights[i] = -1.0;
-
-  par->tcmb = 2.728;
-  par->lte_only=0;
-  par->init_lte=0;
-  par->sampling=2;
-  par->blend=0;
-  par->antialias=1;
-  par->polarization=0;
-  par->pIntensity=0;
-  par->sinkPoints=0;
-  par->doPregrid=0;
-  par->nThreads=0;
-
-  /* Allocate space for output fits images */
-  (*img)=malloc(sizeof(image)*MAX_NSPECIES);
-  par->moldatfile=malloc(sizeof(char *) * MAX_NSPECIES);
-  for(id=0;id<MAX_NSPECIES;id++){
-    (*img)[id].filename=NULL;
-    par->moldatfile[id]=NULL;
-  }
-
-  /* First call to the user function which sets par, img values. Note that, as far as img is concerned, here we just want to find out how many images the user wants, so we can malloc the array properly. We call input() a second time then to get the actual per-image parameter values.
-  */
-  input(par, *img);
-
-  id=-1;
-  while((*img)[++id].filename!=NULL);
-  par->nImages=id;
-  if(par->nImages==0) {
-    if(!silent) bail_out("No images defined");
-    exit(1);
-  }
-=======
   /* Copy over user-set parameters to the configInfo versions. (This seems like duplicated effort but it is a good principle to separate the two structs, for several reasons, as follows. (i) We will usually want more config parameters than user-settable ones. The separation leaves it clearer which things the user needs to (or can) set. (ii) The separation allows checking and screening out of impossible combinations of parameters. (iii) We can adopt new names (for clarity) for config parameters without bothering the user with a changed interface.) */
   par->radius       = inpar.radius;
   par->minScale     = inpar.minScale;
@@ -101,12 +42,17 @@
   par->polarization = inpar.polarization;
   par->nThreads     = inpar.nThreads;
 
+  /* Now set the additional values in par. */
+  par->ncell = inpar.pIntensity + inpar.sinkPoints;
+  par->radiusSqu = inpar.radius*inpar.radius;
+  par->minScaleSqu=inpar.minScale*inpar.minScale;
+  par->doPregrid = (inpar.pregrid==NULL)?0:1;
+
   /* If the user has provided a list of moldatfile names, the corresponding elements of par->moldatfile will be non-NULL. Thus we can deduce the number of files (species) from the number of non-NULL elements.
   */
   par->nSpecies=0;
   while(inpar.moldatfile[par->nSpecies]!=NULL && par->nSpecies<MAX_NSPECIES)
     par->nSpecies++;
->>>>>>> 73d586c8
 
   /* Copy over the moldatfiles.
   */
@@ -128,8 +74,19 @@
         fclose(fp);
       }
     }
-<<<<<<< HEAD
-
+  }
+
+  /* Copy over the collision-partner pointers:
+  */
+  par->collPartIds  = malloc(sizeof(int)*MAX_N_COLL_PART);
+  for(i=0;i<MAX_N_COLL_PART;i++) par->collPartIds[i] = inpar.collPartIds[i];
+  par->nMolWeights  = malloc(sizeof(double)*MAX_N_COLL_PART);
+  for(i=0;i<MAX_N_COLL_PART;i++) par->nMolWeights[i] = inpar.nMolWeights[i];
+  par->dustWeights  = malloc(sizeof(double)*MAX_N_COLL_PART);
+  for(i=0;i<MAX_N_COLL_PART;i++) par->dustWeights[i] = inpar.dustWeights[i];
+
+  /* Calculate par->numDensities.
+  */
   if(!(par->doPregrid || par->restart)){ /* These switches cause par->numDensities to be set in routines they call. */
     /* Find out how many density functions we have (which sets par->numDensities).
     */
@@ -145,46 +102,15 @@
     }
   }
 
-  /* Set img defaults and then read the user-supplied values.
-  */
-  for(i=0;i<par->nImages;i++) {
-    (*img)[i].source_vel=0.0;
-    (*img)[i].phi=0.0;
-    (*img)[i].nchan=0;
-    (*img)[i].velres=-1.;
-    (*img)[i].trans=-1;
-    (*img)[i].freq=-1.;
-    (*img)[i].bandwidth=-1.;
-  }
-
-  /* Second call to the user function which sets par, img values:
-  */
-  input(par,*img);
-
-  /* That is the end of the section which reads the user-settable parameters. Now we calculate some other quantities. */
-
-  if(par->nThreads == 0){ // Hmm. Really ought to have a separate boolean parameter.
-    par->nThreads = NTHREADS;
-  }
-=======
-  }
-
   /* If the user has provided a list of image filenames, the corresponding elements of (*img).filename will be non-NULL. Thus we can deduce the number of images from the number of non-NULL elements.
   */
   par->nImages=0;
   while((*img)[par->nImages].filename!=NULL && par->nImages<MAX_NIMAGES)
     par->nImages++;
->>>>>>> 73d586c8
-
-  /* Now set the additional values in par. */
-  par->ncell = inpar.pIntensity + inpar.sinkPoints;
-  par->radiusSqu = inpar.radius*inpar.radius;
-  par->minScaleSqu=inpar.minScale*inpar.minScale;
-  par->doPregrid = (inpar.pregrid==NULL)?0:1;
 
   /* Check that the user has supplied this function (needed unless par->pregrid):
   */
-  if(!par->pregrid)
+  if(!par->doPregrid)
     velocity(0.0,0.0,0.0, dummyVel);
 
   /*
@@ -221,27 +147,14 @@
       }else
         (*img)[i].nchan=1;
 
-<<<<<<< HEAD
-      if(par->polarization) (*img)[i].nchan=3;
-      else (*img)[i].nchan=1;
-
-      if((*img)[i].trans>-1 || (*img)[i].bandwidth>-1. || (*img)[i].freq==0 || par->dust==NULL){
-=======
       if((*img)[i].trans>-1 || (*img)[i].bandwidth>-1. || (*img)[i].freq==0 || inpar.dust==NULL){
->>>>>>> 73d586c8
         if(!silent) bail_out("Image keywords are ambiguous");
         exit(1);
       }
       (*img)[i].doline=0;
     } else if (((*img)[i].nchan>0 || (*img)[i].velres > 0)){
-<<<<<<< HEAD
-      /* Assume line image */
-      par->polarization=0;
-      if(par->moldatfile==NULL){
-=======
       /* Assume line image. */
       if(inpar.moldatfile==NULL){
->>>>>>> 73d586c8
         if(!silent) bail_out("No data file is specified for line image.");
         exit(1);
       }
@@ -254,8 +167,7 @@
         exit(1);
       }
       (*img)[i].doline=1;
-    }//************** else??? ((*img)[i].nchan==0 && (*img)[i].velres==0) will not enter either block above.
-
+    }
     (*img)[i].imgres=(*img)[i].imgres/206264.806;
     (*img)[i].pixel = malloc(sizeof(spec)*(*img)[i].pxls*(*img)[i].pxls);
     for(id=0;id<((*img)[i].pxls*(*img)[i].pxls);id++){
@@ -296,42 +208,14 @@
 
   /* Allocate moldata array */
   (*m)=malloc(sizeof(molData)*par->nSpecies);
-<<<<<<< HEAD
-  for( i=0; i<par->nSpecies; i++ )
-    {
-      (*m)[i].part = NULL;
-      (*m)[i].lal = NULL;
-      (*m)[i].lau = NULL;
-      (*m)[i].aeinst = NULL;
-      (*m)[i].freq = NULL;
-      (*m)[i].beinstu = NULL;
-      (*m)[i].beinstl = NULL;
-      (*m)[i].eterm = NULL;
-      (*m)[i].gstat = NULL;
-      (*m)[i].cmb = NULL;
-      (*m)[i].local_cmb = NULL;
-    }
-}
-
-void checkUserDensWeights(inputPars *par){
-  /*
-This deals with three user-settable vectors: par->collPartIds, par->nMolWeights and par->dustWeights. We have to see if these (optional) parameters were set, do some basic checks on them, and make sure they have the same numbers of elements as the number of density values, which by this time should be stored in par->numDensities.
-  */
-  int i,j,numUserSetCPIds,numUserSetNMWs,numUserSetDWs;
-  int *uniqueCPIds=NULL;
-  double sum;
-=======
   for( i=0; i<par->nSpecies; i++ ){
-    (*m)[i].ntrans = NULL;
+    (*m)[i].part = NULL;
     (*m)[i].lal = NULL;
     (*m)[i].lau = NULL;
-    (*m)[i].lcl = NULL;
-    (*m)[i].lcu = NULL;
     (*m)[i].aeinst = NULL;
     (*m)[i].freq = NULL;
     (*m)[i].beinstu = NULL;
     (*m)[i].beinstl = NULL;
-    (*m)[i].down = NULL;
     (*m)[i].eterm = NULL;
     (*m)[i].gstat = NULL;
     (*m)[i].cmb = NULL;
@@ -339,76 +223,13 @@
   }
 }
 
-
-void
-freeMoldata(const int nSpecies, molData *mol)
-{
-  int i;
-  if( mol!= 0 )
-    {
-      for( i=0; i<nSpecies; i++ )
-        {
-          if( mol[i].ntrans != NULL )
-            {
-              free(mol[i].ntrans);
-            }
-          if( mol[i].lal != NULL )
-            {
-              free(mol[i].lal);
-            }
-          if( mol[i].lau != NULL )
-            {
-              free(mol[i].lau);
-            }
-          if( mol[i].lcl != NULL )
-            {
-              free(mol[i].lcl);
-            }
-          if( mol[i].lcu != NULL )
-            {
-              free(mol[i].lcu);
-            }
-          if( mol[i].aeinst != NULL )
-            {
-              free(mol[i].aeinst);
-            }
-          if( mol[i].freq != NULL )
-            {
-              free(mol[i].freq);
-            }
-          if( mol[i].beinstu != NULL )
-            {
-              free(mol[i].beinstu);
-            }
-          if( mol[i].beinstl != NULL )
-            {
-              free(mol[i].beinstl);
-            }
-          if( mol[i].eterm != NULL )
-            {
-              free(mol[i].eterm);
-            }
-          if( mol[i].gstat != NULL )
-            {
-              free(mol[i].gstat);
-            }
-          if( mol[i].cmb != NULL )
-            {
-              free(mol[i].cmb);
-            }
-          if( mol[i].local_cmb != NULL )
-            {
-              free(mol[i].local_cmb);
-            }
-
-          if( mol[i].down != NULL )
-            {
-              int j=0;
-              for (j=0;j<mol[i].npart;j++) free(mol[i].down[j]);
-              free(mol[i].down);
-            }
-	 free(mol[i].ntemp);
->>>>>>> 73d586c8
+void checkUserDensWeights(configInfo *par){
+  /*
+This deals with three user-settable vectors: par->collPartIds, par->nMolWeights and par->dustWeights. We have to see if these (optional) parameters were set, do some basic checks on them, and make sure they have the same numbers of elements as the number of density values, which by this time should be stored in par->numDensities.
+  */
+  int i,j,numUserSetCPIds,numUserSetNMWs,numUserSetDWs;
+  int *uniqueCPIds=NULL;
+  double sum;
 
   /* Get the number of par->collPartIds set by the user:
   */
@@ -429,7 +250,6 @@
       }
       uniqueCPIds[i] = par->collPartIds[i];
     }
-<<<<<<< HEAD
     free(uniqueCPIds);
   }
 
@@ -517,24 +337,6 @@
     }else{
       if(!silent) bail_out("There must be 1 value of par.dustWeights for each density() return.");
       exit(1);
-=======
-}
-
-void
-freeGridPointData(configInfo *par, gridPointData *mol){
-  int i;
-  if (mol!= 0){
-    for (i=0;i<par->nSpecies;i++){
-      if (mol[i].jbar != NULL){
-        free(mol[i].jbar);
-      }
-      if (mol[i].phot != NULL){
-        free(mol[i].phot);
-      }
-      if (mol[i].vfac != NULL){
-        free(mol[i].vfac);
-      }
->>>>>>> 73d586c8
     }
   }else{
     par->dustWeights = realloc(par->dustWeights, sizeof(*(par->dustWeights))*par->numDensities);
@@ -591,45 +393,6 @@
 
   calcMolCMBs(par,m);
   calcGridDustOpacity(par,m,g);
-}
-
-<<<<<<< HEAD
-void
-lineCount(int n,molData *m,int **counta,int **countb,int *nlinetot){
-  int ispec,iline,count;
-
-  *nlinetot=0;
-  for(ispec=0;ispec<n;ispec++) *nlinetot+=m[ispec].nline;
-  if(*nlinetot > 0){
-  *counta=malloc(sizeof(*counta)* *nlinetot);
-  *countb=malloc(sizeof(*countb)* *nlinetot);
-  } else {
-    if(!silent) bail_out("Line count finds no lines");
-    exit(0);
-  }
-  count=0;
-  for(ispec=0;ispec<n;ispec++) {
-    for(iline=0;iline<m[ispec].nline;iline++){
-      (*counta)[count]=ispec;
-      (*countb)[count++]=iline;
-=======
-void freeMolsWithBlends(struct molWithBlends *mols, const int numMolsWithBlends){
-  int mi, li;
-
-  if(mols != NULL){
-    for(mi=0;mi<numMolsWithBlends;mi++){
-      if(mols[mi].lines != NULL){
-        for(li=0;li<mols[mi].numLinesWithBlends;li++){
-          if(mols[mi].lines[li].blends != NULL){
-            free(mols[mi].lines[li].blends);
-          }
-        }
-        free(mols[mi].lines);
-      }
->>>>>>> 73d586c8
-    }
-    free(mols);
-  }
 }
 
 void lineBlend(molData *m, configInfo *par, struct blendInfo *blends){
@@ -733,14 +496,9 @@
 }
 
 void
-<<<<<<< HEAD
-levelPops(molData *m, inputPars *par, struct grid *g, int *popsdone){
-  int id,conv=0,iter,ilev,prog=0,ispec,c=0,n,i,threadI,nVerticesDone,numCollParts;
+levelPops(molData *m, configInfo *par, struct grid *g, int *popsdone){
+  int id,conv=0,iter,ilev,prog=0,ispec,c=0,n,i,threadI,nVerticesDone,nlinetot,numCollParts;
   int *allCollPartIds=NULL;
-=======
-levelPops(molData *m, configInfo *par, struct grid *g, int *popsdone){
-  int id,conv=0,iter,ilev,prog=0,ispec,c=0,n,i,threadI,nVerticesDone,nlinetot;
->>>>>>> 73d586c8
   double percent=0.,*median,result1=0,result2=0,snr,delta_pop;
   int nextMolWithBlend;
   struct statistics { double *pop, *ave, *sigma; } *stat;
@@ -794,29 +552,17 @@
       gsl_rng_set(threadRans[i],(int)(gsl_rng_uniform(ran)*1e6));
     }
 
-<<<<<<< HEAD
     calcGridCollRates(par,m,g);
 //******** could free m[].part[].temp, .down now.
 
+    nlinetot = 0;
+    for(ispec=0;ispec<par->nSpecies;ispec++)
+      nlinetot += m[ispec].nline;
+
     /* Check for blended lines */
-    lineBlend(m,par,&matrix);
+    lineBlend(m, par, &blends);
 
     if(par->init_lte) LTE(par,g,m);
-=======
-  /* Read in all molecular data.
-  */
-  nlinetot = 0;
-  for(id=0;id<par->nSpecies;id++){
-    molinit(m,par,g,id);
-    nlinetot += m[id].nline;
-  }
-
-  /* Check for blended lines.
-  */
-  lineBlend(m, par, &blends);
-
-  if(par->lte_only!=0) LTE(par,g,m);
->>>>>>> 73d586c8
 
     for(id=0;id<par->pIntensity;id++){
       stat[id].pop=malloc(sizeof(double)*m[0].nlev*5);
@@ -834,14 +580,6 @@
       g[id].conv=0;
     }
 
-<<<<<<< HEAD
-=======
-  /* Initialize convergence flag */
-  for(id=0;id<par->ncell;id++){
-    g[id].conv=0;
-  }
-
-  if(par->lte_only==0){
     defaultErrorHandler = gsl_set_error_handler_off();
     /*
 This is done to allow proper handling of errors which may arise in the LU solver within stateq(). It is done here because the GSL documentation does not recommend leaving the error handler at the default within multi-threaded code.
@@ -849,7 +587,6 @@
 While this is off however, other gsl_* etc calls will not exit if they encounter a problem. We may need to pay some attention to trapping their errors.
     */
 
->>>>>>> 73d586c8
     do{
       if(!silent) progressbar2(0, prog++, 0, result1, result2);
 
@@ -894,14 +631,14 @@
                 nextMolWithBlend++;
             }
           }
-          if (threadI == 0){ // i.e., is master thread
+          if (threadI == 0){ /* i.e., is master thread */
             if(!silent) warning("");
           }
         }
 
         freeGridPointData(par, mp);
         free(halfFirstDs);
-      } // end parallel block.
+      } /* end parallel block. */
 
       for(id=0;id<par->ncell && !g[id].sink;id++){
         snr=0;
@@ -947,13 +684,16 @@
       if(!silent) progressbar2(1, prog, percent, result1, result2);
       if(par->outputfile) popsout(par,g,m);
     } while(conv++<NITERATIONS);
-<<<<<<< HEAD
+    gsl_set_error_handler(defaultErrorHandler);
+
+    freeMolsWithBlends(blends.mols, blends.numMolsWithBlends);
 
     for (i=0;i<par->nThreads;i++){
       gsl_rng_free(threadRans[i]);
     }
     free(threadRans);
     gsl_rng_free(ran);
+
     for(id=0;id<par->pIntensity;id++){
       free(stat[id].pop);
       free(stat[id].ave);
@@ -964,25 +704,5 @@
 
   if(par->binoutputfile) binpopsout(par,g,m);
 
-=======
-    gsl_set_error_handler(defaultErrorHandler);
-    if(par->binoutputfile) binpopsout(par,g,m);
-  }
-
-  for(id=0;id<par->pIntensity;id++){
-    free(stat[id].pop);
-    free(stat[id].ave);
-    free(stat[id].sigma);
-  }
-  free(stat);
-  freeMolsWithBlends(blends.mols, blends.numMolsWithBlends);
-  for (i=0;i<par->nThreads;i++){
-    gsl_rng_free(threadRans[i]);
-  }
-  free(threadRans);
-  gsl_rng_free(ran);
->>>>>>> 73d586c8
   *popsdone=1;
 }
-
-
