--- conflicted
+++ resolved
@@ -106,7 +106,6 @@
     if((*img)[i].nchan == 0 && (*img)[i].velres<0 ){
       /* Assume continuum image */
 
-<<<<<<< HEAD
       if(par->polarization){
         (*img)[i].nchan=3;
 
@@ -120,33 +119,15 @@
       }else
         (*img)[i].nchan=1;
 
-      if((*img)[i].trans>-1 || (*img)[i].bandwidth>-1. || (*img)[i].freq==0 || par->dust==NULL){
-        if(!silent) bail_out("Error: Image keywords are ambiguous");
-=======
-      /* Check for polarization */
-      BB[0]=0.;
-      magfield(inpar.minScale,inpar.minScale,inpar.minScale,BB);
-      if(fabs(BB[0]) > 0.) par->polarization=1;
-
-      if(par->polarization) (*img)[i].nchan=3;
-      else (*img)[i].nchan=1;
       if((*img)[i].trans>-1 || (*img)[i].bandwidth>-1. || (*img)[i].freq==0 || inpar.dust==NULL){
         if(!silent) bail_out("Image keywords are ambiguous");
->>>>>>> 981039bb
         exit(1);
       }
       (*img)[i].doline=0;
     } else if (((*img)[i].nchan>0 || (*img)[i].velres > 0)){
-<<<<<<< HEAD
       /* Assume line image. */
-      if(par->moldatfile==NULL){
-        if(!silent) bail_out("Error: No data file is specified for line image.");
-=======
-      /* Assume line image */
-      par->polarization=0;
       if(inpar.moldatfile==NULL){
         if(!silent) bail_out("No data file is specified for line image.");
->>>>>>> 981039bb
         exit(1);
       }
       if(((*img)[i].trans>-1 && (*img)[i].freq>-1) || ((*img)[i].trans<0 && (*img)[i].freq<0)){
