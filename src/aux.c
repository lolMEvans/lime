/*
 *  aux.c
 *  This file is part of LIME, the versatile line modeling engine
 *
 *  Copyright (C) 2006-2014 Christian Brinch
 *  Copyright (C) 2015-2016 The LIME development team
 *
TODO:
  - The test to run photon() etc in levelPops just tests dens[0]. This is a bit sloppy.
 */

#include "lime.h"
#include <gsl/gsl_sort.h>
#include <gsl/gsl_statistics.h>
#include <float.h>


/*....................................................................*/
double
dotProduct3D(const double *vA, const double *vB){
  return vA[0]*vB[0] + vA[1]*vB[1] + vA[2]*vB[2];
}

/*....................................................................*/
void
copyInparStr(const char *inStr, char **outStr){
  if(inStr==NULL || strlen(inStr)>STR_LEN_0){
    *outStr = NULL;
  }else{
    *outStr = malloc(sizeof(**outStr)*(STR_LEN_0+1));
    strcpy(*outStr, inStr);
  }
}

/*....................................................................*/
char *makeFilename(configInfo *par){
    char *dest = malloc(sizeof(char)*(STR_LEN_0+1));
    char *destptr = dest;

    char temp_filename[50];
    snprintf(temp_filename, sizeof(temp_filename), "%d_%d", par->pIntensity, par->sinkPoints);

    *dest = 0;
    strcat(destptr, temp_filename);
    destptr += strlen(temp_filename);
    *destptr = 0;
    return dest;
}

/*....................................................................*/
char
*completeFilename(char *inStr, configInfo *par, int ext){
    char prefix[9] = "[prefix]";
    char *dest = malloc(sizeof(char)*(STR_LEN_0+1));
    char *destptr = dest;
    char *prefixless;
    char temp[STR_LEN_0];
    char *final;

    *dest = 0;

    if(!inStr){
        return NULL;
    }
    else if(strlen(inStr) == 0){
        snprintf(temp, sizeof(temp), "%s", par->filenames);
    }
    else if(strstr(inStr, prefix) != NULL){
        if (par->fileprefix == NULL) {
            if (!silent) bail_out("Prefix was requested but no prefix was specified.");
            exit(0);
        }
        prefixless = replacePrefix(inStr, prefix, par->fileprefix);
        snprintf(temp, sizeof(temp), "%s_%s", prefixless, par->filenames);
        free(prefixless);
    }
    else{
        snprintf(temp, sizeof(temp), "%s", inStr);
    }

    if(ext > -1){
      final = addExtension(temp, ext);
    }
    else{
      final = malloc(sizeof(char)*(STR_LEN_0+1));
      snprintf(final, sizeof(temp), "%s", temp);
    }
    strcat(destptr, final);
    destptr += strlen(final);
    free(final);

    *destptr = 0;
    return dest;
}

/*....................................................................*/
char
*completeImageFilename(configInfo *par, int im, int j, imageInfo *img) {
    const char *unitNames[6] = {"Kelvin", "Jy-per-pixel", "SI", "Lsun-per-pixel", "Tau", "#Rays"};
    char *temp, *final;
    char imagetemp[STR_LEN_0];
    char *molecule = malloc(sizeof(char)*(STR_LEN_0+1));

    temp = completeFilename(img[im].filename, par, -1);

    if(img[im].doline == 1){
        molecule = removeExtension(par->moldatfile[0], '.', '/');
        snprintf(imagetemp, sizeof(imagetemp), "%s_%s%d-%d_PA=%.0f_i=%.0f_AZ=%.0f_%s", temp, molecule,
                 img[im].trans, img[im].trans-1,
                 img[im].posang*180./PI, img[im].incl*180./PI, img[im].azimuth*180./PI, unitNames[img[im].imgunits[j]]);
    }
    else if(img[im].doline == 0){
        snprintf(imagetemp, sizeof(imagetemp), "%s_%.0fGHz_PA=%.0f_i=%.0f_AZ=%.0f_%s", temp, img[im].freq/1E9,
                 img[im].posang*180./PI, img[im].incl*180./PI, img[im].azimuth*180./PI, unitNames[img[im].imgunits[j]]);
    }
    final = addExtension(imagetemp, 7);

    free(temp);
    free(molecule);
    return final;
}

/*....................................................................*/
char
*addExtension(char *inStr, int ext){
    const char *filenamesExtensions[8] = {".pop", "_restart.pop", ".vtk", "_0.ds", "_1.ds", "_2.ds", "_3.ds", ".fits"};
    char *outStr = malloc(sizeof(char)*(STR_LEN_0+1));

    snprintf(outStr, sizeof(char)*(STR_LEN_0+1), "%s%s", inStr, filenamesExtensions[ext]);
    return outStr;

}

/*....................................................................*/
char
*removeExtension(char *inStr, char extChar, char sepChar) {
    char *outStr, *lastDot, *lastSep;

    if (inStr == NULL)
        return NULL;
    if ((outStr = malloc(strlen(inStr)+1)) == NULL)
        return NULL;

    strcpy(outStr, inStr);
    lastDot = strrchr(outStr, extChar); /* Find last extension character */
    lastSep = (sepChar == 0) ? NULL : strrchr(outStr, sepChar); /* Find last path separator character */

    /* Truncate before last extension character if there is no path separator character or if it is positioned
     * after the last path separator character */
    if (lastDot != NULL) {
        if (lastSep != NULL) {
            if (lastSep < lastDot) {
                *lastDot = '\0';
            }
        } else {
            *lastDot = '\0';
        }
    }
    return outStr;
}

/*....................................................................*/
char
*replacePrefix(char *inStr, char *findStr, char *replaceStr) {
    char *dest = malloc(strlen(inStr)-strlen(findStr)+strlen(replaceStr)+1);
    char *destptr = dest;

    *dest = 0;
    while (*inStr)
    {
        if (!strncmp(inStr, findStr, strlen(findStr)))
        {
            strcat(destptr, replaceStr);
            inStr += strlen(findStr);
            destptr += strlen(replaceStr);
        } else
        {
            *destptr = *inStr;
            destptr++;
            inStr++;
        }
    }
    *destptr = 0;
    return dest;
}

/*....................................................................*/
void
parseInput(const inputPars inpar, image *inimg, const int nImages, configInfo *par, imageInfo **img, molData **md){
  /*
The parameters visible to the user have now been strictly confined to members of the structs 'inputPars' and 'image', both of which are defined in inpars.h. There are however further internally-set values which is is convenient to bundle together with the user-set ones. At present we have a fairly clunky arrangement in which the user-set values are copied member-by-member from the user-dedicated structs to the generic internal structs 'configInfo' and 'imageInfo'. This is done in the present function, along with some checks and other initialization.
  */

  int i,j,id;
  double BB[3],normBSquared,dens[MAX_N_COLL_PART],r[DIM];
  double dummyVel[DIM];
  FILE *fp;
  char message[80];
  _Bool doThetaPhi;
  double cos_pa,sin_pa,cosPhi,sinPhi,cos_incl,sin_incl,cosTheta,sinTheta,cos_az,sin_az;
  double tempRotMat[3][3],auxRotMat[3][3];
  int row,col;
  char *pch_sep = " ,:_", *pch, *units_str;

  /* Check that the mandatory parameters now have 'sensible' settings (i.e., that they have been set at all). Raise an exception if not. */
  if (inpar.radius<=0){
    if(!silent) bail_out("You must define the radius parameter.");
    exit(1);
  }
  if (inpar.minScale<=0){
    if(!silent) bail_out("You must define the minScale parameter.");
    exit(1);
  }
  if (inpar.pIntensity<=0){
    if(!silent) bail_out("You must define the pIntensity parameter.");
    exit(1);
  }
  if (inpar.sinkPoints<=0){
    if(!silent) bail_out("You must define the sinkPoints parameter.");
    exit(1);
  }

  /* Copy over user-set parameters to the configInfo versions. (This seems like duplicated effort but it is a good principle to separate the two structs, for several reasons, as follows. (i) We will usually want more config parameters than user-settable ones. The separation leaves it clearer which things the user needs to (or can) set. (ii) The separation allows checking and screening out of impossible combinations of parameters. (iii) We can adopt new names (for clarity) for config parameters without bothering the user with a changed interface.)
  */
  par->radius       = inpar.radius;
  par->minScale     = inpar.minScale;
  par->pIntensity   = inpar.pIntensity;
  par->sinkPoints   = inpar.sinkPoints;
  par->samplingAlgorithm=inpar.samplingAlgorithm;
  par->sampling     = inpar.sampling;
  par->tcmb         = inpar.tcmb;
  par->lte_only     = inpar.lte_only;
  par->init_lte     = inpar.init_lte;
  par->blend        = inpar.blend;
  par->antialias    = inpar.antialias;
  par->polarization = inpar.polarization;
  par->nThreads     = inpar.nThreads;
  par->nSolveIters  = inpar.nSolveIters;
  par->traceRayAlgorithm = inpar.traceRayAlgorithm;
  par->resetRNG     = inpar.resetRNG;
  par->tausurface   = inpar.tausurface;

  /* Somewhat more carefully copy over the strings:
  */
  copyInparStr(inpar.dust,          &(par->dust));
  copyInparStr(inpar.outputfile,    &(par->outputfile));
  copyInparStr(inpar.binoutputfile, &(par->binoutputfile));
  copyInparStr(inpar.restart,       &(par->restart));
  copyInparStr(inpar.gridfile,      &(par->gridfile));
  copyInparStr(inpar.pregrid,       &(par->pregrid));
  copyInparStr(inpar.gridInFile,    &(par->gridInFile));
<<<<<<< HEAD
  copyInparStr(inpar.filenames,     &(par->filenames));
  copyInparStr(inpar.fileprefix,     &(par->fileprefix));
=======
  copyInparStr(inpar.tausurfacefile,    &(par->tausurfacefile));
>>>>>>> 39514654

  par->gridOutFiles = malloc(sizeof(char *)*NUM_GRID_STAGES);
  for(i=0;i<NUM_GRID_STAGES;i++)
    copyInparStr(inpar.gridOutFiles[i], &(par->gridOutFiles[i]));

  /* Now set the additional values in par. */
  par->ncell = inpar.pIntensity + inpar.sinkPoints;
  par->radiusSqu = inpar.radius*inpar.radius;
  par->minScaleSqu=inpar.minScale*inpar.minScale;
  par->doPregrid = (inpar.pregrid==NULL)?0:1;

  for(i=0;i<NUM_GRID_STAGES;i++)
    par->writeGridAtStage[i] = 0;
  par->dataFlags = 0;

  /* If the user has provided a list of moldatfile names, the corresponding elements of par->moldatfile will be non-NULL. Thus we can deduce the number of files (species) from the number of non-NULL elements.
  */
  par->nSpecies=0;
  while(par->nSpecies<MAX_NSPECIES && inpar.moldatfile[par->nSpecies]!=NULL && strlen(inpar.moldatfile[par->nSpecies])>0)
    par->nSpecies++;

  /* Copy over the moldatfiles.
  */
  if(par->nSpecies == 0){
    par->nSpecies = 1;/* ******************* should not confuse continuum and line in this way. */
    par->moldatfile = NULL;

  } else {
    par->moldatfile=malloc(sizeof(char *)*par->nSpecies);
    for(id=0;id<par->nSpecies;id++)
      copyInparStr(inpar.moldatfile[id], &(par->moldatfile[id]));

    /* Check if files exist. */
    for(id=0;id<par->nSpecies;id++){
      if((fp=fopen(par->moldatfile[id], "r"))==NULL) {
        openSocket(par->moldatfile[id]);
      } else {
        fclose(fp);
      }
    }
  }

  /* Copy over the collision-partner pointers:
  */
  par->collPartIds  = malloc(sizeof(int)*MAX_N_COLL_PART);
  for(i=0;i<MAX_N_COLL_PART;i++) par->collPartIds[i] = inpar.collPartIds[i];
  par->nMolWeights  = malloc(sizeof(double)*MAX_N_COLL_PART);
  for(i=0;i<MAX_N_COLL_PART;i++) par->nMolWeights[i] = inpar.nMolWeights[i];
  par->dustWeights  = malloc(sizeof(double)*MAX_N_COLL_PART);
  for(i=0;i<MAX_N_COLL_PART;i++) par->dustWeights[i] = inpar.dustWeights[i];

  /* Copy over the grid-density-maximum data and find out how many were set:
  */
  par->gridDensMaxValues = malloc(sizeof(*(par->gridDensMaxValues))*MAX_N_HIGH);
  par->gridDensMaxLoc    = malloc(sizeof(*(par->gridDensMaxLoc))*MAX_N_HIGH);
  for(i=0;i<MAX_N_HIGH;i++){
    par->gridDensMaxValues[i] = inpar.gridDensMaxValues[i];
    for(j=0;j<DIM;j++) par->gridDensMaxLoc[i][j] = inpar.gridDensMaxLoc[i][j];
  }
  i = 0;
  while(i<MAX_N_HIGH && par->gridDensMaxValues[i]>=0) i++;
  par->numGridDensMaxima = i;

  /* Calculate par->numDensities.
  */
  if(!(par->doPregrid || par->restart)){ /* These switches cause par->numDensities to be set in routines they call. */
    /* Find out how many density functions we have (which sets par->numDensities).
    */
    for(i=0;i<MAX_N_COLL_PART;i++) dens[i] = -1.0;
    density(0.0,0.0,0.0,dens); /* Note that the example density function in LIME-1.5 generated a singularity at r==0!
 * Such uglinesses should not be encouraged. I've fixed it now, thus I can use 0s here in (relative) safety. */
    i = 0;
    while(i<MAX_N_COLL_PART && dens[i]>=0) i++;
    par->numDensities = i;

    if(par->numDensities<=0){
      if(!silent) bail_out("No density values returned.");
      exit(1);
    }
  }

  /* See if we can deduce a global maximum for the grid point number density function. Set the starting value from the
   * unnormalized number density at the origin of coordinates:
  */
  par->gridDensGlobalMax = 1.0;
  for(i=0;i<DIM;i++) r[i] = par->minScale;//****0.0;
  par->gridDensGlobalMax = gridDensity(par, r);

  /* Test now any maxima the user has provided:
  */
  for(i=0;i<par->numGridDensMaxima;i++)
    if(par->gridDensMaxValues[i]>par->gridDensGlobalMax) par->gridDensGlobalMax = par->gridDensMaxValues[i];

  if (par->gridDensGlobalMax<=0.0){
    if(!silent) bail_out("Cannot normalize the grid-point number density function.");
    exit(1);
  }

  for(i=0;i<NUM_GRID_STAGES;i++){
    if(par->gridOutFiles[i] != NULL)
      par->writeGridAtStage[i] = 1;
  };

  /*
Now we need to calculate the cutoff value used in calcSourceFn(). The issue is to decide between

  y = (1 - exp[-x])/x

or the approximation using the Taylor expansion of exp(-x), which to 3rd order is

  y ~ 1 - x/2 + x^2/6.

The cutoff will be the value of abs(x) for which the error in the exact expression equals the next unused Taylor term, which is x^3/24. This error can be shown to be given for small |x| by epsilon/|x|, where epsilon is the floating-point precision of the computer. Hence the cutoff evaluates to

  |x|_cutoff = (24*epsilon)^{1/4}.

  */
  par->taylorCutoff = pow(24.*DBL_EPSILON, 0.25);
  par->nImages = nImages;
  par->numDims = DIM;

  /* Copy over user-set image values to the generic struct:
  */
  *img = malloc(sizeof(**img)*nImages);
  for(i=0;i<nImages;i++){
    (*img)[i].nchan      = inimg[i].nchan;
    (*img)[i].trans      = inimg[i].trans;
    (*img)[i].molI       = inimg[i].molI;
    (*img)[i].velres     = inimg[i].velres;
    (*img)[i].imgres     = inimg[i].imgres;
    (*img)[i].pxls       = inimg[i].pxls;
    copyInparStr(inimg[i].units, &((*img)[i].units));
    (*img)[i].imgunits       = inimg[i].imgunits;
    (*img)[i].numunits       = inimg[i].numunits;
    (*img)[i].freq       = inimg[i].freq;
    (*img)[i].bandwidth  = inimg[i].bandwidth;
    copyInparStr(inimg[i].filename, &((*img)[i].filename));
    (*img)[i].source_vel = inimg[i].source_vel;
    (*img)[i].theta      = inimg[i].theta;
    (*img)[i].phi        = inimg[i].phi;
    (*img)[i].incl       = inimg[i].incl;
    (*img)[i].posang     = inimg[i].posang;
    (*img)[i].azimuth    = inimg[i].azimuth;
    (*img)[i].distance   = inimg[i].distance;
  }

  /* Allocate pixel space and parse image information.
  */
  for(i=0;i<nImages;i++){
  
  	/* Parse image units, populate imgunits array with appropriate image identifiers and track number of units
     * requested for each image */
    copyInparStr((*img)[i].units, &(units_str));
    pch = strtok(units_str, pch_sep);
    j = 0;
    while(pch){
      (*img)[i].imgunits = realloc((*img)[i].imgunits, sizeof(int) * j++);
      if((*img)[i].imgunits == NULL){
        if(!silent) bail_out("Error allocating memory for units");
      }
      (*img)[i].imgunits[j-1] = strtol(pch, NULL, 0);
      pch = strtok(NULL, pch_sep);
    }
    (*img)[i].numunits = j;
    
    if((*img)[i].nchan == 0 && (*img)[i].velres<0 ){ /* => user has set neither nchan nor velres. One of the two is required for a line image. */
      /* Assume continuum image */

      if(par->polarization){
        (*img)[i].nchan=3;

        if(!silent){
          /* Do a sketchy check which might indicate if the user has forgotten to supply a magfield function, and warn if this comes up positive. Note: there is no really robust way at present to distinguish the default magfield function (which, if called, indicates that the user forgot to supply their own) from one the user has supplied but which happens to set the B field to 0 at the origin.
          */
          magfield(par->minScale,par->minScale,par->minScale,BB);
          normBSquared = BB[0]*BB[0] + BB[1]*BB[1] + BB[2]*BB[2];
          if(normBSquared <= 0.) warning("Zero B field - did you remember to supply a magfield function?");
        }
      }else
        (*img)[i].nchan=1;

      if((*img)[i].freq<0){
        if(!silent) bail_out("You must set image freq for a continuum image.");
        exit(1);
      }

      if(par->dust==NULL){
        if(!silent) bail_out("You must point par.dust to a dust opacity file for a continuum image.");
        exit(1);
      }else{
        if((fp=fopen(par->dust, "r"))==NULL){
          if(!silent){
            sprintf(message, "Couldn't open dust opacity data file %s", par->dust);
            bail_out(message);
          }
          exit(1);
        }
        fclose(fp);
      }

      if((*img)[i].trans>-1 || (*img)[i].bandwidth>-1.)
        if(!silent) warning("Image bandwidth and trans are ignored for a continuum image.");

      (*img)[i].doline=0;

    }else{ /* => user has set one of either nchan or velres, or possibly both. */
      /* Assume line image */

      /*
For a valid line image, the user must set one of the following pairs:
  bandwidth, velres (if they also set nchan, this is overwritten)
  bandwidth, nchan (if they also set velres, this is overwritten)
  velres, nchan (if they also set bandwidth, this is overwritten)

The presence of one of these combinations at least is checked here, although the actual calculation is done in raytrace(), because it depends on moldata info which we have not yet got.
      */
      if((*img)[i].bandwidth > 0 && (*img)[i].velres > 0){
        if(!silent && (*img)[i].nchan > 0)
          warning("Your nchan value will be overwritten.");

      }else if((*img)[i].nchan <= 0 || ((*img)[i].bandwidth <= 0 && (*img)[i].velres <= 0)) {
        if(!silent) bail_out("Insufficient info to calculate nchan, velres and bandwidth.");
        exit(1);
      }

      if(par->moldatfile==NULL){
        if(!silent) bail_out("You must point par->moldatfile to a data file for a line image.");
        exit(1);
      }

      /* Check that we have keywords which allow us to calculate the image frequency (if necessary) after reading in the moldata file:
      */
      if((*img)[i].trans>-1){ /* => user has set trans, possibly also freq. */
        if(!silent && (*img)[i].freq > 0)
          warning("You set image trans, so I'm ignoring freq.");

        if((*img)[i].molI < 0){
          if(par->nSpecies>1 && !silent) warning("You did not set image molI, so I'm assuming the 1st molecule.");
          (*img)[i].molI = 0;
        }
      }else if((*img)[i].freq<0){ /* => user has set neither trans nor freq. */
        if(!silent) bail_out("You must set either freq or trans (plus optionally molI).");
        exit(1);
      }/* else => the user has set freq. */

      (*img)[i].doline=1;
    }
    (*img)[i].imgres=(*img)[i].imgres/206264.806;
    (*img)[i].pixel = malloc(sizeof(spec)*(*img)[i].pxls*(*img)[i].pxls);
    for(id=0;id<((*img)[i].pxls*(*img)[i].pxls);id++){
      (*img)[i].pixel[id].intense = malloc(sizeof(double)*(*img)[i].nchan);
      (*img)[i].pixel[id].tau = malloc(sizeof(double)*(*img)[i].nchan);
      (*img)[i].pixel[id].tausurf = malloc(sizeof(double)*(*img)[i].nchan);
    }

    /*
The image rotation matrix is used within traceray() to transform the coordinates of a vector (actually two vectors - the ray direction and its starting point) as initially specified in the observer-anchored frame into the coordinate frame of the model. In linear algebra terms, the model-frame vector v_mod is related to the vector v_obs as expressed in observer- (or image-) frame coordinates via the image rotation matrix R by

    v_mod = R * v_obs,				1

the multiplication being the usual matrix-vector style. Note that the ith row of R is the ith axis of the model frame with coordinate values expressed in terms of the observer frame.

The matrix R can be broken into a sequence of several (3 at least are needed for full degrees of freedom) simpler rotations. Since these constituent rotations are usually easier to conceive in terms of rotations of the model in the observer framework, it is convenient to invert equation (1) to give

    v_obs = R^T * v_mod,			2

where ^T here denotes transpose. Supposing now we rotate the model in a sequence R_3^T followed by R_2^T followed by R_1^T, equation (2) can be expanded to give

    v_obs = R_1^T * R_2^T * R_3^T * v_mod.	3

Inverting everything to return to the format of equation (1), which is what we need, we find

    v_mod = R_3 * R_2 * R_1 * v_obs.		4

LIME provides two different schemes of {R_1, R_2, R_3}: {PA, phi, theta} and {PA, inclination, azimuth}. As an example, consider phi, which is a rotation of the model from the observer Z axis towards the X. The matching obs->mod rotation matrix is therefore

            ( cos(ph)  0  -sin(ph) )
            (                      )
    R_phi = (    0     0     1     ).
            (                      )
            ( sin(ph)  0   cos(ph) )

    */

    doThetaPhi = (((*img)[i].incl<-900.)||((*img)[i].azimuth<-900.)||((*img)[i].posang<-900.))?1:0;

    if(doThetaPhi){
      /* For the present PA is not implemented for the theta/phi scheme. Thus we just load the identity matrix at present.
      */
      (*img)[i].rotMat[0][0] = 1.0;
      (*img)[i].rotMat[0][1] = 0.0;
      (*img)[i].rotMat[0][2] = 0.0;
      (*img)[i].rotMat[1][0] = 0.0;
      (*img)[i].rotMat[1][1] = 1.0;
      (*img)[i].rotMat[1][2] = 0.0;
      (*img)[i].rotMat[2][0] = 0.0;
      (*img)[i].rotMat[2][1] = 0.0;
      (*img)[i].rotMat[2][2] = 1.0;
    }else{
      /* Load PA rotation matrix R_PA:
      */
      cos_pa   = cos((*img)[i].posang);
      sin_pa   = sin((*img)[i].posang);
      (*img)[i].rotMat[0][0] =  cos_pa;
      (*img)[i].rotMat[0][1] = -sin_pa;
      (*img)[i].rotMat[0][2] =  0.0;
      (*img)[i].rotMat[1][0] =  sin_pa;
      (*img)[i].rotMat[1][1] =  cos_pa;
      (*img)[i].rotMat[1][2] =  0.0;
      (*img)[i].rotMat[2][0] =  0.0;
      (*img)[i].rotMat[2][1] =  0.0;
      (*img)[i].rotMat[2][2] =  1.0;
    }

    if(doThetaPhi){
      /* Load phi rotation matrix R_phi:
      */
      cosPhi   = cos((*img)[i].phi);
      sinPhi   = sin((*img)[i].phi);
      auxRotMat[0][0] =  cosPhi;
      auxRotMat[0][1] =  0.0;
      auxRotMat[0][2] = -sinPhi;
      auxRotMat[1][0] =  0.0;
      auxRotMat[1][1] =  1.0;
      auxRotMat[1][2] =  0.0;
      auxRotMat[2][0] =  sinPhi;
      auxRotMat[2][1] =  0.0;
      auxRotMat[2][2] =  cosPhi;
    }else{
      /* Load inclination rotation matrix R_inc:
      */
      cos_incl = cos((*img)[i].incl + PI);
      sin_incl = sin((*img)[i].incl + PI);
      auxRotMat[0][0] =  cos_incl;
      auxRotMat[0][1] =  0.0;
      auxRotMat[0][2] = -sin_incl;
      auxRotMat[1][0] =  0.0;
      auxRotMat[1][1] =  1.0;
      auxRotMat[1][2] =  0.0;
      auxRotMat[2][0] =  sin_incl;
      auxRotMat[2][1] =  0.0;
      auxRotMat[2][2] =  cos_incl;
    }

    for(row=0;row<3;row++){
      for(col=0;col<3;col++){
        tempRotMat[row][col] = 0.0;
        for(j=0;j<3;j++)
          tempRotMat[row][col] += auxRotMat[row][j]*(*img)[i].rotMat[j][col];
      }
    }

    if(doThetaPhi){
      /* Load theta rotation matrix R_theta:
      */
      cosTheta = cos((*img)[i].theta);
      sinTheta = sin((*img)[i].theta);
      auxRotMat[0][0] =  1.0;
      auxRotMat[0][1] =  0.0;
      auxRotMat[0][2] =  0.0;
      auxRotMat[1][0] =  0.0;
      auxRotMat[1][1] =  cosTheta;
      auxRotMat[1][2] =  sinTheta;
      auxRotMat[2][0] =  0.0;
      auxRotMat[2][1] = -sinTheta;
      auxRotMat[2][2] =  cosTheta;
    }else{
      /* Load azimuth rotation matrix R_az:
      */
      cos_az   = cos((*img)[i].azimuth + PI/2.0);
      sin_az   = sin((*img)[i].azimuth + PI/2.0);
      auxRotMat[0][0] =  cos_az;
      auxRotMat[0][1] = -sin_az;
      auxRotMat[0][2] =  0.0;
      auxRotMat[1][0] =  sin_az;
      auxRotMat[1][1] =  cos_az;
      auxRotMat[1][2] =  0.0;
      auxRotMat[2][0] =  0.0;
      auxRotMat[2][1] =  0.0;
      auxRotMat[2][2] =  1.0;
    }

    for(row=0;row<3;row++){
      for(col=0;col<3;col++){
        (*img)[i].rotMat[row][col] = 0.0;
        for(j=0;j<3;j++)
          (*img)[i].rotMat[row][col] += auxRotMat[row][j]*tempRotMat[j][col];
      }
    }

    char msg[10];
    char message[100];
    strcpy(message, "\n\n");
    for(row=0;row<3;row++) {
      for (col = 0; col < 3; col++) {
        sprintf(msg, "%.3f\t", (*img)[i].rotMat[row][col]);
        strcat(message, msg);
      }
      strcat(message, "\n");
    }
    printMessage(message);

  }

  par->nLineImages = 0;
  par->nContImages = 0;
  for(i=0;i<nImages;i++){
    if((*img)[i].doline)
      par->nLineImages++;
    else
      par->nContImages++;
  }

  /* Check that the user has supplied the velocity function (needed in raytracing unless par->doPregrid). Note that the other previously mandatory functions (density, abundance, doppler and temperature) may not be necessary if the user reads in the appropriate values from a file. This is tested at the appropriate place in readOrBuildGrid().
  */
  if(par->nLineImages>0 && (!par->doPregrid || par->traceRayAlgorithm==1))
    velocity(0.0,0.0,0.0, dummyVel);

  /* Allocate moldata array.
  */
  (*md)=malloc(sizeof(molData)*par->nSpecies);
  for( i=0; i<par->nSpecies; i++ ){
    (*md)[i].part = NULL;
    (*md)[i].lal = NULL;
    (*md)[i].lau = NULL;
    (*md)[i].aeinst = NULL;
    (*md)[i].freq = NULL;
    (*md)[i].beinstu = NULL;
    (*md)[i].beinstl = NULL;
    (*md)[i].eterm = NULL;
    (*md)[i].gstat = NULL;
    (*md)[i].cmb = NULL;
  }
}

void checkUserDensWeights(configInfo *par){
  /*
This deals with three user-settable vectors: par->collPartIds, par->nMolWeights and par->dustWeights. We have to see if these (optional) parameters were set, do some basic checks on them, and make sure they have the same numbers of elements as the number of density values, which by this time should be stored in par->numDensities.
  */
  int i,j,numUserSetCPIds,numUserSetNMWs,numUserSetDWs;
  int *uniqueCPIds=NULL;
  double sum;

  /* Get the number of par->collPartIds set by the user:
  */
  i = 0;
  while(i<MAX_N_COLL_PART && par->collPartIds[i]>0) i++;
  numUserSetCPIds = i;

  if(numUserSetCPIds>0){
    /* Check that they are unique.
    */
    uniqueCPIds = malloc(sizeof(int)*numUserSetCPIds);
    for(i=0;i<numUserSetCPIds;i++){
      for(j=0;j<i;j++){
        if(par->collPartIds[i]==uniqueCPIds[j]){
          if(!silent) bail_out("Your list of par.collPartIds is not unique.");
          exit(1);
        }
      }
      uniqueCPIds[i] = par->collPartIds[i];
    }
    free(uniqueCPIds);
  }

  /* Get the number of par->nMolWeights set by the user:
  */
  i = 0;
  while(i<MAX_N_COLL_PART && par->nMolWeights[i]>=0.0) i++;
  numUserSetNMWs = i;

  if(numUserSetNMWs>0){
    /* Check that they do not sum to zero.
    */
    sum = 0.0;
    for(i=0;i<numUserSetNMWs;i++){
      sum += par->nMolWeights[i];
    }
    if(sum<=0.0){
      if(!silent) bail_out("At least some of your par.nMolWeights must be non-zero!");
      exit(1);
    }
  }

  /* Get the number of par->dustWeights set by the user:
  */
  i = 0;
  while(i<MAX_N_COLL_PART && par->dustWeights[i]>=0.0) i++;
  numUserSetDWs = i;

  if(numUserSetDWs>0){
    /* Check that they do not sum to zero.
    */
    sum = 0.0;
    for(i=0;i<numUserSetDWs;i++){
      sum += par->dustWeights[i];
    }
    if(sum<=0.0){
      if(!silent) bail_out("At least some of your par.dustWeights must be non-zero!");
      exit(1);
    }
  }

  /* Check if we have either 0 par->collPartIds or the same number as the number of density values.
  */
  if(numUserSetCPIds != par->numDensities){
    free(par->collPartIds);
    par->collPartIds = NULL;
    /* Note that in the present case we will (for a line-emission image) look for the collision partners listed in the moldatfiles and set par->collPartIds from them. For that to happen, we require the number of collision partners found in the files to equal par->numDensities. */

    /* numUserSetCPIds==0 is ok, this just means the user has not set the parameter at all, but for other values we should issue some warnings, because if the user sets any at all, they should set the same number as there are returns from density():
    */
    if(numUserSetCPIds > 0)
      if(!silent) warning("par.collPartIds will be ignored - there should be 1 for each density.");
  }else{
    par->collPartIds = realloc(par->collPartIds, sizeof(*(par->collPartIds))*par->numDensities);
  }

  /* Check if we have either 0 par->nMolWeights or the same number as the number of density values.
  */
  if(numUserSetNMWs != par->numDensities){
    free(par->nMolWeights);
    par->nMolWeights = NULL;
    /* Note that in the present case we will (for a line-emission image) look for the collision partners listed in the moldatfiles and set par->nMolWeights from them. */

    /* numUserSetNMWs==0 is ok, this just means the user has not set the parameter at all, but for other values we should issue some warnings, because if the user sets any at all, they should set the same number as there are returns from density():
    */
    if(numUserSetNMWs > 0)
      if(!silent) warning("par->nMolWeights will be ignored - there should be 1 for each density() return.");
  }else{
    par->nMolWeights = realloc(par->nMolWeights, sizeof(*(par->nMolWeights))*par->numDensities);
  }

  /* Check if we have either 0 par->dustWeights or the same number as the number of density values. Note that the treatment of the dust weights is stricter, since we need knu for the continuum case, in which we may not have access to collision partner information from moldat files.
  */
  if(numUserSetDWs != par->numDensities){
    if(numUserSetDWs == 0){
      /* This is ok, this just means the user has not set the parameter at all. Revert to the previous algorithm, but with a warning, because the previous algorithm is dangerous.
      */
      par->dustWeights = realloc(par->dustWeights, sizeof(*(par->dustWeights))*par->numDensities);
      par->dustWeights[0] = 1.0;
      for(i=1;i<par->numDensities;i++)
        par->dustWeights[i] = 0.0;

      if(!silent) warning("User didn't set par.dustWeights. Using the first density to calculate k_nu.");

    }else{
      if(!silent) bail_out("There must be 1 value of par.dustWeights for each density() return.");
      exit(1);
    }
  }else{
    par->dustWeights = realloc(par->dustWeights, sizeof(*(par->dustWeights))*par->numDensities);
  }
}

float
invSqrt(float x){
  /* The magic Quake(TM) fast inverse square root algorithm   */
  /* Can _only_ be used on 32-bit machine architectures       */
  float xhalf = 0.5f*x;
  int i = *(int*)&x;
  i = 0x5f3759df - (i>>1);
  x = *(float*)&i;
  x = x*(1.5f - xhalf*x*x);
  return x;
}

void checkGridDensities(configInfo *par, struct grid *gp){
  int i;
  static _Bool warningAlreadyIssued=0;
  char errStr[80];

  if(!silent){ /* Warn if any densities too low. */
    i = 0;
    while(i<par->pIntensity && !warningAlreadyIssued){
      if(gp[i].dens[0]<TYPICAL_ISM_DENS){
        warningAlreadyIssued = 1;
        sprintf(errStr, "gp[%d].dens[0] at %.1e is below typical values for the ISM (~%.1e).", i, gp[i].dens[0], TYPICAL_ISM_DENS);
        warning(errStr);
        warning("This could give you convergence problems. NOTE: no further warnings will be issued.");
      }
      i++;
    }
  }
}

void lineBlend(molData *m, configInfo *par, struct blendInfo *blends){
  /*
This obtains information on all the lines of all the radiating species which have other lines within some cutoff velocity separation.

A variable of type 'struct blendInfo' has a nested structure which can be illustrated diagrammaticaly as follows.

  Structs:	blendInfo		molWithBlends		lineWithBlends		blend

  Variables:	blends
		  .numMolsWithBlends     ____________________
		  .*mols--------------->|.molI               |
		                        |.numLinesWithBlends |   ___________
		                        |.*lines--------------->|.lineI     |
		                        |____________________|  |.numBlends |           ________
		                        |        etc         |  |.*blends------------->|.molJ   |
		                                                |___________|          |.lineJ  |
		                                                |    etc    |          |.deltaV |
		                                                                       |________|
		                                                                       |   etc  |

Pointers are indicated by a * before the attribute name and an arrow to the memory location pointed to.
  */
  int molI, lineI, molJ, lineJ;
  int nmwb, nlwb, numBlendsFound, li, bi;
  double deltaV;
  struct blend *tempBlends=NULL;
  struct lineWithBlends *tempLines=NULL;

  /* Dimension blends.mols first to the total number of species, then realloc later if need be.
  */
  (*blends).mols = malloc(sizeof(struct molWithBlends)*par->nSpecies);
  (*blends).numMolsWithBlends = 0;

  nmwb = 0;
  for(molI=0;molI<par->nSpecies;molI++){
    tempBlends = malloc(sizeof(struct blend)*m[molI].nline);
    tempLines  = malloc(sizeof(struct lineWithBlends)*m[molI].nline);

    nlwb = 0;
    for(lineI=0;lineI<m[molI].nline;lineI++){
      numBlendsFound = 0;
      for(molJ=0;molJ<par->nSpecies;molJ++){
        for(lineJ=0;lineJ<m[molJ].nline;lineJ++){
          if(!(molI==molJ && lineI==lineJ)){
            deltaV = (m[molJ].freq[lineJ] - m[molI].freq[lineI])*CLIGHT/m[molI].freq[lineI];
            if(fabs(deltaV)<maxBlendDeltaV){
              tempBlends[numBlendsFound].molJ   = molJ;
              tempBlends[numBlendsFound].lineJ  = lineJ;
              tempBlends[numBlendsFound].deltaV = deltaV;
              numBlendsFound++;
            }
          }
        }
      }

      if(numBlendsFound>0){
        tempLines[nlwb].lineI = lineI;
        tempLines[nlwb].numBlends = numBlendsFound;
        tempLines[nlwb].blends = malloc(sizeof(struct blend)*numBlendsFound);
        for(bi=0;bi<numBlendsFound;bi++)
          tempLines[nlwb].blends[bi] = tempBlends[bi];

        nlwb++;
      }
    }

    if(nlwb>0){
      (*blends).mols[nmwb].molI = molI;
      (*blends).mols[nmwb].numLinesWithBlends = nlwb;
      (*blends).mols[nmwb].lines = malloc(sizeof(struct lineWithBlends)*nlwb);
      for(li=0;li<nlwb;li++){
        (*blends).mols[nmwb].lines[li].lineI     = tempLines[li].lineI;
        (*blends).mols[nmwb].lines[li].numBlends = tempLines[li].numBlends;
        (*blends).mols[nmwb].lines[li].blends = malloc(sizeof(struct blend)*tempLines[li].numBlends);
        for(bi=0;bi<tempLines[li].numBlends;bi++)
          (*blends).mols[nmwb].lines[li].blends[bi] = tempLines[li].blends[bi];
      }

      nmwb++;
    }

    free(tempLines);
    free(tempBlends);
  }

  (*blends).numMolsWithBlends = nmwb;
  if(nmwb>0){
    if(!par->blend)
      if(!silent) warning("There are blended lines, but line blending is switched off.");

    (*blends).mols = realloc((*blends).mols, sizeof(struct molWithBlends)*nmwb);
  }else{
    if(par->blend)
      if(!silent) warning("Line blending is switched on, but no blended lines were found.");

    free((*blends).mols);
    (*blends).mols = NULL;
  }
}

/*....................................................................*/
void
levelPops(molData *md, configInfo *par, struct grid *gp, int *popsdone, double *lamtab, double *kaptab, const int nEntries){
  int id,iter,ilev,ispec,c=0,n,i,threadI,nVerticesDone,nItersDone,nlinetot;
  double percent=0.,*median,result1=0,result2=0,snr,delta_pop;
  int nextMolWithBlend;
  struct statistics { double *pop, *ave, *sigma; } *stat;
  const gsl_rng_type *ranNumGenType = gsl_rng_ranlxs2;
  struct blendInfo blends;
  _Bool luWarningGiven=0;
  gsl_error_handler_t *defaultErrorHandler=NULL;
  int RNG_seeds[par->nThreads];

  nlinetot = 0;
  for(ispec=0;ispec<par->nSpecies;ispec++)
    nlinetot += md[ispec].nline;

  gridPopsInit(par,md,gp);

  if(par->lte_only){
    LTE(par,gp,md);
    if(par->outputfile) popsout(par,gp,md);

  }else{ /* Non-LTE */
    stat=malloc(sizeof(struct statistics)*par->pIntensity);

    /* Random number generator */
    gsl_rng *ran = gsl_rng_alloc(ranNumGenType);
#ifdef TEST
    gsl_rng_set(ran, 1237106) ;
#else 
    gsl_rng_set(ran,time(0));
#endif

    gsl_rng **threadRans;
    threadRans = malloc(sizeof(gsl_rng *)*par->nThreads);

    for (i=0;i<par->nThreads;i++){
      threadRans[i] = gsl_rng_alloc(ranNumGenType);
      if (par->resetRNG==1) RNG_seeds[i] = (int)(gsl_rng_uniform(ran)*1e6);
      else gsl_rng_set(threadRans[i],(int)(gsl_rng_uniform(ran)*1e6));
    }

    calcGridCollRates(par,md,gp);
    calcGridLinesDustOpacity(par, md, lamtab, kaptab, nEntries, gp);

    /* Check for blended lines */
    lineBlend(md, par, &blends);

    if(par->init_lte) LTE(par,gp,md);

    for(id=0;id<par->pIntensity;id++){
      stat[id].pop=malloc(sizeof(double)*md[0].nlev*5);
      stat[id].ave=malloc(sizeof(double)*md[0].nlev);
      stat[id].sigma=malloc(sizeof(double)*md[0].nlev);
      for(ilev=0;ilev<md[0].nlev;ilev++) {
        for(iter=0;iter<5;iter++) stat[id].pop[ilev+md[0].nlev*iter]=gp[id].mol[0].pops[ilev];
      }
    }

    if(par->outputfile) popsout(par,gp,md);

    /* Initialize convergence flag */
    for(id=0;id<par->ncell;id++){
      gp[id].conv=0;
    }

    defaultErrorHandler = gsl_set_error_handler_off();
    /*
This is done to allow proper handling of errors which may arise in the LU solver within stateq(). It is done here because the GSL documentation does not recommend leaving the error handler at the default within multi-threaded code.

While this is off however, other gsl_* etc calls will not exit if they encounter a problem. We may need to pay some attention to trapping their errors.
    */

    nItersDone=0;
    while(nItersDone < par->nSolveIters){ /* Not a 'for' loop because we will probably later want to add a convergence criterion. */
      if(!silent) progressbar2(par, 0, nItersDone, 0, result1, result2);

      for(id=0;id<par->pIntensity;id++){
        for(ilev=0;ilev<md[0].nlev;ilev++) {
          for(iter=0;iter<4;iter++) stat[id].pop[ilev+md[0].nlev*iter]=stat[id].pop[ilev+md[0].nlev*(iter+1)];
          stat[id].pop[ilev+md[0].nlev*4]=gp[id].mol[0].pops[ilev];
        }
      }
      calcGridMolSpecNumDens(par,md,gp);

      nVerticesDone=0;
      omp_set_dynamic(0);
#pragma omp parallel private(id,ispec,threadI,nextMolWithBlend) num_threads(par->nThreads)
      {
        threadI = omp_get_thread_num();

        if (par->resetRNG==1) gsl_rng_set(threadRans[threadI],RNG_seeds[threadI]);
        /* Declare and allocate thread-private variables */
        gridPointData *mp;	// Could have declared them earlier
        double *halfFirstDs;	// and included them in private() I guess.
        mp=malloc(sizeof(gridPointData)*par->nSpecies);

#pragma omp for schedule(dynamic)
        for(id=0;id<par->pIntensity;id++){
#pragma omp atomic
          ++nVerticesDone;

          for (ispec=0;ispec<par->nSpecies;ispec++){
            mp[ispec].jbar = malloc(sizeof(double)*md[ispec].nline);
            mp[ispec].phot = malloc(sizeof(double)*md[ispec].nline*gp[id].nphot);
            mp[ispec].vfac = malloc(sizeof(double)*                gp[id].nphot);
            mp[ispec].vfac_loc = malloc(sizeof(double)*            gp[id].nphot);
          }
          halfFirstDs = malloc(sizeof(*halfFirstDs)*gp[id].nphot);

          if (threadI == 0){ /* i.e., is master thread. */
            if(!silent) progressbar(nVerticesDone/(double)par->pIntensity,10);
          }
          if(gp[id].dens[0] > 0 && gp[id].t[0] > 0){
            photon(id,gp,md,threadRans[threadI],par,nlinetot,blends,mp,halfFirstDs);
            nextMolWithBlend = 0;
            for(ispec=0;ispec<par->nSpecies;ispec++){
              stateq(id,gp,md,ispec,par,blends,nextMolWithBlend,mp,halfFirstDs,&luWarningGiven);
              if(par->blend && blends.mols!=NULL && ispec==blends.mols[nextMolWithBlend].molI)
                nextMolWithBlend++;
            }
          }
          if (threadI == 0){ /* i.e., is master thread */
            if(!silent) warning("");
          }
          freeGridPointData(par->nSpecies, mp);
          free(halfFirstDs);
        }
        free(mp);
      } /* end parallel block. */

      for(id=0;id<par->pIntensity;id++){
        snr=0;
        n=0;
        for(ilev=0;ilev<md[0].nlev;ilev++) {
          stat[id].ave[ilev]=0;
          for(iter=0;iter<5;iter++) stat[id].ave[ilev]+=stat[id].pop[ilev+md[0].nlev*iter];
          stat[id].ave[ilev]=stat[id].ave[ilev]/5.;
          stat[id].sigma[ilev]=0;
          for(iter=0;iter<5;iter++) {
            delta_pop = stat[id].pop[ilev+md[0].nlev*iter]-stat[id].ave[ilev];
            stat[id].sigma[ilev]+=delta_pop*delta_pop;
          }
          stat[id].sigma[ilev]=sqrt(stat[id].sigma[ilev])/5.;
          if(gp[id].mol[0].pops[ilev] > 1e-12) c++;

          if(gp[id].mol[0].pops[ilev] > 1e-12 && stat[id].sigma[ilev] > 0.){
            snr+=gp[id].mol[0].pops[ilev]/stat[id].sigma[ilev];
            n++;
          }
        }
        if(n>0) snr=snr/n;
        else if(n==0) snr=1e6;
        if(snr > 3.) gp[id].conv=2;
        if(snr <= 3 && gp[id].conv==2) gp[id].conv=1;
      }

      median=malloc(sizeof(*median)*gsl_max(c,1));
      c=0;
      for(id=0;id<par->pIntensity;id++){
        for(ilev=0;ilev<md[0].nlev;ilev++){
          if(gp[id].mol[0].pops[ilev] > 1e-12) median[c++]=gp[id].mol[0].pops[ilev]/stat[id].sigma[ilev];
        }
      }

      gsl_sort(median, 1, c);
      if(nItersDone>1){
        result1=median[0];
        result2 =gsl_stats_median_from_sorted_data(median, 1, c);
      }
      free(median);

      if(!silent) progressbar2(par, 1, nItersDone, percent, result1, result2);
      if(par->outputfile != NULL) popsout(par,gp,md);
      nItersDone++;
    }
    gsl_set_error_handler(defaultErrorHandler);

    freeMolsWithBlends(blends.mols, blends.numMolsWithBlends);

    for (i=0;i<par->nThreads;i++){
      gsl_rng_free(threadRans[i]);
    }
    free(threadRans);
    gsl_rng_free(ran);

    for(id=0;id<par->pIntensity;id++){
      free(stat[id].pop);
      free(stat[id].ave);
      free(stat[id].sigma);
    }
    free(stat);
  }

  par->dataFlags |= (1 << DS_bit_populations);

  if(par->binoutputfile != NULL) binpopsout(par,gp,md);

  *popsdone=1;
}

_Bool allBitsSet(const int flags, const int mask){
  /* Returns true only if all the masked bits of flags are set. */

  if(~flags & mask)
    return 0;
  else
    return 1;
}

_Bool anyBitSet(const int flags, const int mask){
  /* Returns true if any of the masked bits of flags are set. */

  if(flags & mask)
    return 1;
  else
    return 0;
}

_Bool bitIsSet(const int flags, const int bitI){
  /* Returns true if the designated bit of flags is set. */

  if(flags & (1 << bitI))
    return 1;
  else
    return 0;
}

_Bool onlyBitsSet(const int flags, const int mask){
  /* Returns true if flags has no bits set apart from those which are true in mask. */

  if(flags & ~mask)
    return 0;
  else
    return 1;
}
<|MERGE_RESOLUTION|>--- conflicted
+++ resolved
@@ -249,12 +249,9 @@
   copyInparStr(inpar.gridfile,      &(par->gridfile));
   copyInparStr(inpar.pregrid,       &(par->pregrid));
   copyInparStr(inpar.gridInFile,    &(par->gridInFile));
-<<<<<<< HEAD
   copyInparStr(inpar.filenames,     &(par->filenames));
   copyInparStr(inpar.fileprefix,     &(par->fileprefix));
-=======
   copyInparStr(inpar.tausurfacefile,    &(par->tausurfacefile));
->>>>>>> 39514654
 
   par->gridOutFiles = malloc(sizeof(char *)*NUM_GRID_STAGES);
   for(i=0;i<NUM_GRID_STAGES;i++)
@@ -644,19 +641,6 @@
           (*img)[i].rotMat[row][col] += auxRotMat[row][j]*tempRotMat[j][col];
       }
     }
-
-    char msg[10];
-    char message[100];
-    strcpy(message, "\n\n");
-    for(row=0;row<3;row++) {
-      for (col = 0; col < 3; col++) {
-        sprintf(msg, "%.3f\t", (*img)[i].rotMat[row][col]);
-        strcat(message, msg);
-      }
-      strcat(message, "\n");
-    }
-    printMessage(message);
-
   }
 
   par->nLineImages = 0;
