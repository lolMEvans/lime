/*
 *  aux.c
 *  This file is part of LIME, the versatile line modeling engine
 *
 *  Copyright (C) 2006-2014 Christian Brinch
 *  Copyright (C) 2016 The LIME development team
 *
TODO:
  - The test to run photon() etc in levelPops just tests dens[0]. This is a bit sloppy.
 */

#include "lime.h"
#include <gsl/gsl_sort.h>
#include <gsl/gsl_statistics.h>
#include <float.h>


void
parseInput(inputPars inpar, configInfo *par, image **img, molData **m){
  int i,id,ispec;
  double BB[3],normBSquared,dens[MAX_N_COLL_PART];
  double cosPhi,sinPhi,cosTheta,sinTheta,dummyVel[DIM];
  FILE *fp;
<<<<<<< HEAD
  int i,id;
  double BB[3];
  double cosPhi,sinPhi,cosTheta,sinTheta;
  double temp[99];

  /* Set default values */
  par->dust  	    = NULL;
  par->inputfile    = NULL;
  par->outputfile   = NULL;
  par->binoutputfile= NULL;
  par->gridfile     = NULL;
  par->pregrid      = NULL;
  par->restart      = NULL;
  par->gridInFile   = NULL;

  par->tcmb = 2.728;
  par->lte_only=0;
  par->init_lte=0;
  par->sampling=2;
  par->blend=0;
  par->antialias=1;
  par->polarization=0;
  par->pIntensity=0;
  par->sinkPoints=0;
  par->doPregrid=0;
  par->nThreads=0;
  par->nSolveIters=17;

  for(i=0;i<NUM_GRID_STAGES;i++){
    par->writeGridAtStage[i] = 0; /* The user is not expected to set this. */
    par->gridOutFiles[i] = "";
  };
  par->dataFlags = 0; /* The user is not expected to set this. */

  /* Allocate space for output fits images */
  (*img)=malloc(sizeof(image)*MAX_NSPECIES);
  par->moldatfile=malloc(sizeof(char *)*MAX_NSPECIES);
  for(id=0;id<MAX_NSPECIES;id++){
    (*img)[id].filename=NULL;
    par->moldatfile[id]=NULL;
  }
  input(par, *img);
  id=-1;
  while((*img)[++id].filename!=NULL);
  par->nImages=id;
  if(par->nImages==0) {
    if(!silent) bail_out("Error: no images defined");
    exit(1);
  }
=======
>>>>>>> 9eaa2836

  /* Copy over user-set parameters to the configInfo versions. (This seems like duplicated effort but it is a good principle to separate the two structs, for several reasons, as follows. (i) We will usually want more config parameters than user-settable ones. The separation leaves it clearer which things the user needs to (or can) set. (ii) The separation allows checking and screening out of impossible combinations of parameters. (iii) We can adopt new names (for clarity) for config parameters without bothering the user with a changed interface.) */
  par->radius       = inpar.radius;
  par->minScale     = inpar.minScale;
  par->pIntensity   = inpar.pIntensity;
  par->sinkPoints   = inpar.sinkPoints;
  par->sampling     = inpar.sampling;
  par->tcmb         = inpar.tcmb;
  par->dust         = inpar.dust;
  par->outputfile   = inpar.outputfile;
  par->binoutputfile= inpar.binoutputfile;
  par->restart      = inpar.restart;
  par->gridfile     = inpar.gridfile;
  par->pregrid      = inpar.pregrid;
  par->lte_only     = inpar.lte_only;
  par->init_lte     = inpar.init_lte;
  par->blend        = inpar.blend;
  par->antialias    = inpar.antialias;
  par->polarization = inpar.polarization;
  par->nThreads     = inpar.nThreads;

  /* Now set the additional values in par. */
  par->ncell = inpar.pIntensity + inpar.sinkPoints;
  par->radiusSqu = inpar.radius*inpar.radius;
  par->minScaleSqu=inpar.minScale*inpar.minScale;
  par->doPregrid = (inpar.pregrid==NULL)?0:1;

  /* If the user has provided a list of moldatfile names, the corresponding elements of par->moldatfile will be non-NULL. Thus we can deduce the number of files (species) from the number of non-NULL elements.
  */
  par->nSpecies=0;
  while(inpar.moldatfile[par->nSpecies]!=NULL && par->nSpecies<MAX_NSPECIES)
    par->nSpecies++;

  /* Copy over the moldatfiles.
  */
  if(par->nSpecies == 0){
    par->nSpecies = 1;
    par->moldatfile = NULL;

  } else {
    par->moldatfile=malloc(sizeof(char *)*par->nSpecies);
    for(id=0;id<par->nSpecies;id++){
      par->moldatfile[id] = inpar.moldatfile[id];
    }
<<<<<<< HEAD
  else
    {
      par->moldatfile=realloc(par->moldatfile, sizeof(char *)*par->nSpecies);
      /* Check if files exists */
      for(id=0;id<par->nSpecies;id++){
        if((fp=fopen(par->moldatfile[id], "r"))==NULL) {
          if(!silent) warning("Could not find moldata file, attempting to obtain it over the web.");
          openSocket(par, id);
        }
        else {
          fclose(fp);
        }
=======

    /* Check if files exist. */
    for(id=0;id<par->nSpecies;id++){
      if((fp=fopen(par->moldatfile[id], "r"))==NULL) {
        openSocket(par->moldatfile[id]);
      } else {
        fclose(fp);
>>>>>>> 9eaa2836
      }
    }
  }

  /* Copy over the collision-partner pointers:
  */
  par->collPartIds  = malloc(sizeof(int)*MAX_N_COLL_PART);
  for(i=0;i<MAX_N_COLL_PART;i++) par->collPartIds[i] = inpar.collPartIds[i];
  par->nMolWeights  = malloc(sizeof(double)*MAX_N_COLL_PART);
  for(i=0;i<MAX_N_COLL_PART;i++) par->nMolWeights[i] = inpar.nMolWeights[i];
  par->dustWeights  = malloc(sizeof(double)*MAX_N_COLL_PART);
  for(i=0;i<MAX_N_COLL_PART;i++) par->dustWeights[i] = inpar.dustWeights[i];

  /* Calculate par->numDensities.
  */
  if(!(par->doPregrid || par->restart)){ /* These switches cause par->numDensities to be set in routines they call. */
    /* Find out how many density functions we have (which sets par->numDensities).
    */
    for(i=0;i<MAX_N_COLL_PART;i++) dens[i] = -1.0;
    density(0.0,0.0,0.0,dens); /* Note that the example density function in LIME-1.5 generated a singularity at r==0! Such uglinesses should not be encouraged. I've fixed it now, thus I can use 0s here in (relative) safety. */
    i = 0;
    while(i<MAX_N_COLL_PART && dens[i]>=0) i++;
    par->numDensities = i;

    if(par->numDensities<=0){
      if(!silent) bail_out("No density values returned.");
      exit(1);
    }
  }

  /* If the user has provided a list of image filenames, the corresponding elements of (*img).filename will be non-NULL. Thus we can deduce the number of images from the number of non-NULL elements.
  */
  par->nImages=0;
  while((*img)[par->nImages].filename!=NULL && par->nImages<MAX_NIMAGES)
    par->nImages++;

  /* Check that the user has supplied this function (needed unless par->pregrid):
  */
  if(!par->doPregrid)
    velocity(0.0,0.0,0.0, dummyVel);

  if(par->doPregrid || par->restart) par->collPart=1;
  else{
    for(i=0;i<99;i++) temp[i]=-1;
    density(AU,AU,AU,temp);
    i=0;
    par->collPart=0;
    while(temp[i++]>-1) par->collPart++;
  }

  for(i=0;i<NUM_GRID_STAGES;i++){
    if(par->gridOutFiles[i] != "")
      par->writeGridAtStage[i] = 1;
  };

  /*
Now we need to calculate the cutoff value used in calcSourceFn(). The issue is to decide between

  y = (1 - exp[-x])/x

or the approximation using the Taylor expansion of exp(-x), which to 3rd order is

  y ~ 1 - x/2 + x^2/6.

The cutoff will be the value of abs(x) for which the error in the exact expression equals the next unused Taylor term, which is x^3/24. This error can be shown to be given for small |x| by epsilon/|x|, where epsilon is the floating-point precision of the computer. Hence the cutoff evaluates to

  |x|_cutoff = (24*epsilon)^{1/4}.

  */
  par->taylorCutoff = pow(24.*DBL_EPSILON, 0.25);

<<<<<<< HEAD
  if(par->dust != NULL){
    if((fp=fopen(par->dust, "r"))==NULL){
      if(!silent) bail_out("Error opening dust opacity data file!");
      exit(1);
    }
    else  {
      fclose(fp);
    }
  }

  if(par->gridInFile!=NULL){
    if((fp=fopen(par->gridInFile, "r"))==NULL){
      if(!silent) bail_out("Error opening grid input file!");
      exit(1);
    }
    else  {
      fclose(fp);
    }
  }

=======
>>>>>>> 9eaa2836
  /* Allocate pixel space and parse image information */
  for(i=0;i<par->nImages;i++){
    if((*img)[i].nchan == 0 && (*img)[i].velres<0 ){ /* => user has set neither nchan nor velres. One of the two is required for a line image. */
      /* Assume continuum image */

      if(par->polarization){
        (*img)[i].nchan=3;

        if(!silent){
          /* Do a sketchy check which might indicate if the user has forgotten to supply a magfield function, and warn if this comes up positive. Note: there is no really robust way at present to distinguish the default magfield function (which, if called, indicates that the user forgot to supply their own) from one the user has supplied but which happens to set the B field to 0 at the origin.
          */
          magfield(par->minScale,par->minScale,par->minScale,BB);
          normBSquared = BB[0]*BB[0] + BB[1]*BB[1] + BB[2]*BB[2];
          if(normBSquared <= 0.) warning("Zero B field - did you remember to supply a magfield function?");
        }
      }else
        (*img)[i].nchan=1;

      if((*img)[i].freq<0){
        if(!silent) bail_out("You must set image freq for a continuum image.");
        exit(1);
      }

      if(par->dust==NULL){
        if(!silent) bail_out("You must point par.dust to a dust opacity file for a continuum image.");
        exit(1);
      }

      if((*img)[i].trans>-1 || (*img)[i].bandwidth>-1.)
        if(!silent) warning("Image bandwidth and trans are ignored for a continuum image.");

      (*img)[i].doline=0;

    }else{ /* => user has set one of either nchan or velres, or possibly both. */
      /* Assume line image */

      /*
For a valid line image, the user must set one of the following pairs:
  bandwidth, velres (if they also set nchan, this is overwritten)
  bandwidth, nchan (if they also set velres, this is overwritten)
  velres, nchan (if they also set bandwidth, this is overwritten)

The presence of one of these combinations at least is checked here, although the actual calculation is done in raytrace(), because it depends on moldata info which we have not yet got.
      */
      if((*img)[i].bandwidth > 0 && (*img)[i].velres > 0){
        if(!silent && (*img)[i].nchan > 0)
          warning("Your nchan value will be overwritten.");

      }else if((*img)[i].bandwidth > 0 && (*img)[i].nchan > 0){
        if(!silent && (*img)[i].velres > 0)
          warning("Your velres value will be overwritten.");

      }else if((*img)[i].velres > 0 && (*img)[i].nchan > 0){
        if(!silent && (*img)[i].bandwidth > 0)
          warning("Your bandwidth value will be overwritten.");

      }else{
        if(!silent) bail_out("Insufficient info to calculate nchan, velres and bandwidth.");
        exit(1);
      }

      if(par->moldatfile==NULL){
        if(!silent) bail_out("You must point par->moldatfile to a data file for a line image.");
        exit(1);
      }

      /* Check that we have keywords which allow us to calculate the image frequency (if necessary) after reading in the moldata file:
      */
      if((*img)[i].trans>-1){ /* => user has set trans, possibly also freq. */
        if(!silent && (*img)[i].freq > 0)
          warning("You set image trans, so I'm ignoring freq.");

        if((*img)[i].molI < 0){
          if(par->nSpecies>1 && !silent) warning("You did not set image molI, so I'm assuming the 1st molecule.");
          (*img)[i].molI = 0;
        }
      }else if((*img)[i].freq<0){ /* => user has set neither trans nor freq. */
        if(!silent) bail_out("You must set either freq or trans (plus optionally molI).");
        exit(1);
      }/* else => the user has set freq. */

      (*img)[i].doline=1;
    }
    (*img)[i].imgres=(*img)[i].imgres/206264.806;
    (*img)[i].pixel = malloc(sizeof(spec)*(*img)[i].pxls*(*img)[i].pxls);
    for(id=0;id<((*img)[i].pxls*(*img)[i].pxls);id++){
      (*img)[i].pixel[id].intense = malloc(sizeof(double)*(*img)[i].nchan);
      (*img)[i].pixel[id].tau = malloc(sizeof(double)*(*img)[i].nchan);
    }

    /* Rotation matrix

            |1          0           0   |
     R_x(a)=|0        cos(a)      sin(a)|
            |0       -sin(a)      cos(a)|

            |cos(b)     0       -sin(b)|
     R_y(b)=|  0        1          0   |
            |sin(b)     0        cos(b)|

            |      cos(b)       0          -sin(b)|
     Rot =  |sin(a)sin(b)     cos(a)  sin(a)cos(b)|
            |cos(a)sin(b)    -sin(a)  cos(a)cos(b)|

    */

    cosPhi   = cos((*img)[i].phi);
    sinPhi   = sin((*img)[i].phi);
    cosTheta = cos((*img)[i].theta);
    sinTheta = sin((*img)[i].theta);
    (*img)[i].rotMat[0][0] =           cosPhi;
    (*img)[i].rotMat[0][1] =  0.0;
    (*img)[i].rotMat[0][2] =          -sinPhi;
    (*img)[i].rotMat[1][0] =  sinTheta*sinPhi;
    (*img)[i].rotMat[1][1] =  cosTheta;
    (*img)[i].rotMat[1][2] =  sinTheta*cosPhi;
    (*img)[i].rotMat[2][0] =  cosTheta*sinPhi;
    (*img)[i].rotMat[2][1] = -sinTheta;
    (*img)[i].rotMat[2][2] =  cosTheta*cosPhi;
  }

  /* Allocate moldata array */
  (*m)=malloc(sizeof(molData)*par->nSpecies);
  for( i=0; i<par->nSpecies; i++ ){
    (*m)[i].part = NULL;
    (*m)[i].lal = NULL;
    (*m)[i].lau = NULL;
    (*m)[i].aeinst = NULL;
    (*m)[i].freq = NULL;
    (*m)[i].beinstu = NULL;
    (*m)[i].beinstl = NULL;
    (*m)[i].eterm = NULL;
    (*m)[i].gstat = NULL;
    (*m)[i].cmb = NULL;
    (*m)[i].local_cmb = NULL;
  }
}

void checkUserDensWeights(configInfo *par){
  /*
This deals with three user-settable vectors: par->collPartIds, par->nMolWeights and par->dustWeights. We have to see if these (optional) parameters were set, do some basic checks on them, and make sure they have the same numbers of elements as the number of density values, which by this time should be stored in par->numDensities.
  */
  int i,j,numUserSetCPIds,numUserSetNMWs,numUserSetDWs;
  int *uniqueCPIds=NULL;
  double sum;

  /* Get the number of par->collPartIds set by the user:
  */
  i = 0;
  while(i<MAX_N_COLL_PART && par->collPartIds[i]>0) i++;
  numUserSetCPIds = i;

  if(numUserSetCPIds>0){
    /* Check that they are unique.
    */
    uniqueCPIds = malloc(sizeof(int)*numUserSetCPIds);
    for(i=0;i<numUserSetCPIds;i++){
      for(j=0;j<i;j++){
        if(par->collPartIds[i]==uniqueCPIds[j]){
          if(!silent) bail_out("Your list of par.collPartIds is not unique.");
          exit(1);
        }
      }
      uniqueCPIds[i] = par->collPartIds[i];
    }
    free(uniqueCPIds);
  }

  /* Get the number of par->nMolWeights set by the user:
  */
  i = 0;
  while(i<MAX_N_COLL_PART && par->nMolWeights[i]>=0.0) i++;
  numUserSetNMWs = i;

  if(numUserSetNMWs>0){
    /* Check that they do not sum to zero.
    */
    sum = 0.0;
    for(i=0;i<numUserSetNMWs;i++){
      sum += par->nMolWeights[i];
    }
    if(sum<=0.0){
      if(!silent) bail_out("At least some of your par.nMolWeights must be non-zero!");
      exit(1);
    }
  }

  /* Get the number of par->dustWeights set by the user:
  */
  i = 0;
  while(i<MAX_N_COLL_PART && par->dustWeights[i]>=0.0) i++;
  numUserSetDWs = i;

  if(numUserSetDWs>0){
    /* Check that they do not sum to zero.
    */
    sum = 0.0;
    for(i=0;i<numUserSetDWs;i++){
      sum += par->dustWeights[i];
    }
    if(sum<=0.0){
      if(!silent) bail_out("At least some of your par.dustWeights must be non-zero!");
      exit(1);
    }
  }

  /* Check if we have either 0 par->collPartIds or the same number as the number of density values.
  */
  if(numUserSetCPIds != par->numDensities){
    free(par->collPartIds);
    par->collPartIds = NULL;
    /* Note that in the present case we will (for a line-emission image) look for the collision partners listed in the moldatfiles and set par->collPartIds from them. For that to happen, we require the number of collision partners found in the files to equal par->numDensities. */

    /* numUserSetCPIds==0 is ok, this just means the user has not set the parameter at all, but for other values we should issue some warnings, because if the user sets any at all, they should set the same number as there are returns from density():
    */
    if(numUserSetCPIds > 0)
      if(!silent) warning("par.collPartIds will be ignored - there should be 1 for each density.");
  }else{
    par->collPartIds = realloc(par->collPartIds, sizeof(*(par->collPartIds))*par->numDensities);
  }

  /* Check if we have either 0 par->nMolWeights or the same number as the number of density values.
  */
  if(numUserSetNMWs != par->numDensities){
    free(par->nMolWeights);
    par->nMolWeights = NULL;
    /* Note that in the present case we will (for a line-emission image) look for the collision partners listed in the moldatfiles and set par->nMolWeights from them. */

    /* numUserSetNMWs==0 is ok, this just means the user has not set the parameter at all, but for other values we should issue some warnings, because if the user sets any at all, they should set the same number as there are returns from density():
    */
    if(numUserSetNMWs > 0)
      if(!silent) warning("par->nMolWeights will be ignored - there should be 1 for each density() return.");
  }else{
    par->nMolWeights = realloc(par->nMolWeights, sizeof(*(par->nMolWeights))*par->numDensities);
  }

  /* Check if we have either 0 par->dustWeights or the same number as the number of density values. Note that the treatment of the dust weights is stricter, since we need knu for the continuum case, in which we may not have access to collision partner information from moldat files.
  */
  if(numUserSetDWs != par->numDensities){
    if(numUserSetDWs == 0){
      /* This is ok, this just means the user has not set the parameter at all. Revert to the previous algorithm, but with a warning, because the previous algorithm is dangerous.
      */
      par->dustWeights = realloc(par->dustWeights, sizeof(*(par->dustWeights))*par->numDensities);
      par->dustWeights[0] = 1.0;
      for(i=1;i<par->numDensities;i++)
        par->dustWeights[i] = 0.0;

      if(!silent) warning("User didn't set par.dustWeights. Using the first density to calculate k_nu.");

    }else{
      if(!silent) bail_out("There must be 1 value of par.dustWeights for each density() return.");
      exit(1);
    }
  }else{
    par->dustWeights = realloc(par->dustWeights, sizeof(*(par->dustWeights))*par->numDensities);
  }
}

float
invSqrt(float x){
  /* The magic Quake(TM) fast inverse square root algorithm   */
  /* Can _only_ be used on 32-bit machine architectures       */
  float xhalf = 0.5f*x;
  int i = *(int*)&x;
  i = 0x5f3759df - (i>>1);
  x = *(float*)&i;
  x = x*(1.5f - xhalf*x*x);
  return x;
}

void checkGridDensities(configInfo *par, struct grid *g){
  int i;
  static _Bool warningAlreadyIssued=0;
  char errStr[80];

  if(!silent){ /* Warn if any densities too low. */
    i = 0;
    while(i<par->pIntensity && !warningAlreadyIssued){
      if(g[i].dens[0]<TYPICAL_ISM_DENS){
        warningAlreadyIssued = 1;
        sprintf(errStr, "g[%d].dens[0] at %.1e is below typical values for the ISM (~%.1e).", i, g[i].dens[0], TYPICAL_ISM_DENS);
        warning(errStr);
        warning("This could give you convergence problems. NOTE: no further warnings will be issued.");
      }
      i++;
    }
  }
}

void
<<<<<<< HEAD
continuumSetup(int im, image *img, molData *m, inputPars *par, struct grid *gp){
=======
continuumSetup(int im, image *img, molData *m, configInfo *par, struct grid *g){
>>>>>>> 9eaa2836
  int id;
  img[im].trans=0;
  m[0].nline=1;
  m[0].freq= malloc(sizeof(double));
  m[0].freq[0]=img[im].freq;
  for(id=0;id<par->ncell;id++) {
    freePopulation( par, m, gp[id].mol );
    gp[id].mol=malloc(sizeof(struct populations)*1);
    gp[id].mol[0].dust = malloc(sizeof(double)*m[0].nline);
    gp[id].mol[0].knu  = malloc(sizeof(double)*m[0].nline);
    gp[id].mol[0].pops = NULL;
    gp[id].mol[0].partner = NULL;
  }
<<<<<<< HEAD
  if(par->outputfile) popsout(par,gp,m);
  kappa(m,gp,par,0);
}
=======
  if(par->outputfile) popsout(par,g,m);
>>>>>>> 9eaa2836

  calcMolCMBs(par,m);
  calcGridDustOpacity(par,m,g);
}

void lineBlend(molData *m, configInfo *par, struct blendInfo *blends){
  /*
This obtains information on all the lines of all the radiating species which have other lines within some cutoff velocity separation.

A variable of type 'struct blendInfo' has a nested structure which can be illustrated diagrammaticaly as follows.

  Structs:	blendInfo		molWithBlends		lineWithBlends		blend

  Variables:	blends
		  .numMolsWithBlends     ____________________
		  .*mols--------------->|.molI               |
		                        |.numLinesWithBlends |   ___________
		                        |.*lines--------------->|.lineI     |
		                        |____________________|  |.numBlends |           ________
		                        |        etc         |  |.*blends------------->|.molJ   |
		                                                |___________|          |.lineJ  |
		                                                |    etc    |          |.deltaV |
		                                                                       |________|
		                                                                       |   etc  |

Pointers are indicated by a * before the attribute name and an arrow to the memory location pointed to.
  */
  int molI, lineI, molJ, lineJ;
  int nmwb, nlwb, numBlendsFound, li, bi;
  double deltaV;
  struct blend *tempBlends=NULL;
  struct lineWithBlends *tempLines=NULL;

  /* Dimension blends.mols first to the total number of species, then realloc later if need be.
  */
  (*blends).mols = malloc(sizeof(struct molWithBlends)*par->nSpecies);
  (*blends).numMolsWithBlends = 0;

  nmwb = 0;
  for(molI=0;molI<par->nSpecies;molI++){
    tempBlends = malloc(sizeof(struct blend)*m[molI].nline);
    tempLines  = malloc(sizeof(struct lineWithBlends)*m[molI].nline);

    nlwb = 0;
    for(lineI=0;lineI<m[molI].nline;lineI++){
      numBlendsFound = 0;
      for(molJ=0;molJ<par->nSpecies;molJ++){
        for(lineJ=0;lineJ<m[molJ].nline;lineJ++){
          if(!(molI==molJ && lineI==lineJ)){
            deltaV = (m[molJ].freq[lineJ] - m[molI].freq[lineI])*CLIGHT/m[molI].freq[lineI];
            if(fabs(deltaV)<maxBlendDeltaV){
              tempBlends[numBlendsFound].molJ   = molJ;
              tempBlends[numBlendsFound].lineJ  = lineJ;
              tempBlends[numBlendsFound].deltaV = deltaV;
              numBlendsFound++;
            }
          }
        }
      }

      if(numBlendsFound>0){
        tempLines[nlwb].lineI = lineI;
        tempLines[nlwb].numBlends = numBlendsFound;
        tempLines[nlwb].blends = malloc(sizeof(struct blend)*numBlendsFound);
        for(bi=0;bi<numBlendsFound;bi++)
          tempLines[nlwb].blends[bi] = tempBlends[bi];

        nlwb++;
      }
    }

    if(nlwb>0){
      (*blends).mols[nmwb].molI = molI;
      (*blends).mols[nmwb].numLinesWithBlends = nlwb;
      (*blends).mols[nmwb].lines = malloc(sizeof(struct lineWithBlends)*nlwb);
      for(li=0;li<nlwb;li++){
        (*blends).mols[nmwb].lines[li].lineI     = tempLines[li].lineI;
        (*blends).mols[nmwb].lines[li].numBlends = tempLines[li].numBlends;
        (*blends).mols[nmwb].lines[li].blends = malloc(sizeof(struct blend)*tempLines[li].numBlends);
        for(bi=0;bi<tempLines[li].numBlends;bi++)
          (*blends).mols[nmwb].lines[li].blends[bi] = tempLines[li].blends[bi];
      }

      nmwb++;
    }

    free(tempLines);
    free(tempBlends);
  }

  (*blends).numMolsWithBlends = nmwb;
  if(nmwb>0){
    if(!par->blend)
      if(!silent) warning("There are blended lines, but line blending is switched off.");

    (*blends).mols = realloc((*blends).mols, sizeof(struct molWithBlends)*nmwb);
  }else{
    if(par->blend)
      if(!silent) warning("Line blending is switched on, but no blended lines were found.");

    free((*blends).mols);
    (*blends).mols = NULL;
  }
}

void
<<<<<<< HEAD
levelPops(molData *m, inputPars *par, struct grid *g, int *popsdone){
  int id,iter,ilev,ispec,c=0,n,i,threadI,nVerticesDone,nItersDone;
=======
levelPops(molData *m, configInfo *par, struct grid *g, int *popsdone){
  int id,conv=0,iter,ilev,prog=0,ispec,c=0,n,i,threadI,nVerticesDone,nlinetot,numCollParts;
  int *allCollPartIds=NULL;
>>>>>>> 9eaa2836
  double percent=0.,*median,result1=0,result2=0,snr,delta_pop;
  int nextMolWithBlend;
  struct statistics { double *pop, *ave, *sigma; } *stat;
  const gsl_rng_type *ranNumGenType = gsl_rng_ranlxs2;
  struct blendInfo blends;
  _Bool luWarningGiven=0;
  gsl_error_handler_t *defaultErrorHandler=NULL;

  for(id=0;id<par->ncell;id++) {
    freePopulation( par, m, g[id].mol );
    g[id].mol=malloc(sizeof(struct populations)*par->nSpecies);
    int i;
    for(i=0;i<par->nSpecies;i++){
      g[id].mol[i].dust = NULL;
      g[id].mol[i].knu  = NULL;
      g[id].mol[i].pops = NULL;
      g[id].mol[i].partner = NULL;
    }
  }

  readMolData(par,m,&allCollPartIds,&numCollParts);
  setUpDensityAux(par,allCollPartIds,numCollParts);
  free(allCollPartIds);
  assignMolCollPartsToDensities(par,m);
  calcMolCMBs(par,m);
  gridLineInit(par,m,g);
  calcGridMolDensities(par,g);
  calcGridDustOpacity(par,m,g);

  if(par->lte_only){
    LTE(par,g,m);
    if(par->outputfile) popsout(par,g,m);

  }else{ /* Non-LTE */
    stat=malloc(sizeof(struct statistics)*par->pIntensity);

    /* Random number generator */
    gsl_rng *ran = gsl_rng_alloc(ranNumGenType);
#ifdef TEST
    gsl_rng_set(ran, 1237106) ;
#else 
    gsl_rng_set(ran,time(0));
#endif

    gsl_rng **threadRans;
    threadRans = malloc(sizeof(gsl_rng *)*par->nThreads);

    for (i=0;i<par->nThreads;i++){
      threadRans[i] = gsl_rng_alloc(ranNumGenType);
      gsl_rng_set(threadRans[i],(int)(gsl_rng_uniform(ran)*1e6));
    }

    calcGridCollRates(par,m,g);
//******** could free m[].part[].temp, .down now.

    nlinetot = 0;
    for(ispec=0;ispec<par->nSpecies;ispec++)
      nlinetot += m[ispec].nline;

    /* Check for blended lines */
    lineBlend(m, par, &blends);

    if(par->init_lte) LTE(par,g,m);

    for(id=0;id<par->pIntensity;id++){
      stat[id].pop=malloc(sizeof(double)*m[0].nlev*5);
      stat[id].ave=malloc(sizeof(double)*m[0].nlev);
      stat[id].sigma=malloc(sizeof(double)*m[0].nlev);
      for(ilev=0;ilev<m[0].nlev;ilev++) {
        for(iter=0;iter<5;iter++) stat[id].pop[ilev+m[0].nlev*iter]=g[id].mol[0].pops[ilev];
      }
    }

<<<<<<< HEAD
  if(par->outputfile != NULL) popsout(par,g,m);
=======
    if(par->outputfile) popsout(par,g,m);

    /* Initialize convergence flag */
    for(id=0;id<par->ncell;id++){
      g[id].conv=0;
    }

    defaultErrorHandler = gsl_set_error_handler_off();
    /*
This is done to allow proper handling of errors which may arise in the LU solver within stateq(). It is done here because the GSL documentation does not recommend leaving the error handler at the default within multi-threaded code.
>>>>>>> 9eaa2836

While this is off however, other gsl_* etc calls will not exit if they encounter a problem. We may need to pay some attention to trapping their errors.
    */

<<<<<<< HEAD
  if(par->lte_only==0){
    nItersDone=0;
    while(nItersDone < par->nSolveIters){ /* Not a 'for' loop because we will probably later want to add a convergence criterion. */
      if(!silent) progressbar2(par, 0, nItersDone, 0, result1, result2);
=======
    do{
      if(!silent) progressbar2(0, prog++, 0, result1, result2);
>>>>>>> 9eaa2836

      for(id=0;id<par->ncell && !g[id].sink;id++){
        for(ilev=0;ilev<m[0].nlev;ilev++) {
          for(iter=0;iter<4;iter++) stat[id].pop[ilev+m[0].nlev*iter]=stat[id].pop[ilev+m[0].nlev*(iter+1)];
          stat[id].pop[ilev+m[0].nlev*4]=g[id].mol[0].pops[ilev];
        }
      }

      nVerticesDone=0;
      omp_set_dynamic(0);
#pragma omp parallel private(id,ispec,threadI,nextMolWithBlend) num_threads(par->nThreads)
      {
        threadI = omp_get_thread_num();

        /* Declare and allocate thread-private variables */
        gridPointData *mp;	/* Could have declared them earlier        */
        double *halfFirstDs;	/* and included them in private() I guess. */
        mp=malloc(sizeof(gridPointData)*par->nSpecies);
        for (ispec=0;ispec<par->nSpecies;ispec++){
          mp[ispec].phot = malloc(sizeof(double)*m[ispec].nline*max_phot);
          mp[ispec].vfac = malloc(sizeof(double)*               max_phot);
          mp[ispec].jbar = malloc(sizeof(double)*m[ispec].nline);
        }
        halfFirstDs = malloc(sizeof(*halfFirstDs)*max_phot);

#pragma omp for
        for(id=0;id<par->pIntensity;id++){
#pragma omp atomic
          ++nVerticesDone;

          if (threadI == 0){ /* i.e., is master thread. */
            if(!silent) progressbar((double)nVerticesDone/par->pIntensity,10);
          }
          if(g[id].dens[0] > 0 && g[id].t[0] > 0){
            photon(id,g,m,0,threadRans[threadI],par,nlinetot,blends,mp,halfFirstDs);
            nextMolWithBlend = 0;
            for(ispec=0;ispec<par->nSpecies;ispec++){
              stateq(id,g,m,ispec,par,blends,nextMolWithBlend,mp,halfFirstDs,&luWarningGiven);
              if(par->blend && blends.mols!=NULL && ispec==blends.mols[nextMolWithBlend].molI)
                nextMolWithBlend++;
            }
          }
<<<<<<< HEAD
          if (threadI == 0){ /* i.e., is master thread. */
=======
          if (threadI == 0){ /* i.e., is master thread */
>>>>>>> 9eaa2836
            if(!silent) warning("");
          }
        }

        freeGridPointData(par, mp);
        free(halfFirstDs);
      } /* end parallel block. */

      for(id=0;id<par->ncell && !g[id].sink;id++){
        snr=0;
        n=0;
        for(ilev=0;ilev<m[0].nlev;ilev++) {
          stat[id].ave[ilev]=0;
          for(iter=0;iter<5;iter++) stat[id].ave[ilev]+=stat[id].pop[ilev+m[0].nlev*iter];
          stat[id].ave[ilev]=stat[id].ave[ilev]/5.;
          stat[id].sigma[ilev]=0;
          for(iter=0;iter<5;iter++) {
            delta_pop = stat[id].pop[ilev+m[0].nlev*iter]-stat[id].ave[ilev];
            stat[id].sigma[ilev]+=delta_pop*delta_pop;
          }
          stat[id].sigma[ilev]=sqrt(stat[id].sigma[ilev])/5.;
          if(g[id].mol[0].pops[ilev] > 1e-12) c++;

          if(g[id].mol[0].pops[ilev] > 1e-12 && stat[id].sigma[ilev] > 0.){
            snr+=g[id].mol[0].pops[ilev]/stat[id].sigma[ilev];
            n++;
          }
        }
        if(n>0) snr=snr/n;
        else if(n==0) snr=1e6;
        if(snr > 3.) g[id].conv=2;
        if(snr <= 3 && g[id].conv==2) g[id].conv=1;
      }

      median=malloc(sizeof(*median)*gsl_max(c,1));
      c=0;
      for(id=0;id<par->pIntensity;id++){
        for(ilev=0;ilev<m[0].nlev;ilev++){
          if(g[id].mol[0].pops[ilev] > 1e-12) median[c++]=g[id].mol[0].pops[ilev]/stat[id].sigma[ilev];
        }
      }

      gsl_sort(median, 1, c);
      if(nItersDone>1){
        result1=median[0];
        result2 =gsl_stats_median_from_sorted_data(median, 1, c);
      }
      free(median);

<<<<<<< HEAD
      if(!silent) progressbar2(par, 1, nItersDone, percent, result1, result2);
      if(par->outputfile != NULL) popsout(par,g,m);
      nItersDone++;
    }
    if(par->binoutputfile != NULL) binpopsout(par,g,m);
  }

  par->dataFlags |= DS_mask_4;

  for (i=0;i<par->nThreads;i++){
    gsl_rng_free(threadRans[i]);
  }
  free(threadRans);
  gsl_rng_free(ran);
  for(id=0;id<par->pIntensity;id++){
    free(stat[id].pop);
    free(stat[id].ave);
    free(stat[id].sigma);
=======
      if(!silent) progressbar2(1, prog, percent, result1, result2);
      if(par->outputfile) popsout(par,g,m);
    } while(conv++<NITERATIONS);
    gsl_set_error_handler(defaultErrorHandler);

    freeMolsWithBlends(blends.mols, blends.numMolsWithBlends);

    for (i=0;i<par->nThreads;i++){
      gsl_rng_free(threadRans[i]);
    }
    free(threadRans);
    gsl_rng_free(ran);

    for(id=0;id<par->pIntensity;id++){
      free(stat[id].pop);
      free(stat[id].ave);
      free(stat[id].sigma);
    }
    free(stat);
>>>>>>> 9eaa2836
  }

<<<<<<< HEAD
_Bool allBitsSet(const int flags, const int mask){
  /* Returns true only if all the masked bits of flags are set. */

  if(~flags & mask)
    return 0;
  else
    return 1;
}

_Bool anyBitSet(const int flags, const int mask){
  /* Returns true if any of the masked bits of flags are set. */

  if(flags & mask)
    return 1;
  else
    return 0;
}

_Bool bitIsSet(const int flags, const int bitI){
  /* Returns true if the designated bit of flags is set. */

  if(flags & (1 << bitI))
    return 1;
  else
    return 0;
}

_Bool onlyBitsSet(const int flags, const int mask){
  /* Returns true if flags has no bits set apart from those which are true in mask. */

  if(flags & ~mask)
    return 0;
  else
    return 1;
=======
  if(par->binoutputfile) binpopsout(par,g,m);

  *popsdone=1;
>>>>>>> 9eaa2836
}
<|MERGE_RESOLUTION|>--- conflicted
+++ resolved
@@ -21,58 +21,6 @@
   double BB[3],normBSquared,dens[MAX_N_COLL_PART];
   double cosPhi,sinPhi,cosTheta,sinTheta,dummyVel[DIM];
   FILE *fp;
-<<<<<<< HEAD
-  int i,id;
-  double BB[3];
-  double cosPhi,sinPhi,cosTheta,sinTheta;
-  double temp[99];
-
-  /* Set default values */
-  par->dust  	    = NULL;
-  par->inputfile    = NULL;
-  par->outputfile   = NULL;
-  par->binoutputfile= NULL;
-  par->gridfile     = NULL;
-  par->pregrid      = NULL;
-  par->restart      = NULL;
-  par->gridInFile   = NULL;
-
-  par->tcmb = 2.728;
-  par->lte_only=0;
-  par->init_lte=0;
-  par->sampling=2;
-  par->blend=0;
-  par->antialias=1;
-  par->polarization=0;
-  par->pIntensity=0;
-  par->sinkPoints=0;
-  par->doPregrid=0;
-  par->nThreads=0;
-  par->nSolveIters=17;
-
-  for(i=0;i<NUM_GRID_STAGES;i++){
-    par->writeGridAtStage[i] = 0; /* The user is not expected to set this. */
-    par->gridOutFiles[i] = "";
-  };
-  par->dataFlags = 0; /* The user is not expected to set this. */
-
-  /* Allocate space for output fits images */
-  (*img)=malloc(sizeof(image)*MAX_NSPECIES);
-  par->moldatfile=malloc(sizeof(char *)*MAX_NSPECIES);
-  for(id=0;id<MAX_NSPECIES;id++){
-    (*img)[id].filename=NULL;
-    par->moldatfile[id]=NULL;
-  }
-  input(par, *img);
-  id=-1;
-  while((*img)[++id].filename!=NULL);
-  par->nImages=id;
-  if(par->nImages==0) {
-    if(!silent) bail_out("Error: no images defined");
-    exit(1);
-  }
-=======
->>>>>>> 9eaa2836
 
   /* Copy over user-set parameters to the configInfo versions. (This seems like duplicated effort but it is a good principle to separate the two structs, for several reasons, as follows. (i) We will usually want more config parameters than user-settable ones. The separation leaves it clearer which things the user needs to (or can) set. (ii) The separation allows checking and screening out of impossible combinations of parameters. (iii) We can adopt new names (for clarity) for config parameters without bothering the user with a changed interface.) */
   par->radius       = inpar.radius;
@@ -93,6 +41,12 @@
   par->antialias    = inpar.antialias;
   par->polarization = inpar.polarization;
   par->nThreads     = inpar.nThreads;
+  par->gridInFile   = inpar.gridInFile;
+  par->nSolveIters  = inpar.nSolveIters;
+
+  par->gridOutFiles = malloc(sizeof(char *)*NUM_GRID_STAGES);
+  for(i=0;i<NUM_GRID_STAGES;i++)
+    par->gridOutFiles[i] = inpar.gridOutFiles[i];
 
   /* Now set the additional values in par. */
   par->ncell = inpar.pIntensity + inpar.sinkPoints;
@@ -100,6 +54,10 @@
   par->minScaleSqu=inpar.minScale*inpar.minScale;
   par->doPregrid = (inpar.pregrid==NULL)?0:1;
 
+  for(i=0;i<NUM_GRID_STAGES;i++)
+    par->writeGridAtStage[i] = 0;
+  par->dataFlags = 0;
+
   /* If the user has provided a list of moldatfile names, the corresponding elements of par->moldatfile will be non-NULL. Thus we can deduce the number of files (species) from the number of non-NULL elements.
   */
   par->nSpecies=0;
@@ -117,20 +75,6 @@
     for(id=0;id<par->nSpecies;id++){
       par->moldatfile[id] = inpar.moldatfile[id];
     }
-<<<<<<< HEAD
-  else
-    {
-      par->moldatfile=realloc(par->moldatfile, sizeof(char *)*par->nSpecies);
-      /* Check if files exists */
-      for(id=0;id<par->nSpecies;id++){
-        if((fp=fopen(par->moldatfile[id], "r"))==NULL) {
-          if(!silent) warning("Could not find moldata file, attempting to obtain it over the web.");
-          openSocket(par, id);
-        }
-        else {
-          fclose(fp);
-        }
-=======
 
     /* Check if files exist. */
     for(id=0;id<par->nSpecies;id++){
@@ -138,7 +82,6 @@
         openSocket(par->moldatfile[id]);
       } else {
         fclose(fp);
->>>>>>> 9eaa2836
       }
     }
   }
@@ -180,17 +123,8 @@
   if(!par->doPregrid)
     velocity(0.0,0.0,0.0, dummyVel);
 
-  if(par->doPregrid || par->restart) par->collPart=1;
-  else{
-    for(i=0;i<99;i++) temp[i]=-1;
-    density(AU,AU,AU,temp);
-    i=0;
-    par->collPart=0;
-    while(temp[i++]>-1) par->collPart++;
-  }
-
   for(i=0;i<NUM_GRID_STAGES;i++){
-    if(par->gridOutFiles[i] != "")
+    if(par->gridOutFiles[i] != NULL)
       par->writeGridAtStage[i] = 1;
   };
 
@@ -210,29 +144,6 @@
   */
   par->taylorCutoff = pow(24.*DBL_EPSILON, 0.25);
 
-<<<<<<< HEAD
-  if(par->dust != NULL){
-    if((fp=fopen(par->dust, "r"))==NULL){
-      if(!silent) bail_out("Error opening dust opacity data file!");
-      exit(1);
-    }
-    else  {
-      fclose(fp);
-    }
-  }
-
-  if(par->gridInFile!=NULL){
-    if((fp=fopen(par->gridInFile, "r"))==NULL){
-      if(!silent) bail_out("Error opening grid input file!");
-      exit(1);
-    }
-    else  {
-      fclose(fp);
-    }
-  }
-
-=======
->>>>>>> 9eaa2836
   /* Allocate pixel space and parse image information */
   for(i=0;i<par->nImages;i++){
     if((*img)[i].nchan == 0 && (*img)[i].velres<0 ){ /* => user has set neither nchan nor velres. One of the two is required for a line image. */
@@ -523,31 +434,21 @@
 }
 
 void
-<<<<<<< HEAD
-continuumSetup(int im, image *img, molData *m, inputPars *par, struct grid *gp){
-=======
 continuumSetup(int im, image *img, molData *m, configInfo *par, struct grid *g){
->>>>>>> 9eaa2836
   int id;
   img[im].trans=0;
   m[0].nline=1;
   m[0].freq= malloc(sizeof(double));
   m[0].freq[0]=img[im].freq;
   for(id=0;id<par->ncell;id++) {
-    freePopulation( par, m, gp[id].mol );
-    gp[id].mol=malloc(sizeof(struct populations)*1);
-    gp[id].mol[0].dust = malloc(sizeof(double)*m[0].nline);
-    gp[id].mol[0].knu  = malloc(sizeof(double)*m[0].nline);
-    gp[id].mol[0].pops = NULL;
-    gp[id].mol[0].partner = NULL;
-  }
-<<<<<<< HEAD
-  if(par->outputfile) popsout(par,gp,m);
-  kappa(m,gp,par,0);
-}
-=======
+    freePopulation((unsigned short)par->nSpecies, g[id].mol);
+    g[id].mol=malloc(sizeof(struct populations)*1);
+    g[id].mol[0].dust = malloc(sizeof(double)*m[0].nline);
+    g[id].mol[0].knu  = malloc(sizeof(double)*m[0].nline);
+    g[id].mol[0].pops = NULL;
+    g[id].mol[0].partner = NULL;
+  }
   if(par->outputfile) popsout(par,g,m);
->>>>>>> 9eaa2836
 
   calcMolCMBs(par,m);
   calcGridDustOpacity(par,m,g);
@@ -654,14 +555,9 @@
 }
 
 void
-<<<<<<< HEAD
-levelPops(molData *m, inputPars *par, struct grid *g, int *popsdone){
-  int id,iter,ilev,ispec,c=0,n,i,threadI,nVerticesDone,nItersDone;
-=======
 levelPops(molData *m, configInfo *par, struct grid *g, int *popsdone){
   int id,conv=0,iter,ilev,prog=0,ispec,c=0,n,i,threadI,nVerticesDone,nlinetot,numCollParts;
   int *allCollPartIds=NULL;
->>>>>>> 9eaa2836
   double percent=0.,*median,result1=0,result2=0,snr,delta_pop;
   int nextMolWithBlend;
   struct statistics { double *pop, *ave, *sigma; } *stat;
@@ -671,7 +567,7 @@
   gsl_error_handler_t *defaultErrorHandler=NULL;
 
   for(id=0;id<par->ncell;id++) {
-    freePopulation( par, m, g[id].mol );
+    freePopulation((unsigned short)par->nSpecies, g[id].mol );
     g[id].mol=malloc(sizeof(struct populations)*par->nSpecies);
     int i;
     for(i=0;i<par->nSpecies;i++){
@@ -735,9 +631,6 @@
       }
     }
 
-<<<<<<< HEAD
-  if(par->outputfile != NULL) popsout(par,g,m);
-=======
     if(par->outputfile) popsout(par,g,m);
 
     /* Initialize convergence flag */
@@ -748,20 +641,12 @@
     defaultErrorHandler = gsl_set_error_handler_off();
     /*
 This is done to allow proper handling of errors which may arise in the LU solver within stateq(). It is done here because the GSL documentation does not recommend leaving the error handler at the default within multi-threaded code.
->>>>>>> 9eaa2836
 
 While this is off however, other gsl_* etc calls will not exit if they encounter a problem. We may need to pay some attention to trapping their errors.
     */
 
-<<<<<<< HEAD
-  if(par->lte_only==0){
-    nItersDone=0;
-    while(nItersDone < par->nSolveIters){ /* Not a 'for' loop because we will probably later want to add a convergence criterion. */
-      if(!silent) progressbar2(par, 0, nItersDone, 0, result1, result2);
-=======
     do{
       if(!silent) progressbar2(0, prog++, 0, result1, result2);
->>>>>>> 9eaa2836
 
       for(id=0;id<par->ncell && !g[id].sink;id++){
         for(ilev=0;ilev<m[0].nlev;ilev++) {
@@ -777,8 +662,8 @@
         threadI = omp_get_thread_num();
 
         /* Declare and allocate thread-private variables */
-        gridPointData *mp;	/* Could have declared them earlier        */
-        double *halfFirstDs;	/* and included them in private() I guess. */
+        gridPointData *mp;	// Could have declared them earlier
+        double *halfFirstDs;	// and included them in private() I guess.
         mp=malloc(sizeof(gridPointData)*par->nSpecies);
         for (ispec=0;ispec<par->nSpecies;ispec++){
           mp[ispec].phot = malloc(sizeof(double)*m[ispec].nline*max_phot);
@@ -792,7 +677,7 @@
 #pragma omp atomic
           ++nVerticesDone;
 
-          if (threadI == 0){ /* i.e., is master thread. */
+          if (threadI == 0){ // i.e., is master thread
             if(!silent) progressbar((double)nVerticesDone/par->pIntensity,10);
           }
           if(g[id].dens[0] > 0 && g[id].t[0] > 0){
@@ -804,11 +689,7 @@
                 nextMolWithBlend++;
             }
           }
-<<<<<<< HEAD
-          if (threadI == 0){ /* i.e., is master thread. */
-=======
           if (threadI == 0){ /* i.e., is master thread */
->>>>>>> 9eaa2836
             if(!silent) warning("");
           }
         }
@@ -852,32 +733,12 @@
       }
 
       gsl_sort(median, 1, c);
-      if(nItersDone>1){
+      if(conv>1){
         result1=median[0];
         result2 =gsl_stats_median_from_sorted_data(median, 1, c);
       }
       free(median);
 
-<<<<<<< HEAD
-      if(!silent) progressbar2(par, 1, nItersDone, percent, result1, result2);
-      if(par->outputfile != NULL) popsout(par,g,m);
-      nItersDone++;
-    }
-    if(par->binoutputfile != NULL) binpopsout(par,g,m);
-  }
-
-  par->dataFlags |= DS_mask_4;
-
-  for (i=0;i<par->nThreads;i++){
-    gsl_rng_free(threadRans[i]);
-  }
-  free(threadRans);
-  gsl_rng_free(ran);
-  for(id=0;id<par->pIntensity;id++){
-    free(stat[id].pop);
-    free(stat[id].ave);
-    free(stat[id].sigma);
-=======
       if(!silent) progressbar2(1, prog, percent, result1, result2);
       if(par->outputfile) popsout(par,g,m);
     } while(conv++<NITERATIONS);
@@ -897,10 +758,15 @@
       free(stat[id].sigma);
     }
     free(stat);
->>>>>>> 9eaa2836
-  }
-
-<<<<<<< HEAD
+  }
+
+  par->dataFlags |= DS_mask_4;
+
+  if(par->binoutputfile) binpopsout(par,g,m);
+
+  *popsdone=1;
+}
+
 _Bool allBitsSet(const int flags, const int mask){
   /* Returns true only if all the masked bits of flags are set. */
 
@@ -935,9 +801,4 @@
     return 0;
   else
     return 1;
-=======
-  if(par->binoutputfile) binpopsout(par,g,m);
-
-  *popsdone=1;
->>>>>>> 9eaa2836
-}
+}
