--- conflicted
+++ resolved
@@ -21,6 +21,7 @@
   double BB[3],normBSquared,dens[MAX_N_COLL_PART];
   double cosPhi,sinPhi,cosTheta,sinTheta,dummyVel[DIM];
   FILE *fp;
+  char message[80];
 
   /* Copy over user-set parameters to the configInfo versions. (This seems like duplicated effort but it is a good principle to separate the two structs, for several reasons, as follows. (i) We will usually want more config parameters than user-settable ones. The separation leaves it clearer which things the user needs to (or can) set. (ii) The separation allows checking and screening out of impossible combinations of parameters. (iii) We can adopt new names (for clarity) for config parameters without bothering the user with a changed interface.) */
   par->radius       = inpar.radius;
@@ -41,16 +42,13 @@
   par->antialias    = inpar.antialias;
   par->polarization = inpar.polarization;
   par->nThreads     = inpar.nThreads;
-<<<<<<< HEAD
   par->gridInFile   = inpar.gridInFile;
   par->nSolveIters  = inpar.nSolveIters;
+  par->traceRayAlgorithm = inpar.traceRayAlgorithm;
 
   par->gridOutFiles = malloc(sizeof(char *)*NUM_GRID_STAGES);
   for(i=0;i<NUM_GRID_STAGES;i++)
     par->gridOutFiles[i] = inpar.gridOutFiles[i];
-=======
-  par->traceRayAlgorithm = inpar.traceRayAlgorithm;
->>>>>>> e9956e8d
 
   /* Now set the additional values in par. */
   par->ncell = inpar.pIntensity + inpar.sinkPoints;
@@ -174,6 +172,15 @@
       if(par->dust==NULL){
         if(!silent) bail_out("You must point par.dust to a dust opacity file for a continuum image.");
         exit(1);
+      }else{
+        if((fp=fopen(par->dust, "r"))==NULL){
+          if(!silent){
+            sprintf(message, "Couldn't open dust opacity data file %s", par->dust);
+            bail_out(message);
+          }
+          exit(1);
+        }
+        fclose(fp);
       }
 
       if((*img)[i].trans>-1 || (*img)[i].bandwidth>-1.)
@@ -418,7 +425,7 @@
   return x;
 }
 
-void checkGridDensities(configInfo *par, struct grid *g){
+void checkGridDensities(configInfo *par, struct grid *gp){
   int i;
   static _Bool warningAlreadyIssued=0;
   char errStr[80];
@@ -426,9 +433,9 @@
   if(!silent){ /* Warn if any densities too low. */
     i = 0;
     while(i<par->pIntensity && !warningAlreadyIssued){
-      if(g[i].dens[0]<TYPICAL_ISM_DENS){
+      if(gp[i].dens[0]<TYPICAL_ISM_DENS){
         warningAlreadyIssued = 1;
-        sprintf(errStr, "g[%d].dens[0] at %.1e is below typical values for the ISM (~%.1e).", i, g[i].dens[0], TYPICAL_ISM_DENS);
+        sprintf(errStr, "The density %.1e at grid point %d is below typical values for the ISM (~%.1e).", gp[i].dens[0], i, TYPICAL_ISM_DENS);
         warning(errStr);
         warning("This could give you convergence problems. NOTE: no further warnings will be issued.");
       }
@@ -438,24 +445,24 @@
 }
 
 void
-continuumSetup(int im, image *img, molData *m, configInfo *par, struct grid *g){
+continuumSetup(int im, image *img, molData *md, configInfo *par, struct grid *gp){
   int id;
   img[im].trans=0;
-  m[0].nline=1;
-  m[0].freq= malloc(sizeof(double));
-  m[0].freq[0]=img[im].freq;
+  md[0].nline=1;
+  md[0].freq= malloc(sizeof(double));
+  md[0].freq[0]=img[im].freq;
   for(id=0;id<par->ncell;id++) {
-    freePopulation((unsigned short)par->nSpecies, g[id].mol);
-    g[id].mol=malloc(sizeof(struct populations)*1);
-    g[id].mol[0].dust = malloc(sizeof(double)*m[0].nline);
-    g[id].mol[0].knu  = malloc(sizeof(double)*m[0].nline);
-    g[id].mol[0].pops = NULL;
-    g[id].mol[0].partner = NULL;
-  }
-  if(par->outputfile) popsout(par,g,m);
-
-  calcMolCMBs(par,m);
-  calcGridDustOpacity(par,m,g);
+    freePopulation((unsigned short)par->nSpecies, gp[id].mol);
+    gp[id].mol=malloc(sizeof(struct populations)*1);
+    gp[id].mol[0].dust = NULL;
+    gp[id].mol[0].knu  = NULL;
+    gp[id].mol[0].pops = NULL;
+    gp[id].mol[0].partner = NULL;
+  }
+  if(par->outputfile) popsout(par,gp,md);
+
+  calcMolCMBs(par,md);
+  calcGridDustOpacity(par,md,gp);
 }
 
 void lineBlend(molData *m, configInfo *par, struct blendInfo *blends){
@@ -558,42 +565,43 @@
   }
 }
 
-void
-levelPops(molData *m, configInfo *par, struct grid *g, int *popsdone){
-  int id,conv=0,iter,ilev,ispec,c=0,n,i,threadI,nVerticesDone,nItersDone,nlinetot,numCollParts;
+void lineSetup(configInfo *par, molData *md, struct grid *gp, int *nlinetot, struct blendInfo *blends){
+  int numCollParts,ispec;
   int *allCollPartIds=NULL;
+
+  readMolData(par,md,&allCollPartIds,&numCollParts);
+  setUpDensityAux(par,allCollPartIds,numCollParts);
+  free(allCollPartIds);
+  assignMolCollPartsToDensities(par,md);
+  calcMolCMBs(par,md);
+  gridLineInit(par,md,gp);
+  calcGridMolDensities(par,gp);
+  calcGridDustOpacity(par,md,gp);
+
+  if(!par->lte_only){
+    calcGridCollRates(par,md,gp);
+
+    *nlinetot = 0;
+    for(ispec=0;ispec<par->nSpecies;ispec++)
+      *nlinetot += md[ispec].nline;
+
+    /* Check for blended lines */
+    lineBlend(md, par, blends);
+  }
+}
+
+void levelPops(molData *md, configInfo *par, struct grid *gp, const int nlinetot, struct blendInfo blends, int *popsdone){
+  int id,conv=0,iter,ilev,ispec,c=0,n,i,threadI,nVerticesDone,nItersDone;
   double percent=0.,*median,result1=0,result2=0,snr,delta_pop;
   int nextMolWithBlend;
   struct statistics { double *pop, *ave, *sigma; } *stat;
   const gsl_rng_type *ranNumGenType = gsl_rng_ranlxs2;
-  struct blendInfo blends;
   _Bool luWarningGiven=0;
   gsl_error_handler_t *defaultErrorHandler=NULL;
 
-  for(id=0;id<par->ncell;id++) {
-    freePopulation((unsigned short)par->nSpecies, g[id].mol );
-    g[id].mol=malloc(sizeof(struct populations)*par->nSpecies);
-    int i;
-    for(i=0;i<par->nSpecies;i++){
-      g[id].mol[i].dust = NULL;
-      g[id].mol[i].knu  = NULL;
-      g[id].mol[i].pops = NULL;
-      g[id].mol[i].partner = NULL;
-    }
-  }
-
-  readMolData(par,m,&allCollPartIds,&numCollParts);
-  setUpDensityAux(par,allCollPartIds,numCollParts);
-  free(allCollPartIds);
-  assignMolCollPartsToDensities(par,m);
-  calcMolCMBs(par,m);
-  gridLineInit(par,m,g);
-  calcGridMolDensities(par,g);
-  calcGridDustOpacity(par,m,g);
-
   if(par->lte_only){
-    LTE(par,g,m);
-    if(par->outputfile) popsout(par,g,m);
+    LTE(par,gp,md);
+    if(par->outputfile) popsout(par,gp,md);
 
   }else{ /* Non-LTE */
     stat=malloc(sizeof(struct statistics)*par->pIntensity);
@@ -614,32 +622,22 @@
       gsl_rng_set(threadRans[i],(int)(gsl_rng_uniform(ran)*1e6));
     }
 
-    calcGridCollRates(par,m,g);
-//******** could free m[].part[].temp, .down now.
-
-    nlinetot = 0;
-    for(ispec=0;ispec<par->nSpecies;ispec++)
-      nlinetot += m[ispec].nline;
-
-    /* Check for blended lines */
-    lineBlend(m, par, &blends);
-
-    if(par->init_lte) LTE(par,g,m);
+    if(par->init_lte) LTE(par,gp,md);
+
+    if(par->outputfile) popsout(par,gp,md);
 
     for(id=0;id<par->pIntensity;id++){
-      stat[id].pop=malloc(sizeof(double)*m[0].nlev*5);
-      stat[id].ave=malloc(sizeof(double)*m[0].nlev);
-      stat[id].sigma=malloc(sizeof(double)*m[0].nlev);
-      for(ilev=0;ilev<m[0].nlev;ilev++) {
-        for(iter=0;iter<5;iter++) stat[id].pop[ilev+m[0].nlev*iter]=g[id].mol[0].pops[ilev];
-      }
-    }
-
-    if(par->outputfile) popsout(par,g,m);
+      stat[id].pop=malloc(sizeof(double)*md[0].nlev*5);
+      stat[id].ave=malloc(sizeof(double)*md[0].nlev);
+      stat[id].sigma=malloc(sizeof(double)*md[0].nlev);
+      for(ilev=0;ilev<md[0].nlev;ilev++) {
+        for(iter=0;iter<5;iter++) stat[id].pop[ilev+md[0].nlev*iter]=gp[id].mol[0].pops[ilev];
+      }
+    }
 
     /* Initialize convergence flag */
     for(id=0;id<par->ncell;id++){
-      g[id].conv=0;
+      gp[id].conv=0;
     }
 
     defaultErrorHandler = gsl_set_error_handler_off();
@@ -653,10 +651,10 @@
     while(nItersDone < par->nSolveIters){ /* Not a 'for' loop because we will probably later want to add a convergence criterion. */
       if(!silent) progressbar2(par, 0, nItersDone, 0, result1, result2);
 
-      for(id=0;id<par->ncell && !g[id].sink;id++){
-        for(ilev=0;ilev<m[0].nlev;ilev++) {
-          for(iter=0;iter<4;iter++) stat[id].pop[ilev+m[0].nlev*iter]=stat[id].pop[ilev+m[0].nlev*(iter+1)];
-          stat[id].pop[ilev+m[0].nlev*4]=g[id].mol[0].pops[ilev];
+      for(id=0;id<par->pIntensity;id++){
+        for(ilev=0;ilev<md[0].nlev;ilev++) {
+          for(iter=0;iter<4;iter++) stat[id].pop[ilev+md[0].nlev*iter]=stat[id].pop[ilev+md[0].nlev*(iter+1)];
+          stat[id].pop[ilev+md[0].nlev*4]=gp[id].mol[0].pops[ilev];
         }
       }
 
@@ -671,9 +669,9 @@
         double *halfFirstDs;	// and included them in private() I guess.
         mp=malloc(sizeof(gridPointData)*par->nSpecies);
         for (ispec=0;ispec<par->nSpecies;ispec++){
-          mp[ispec].phot = malloc(sizeof(double)*m[ispec].nline*max_phot);
-          mp[ispec].vfac = malloc(sizeof(double)*               max_phot);
-          mp[ispec].jbar = malloc(sizeof(double)*m[ispec].nline);
+          mp[ispec].phot = malloc(sizeof(double)*md[ispec].nline*max_phot);
+          mp[ispec].vfac = malloc(sizeof(double)*                max_phot);
+          mp[ispec].jbar = malloc(sizeof(double)*md[ispec].nline);
         }
         halfFirstDs = malloc(sizeof(*halfFirstDs)*max_phot);
 
@@ -685,11 +683,11 @@
           if (threadI == 0){ /* i.e., is master thread. */
             if(!silent) progressbar(nVerticesDone/(double)par->pIntensity,10);
           }
-          if(g[id].dens[0] > 0 && g[id].t[0] > 0){
-            photon(id,g,m,0,threadRans[threadI],par,nlinetot,blends,mp,halfFirstDs);
+          if(gp[id].dens[0] > 0 && gp[id].t[0] > 0){
+            photon(id,gp,md,0,threadRans[threadI],par,nlinetot,blends,mp,halfFirstDs);
             nextMolWithBlend = 0;
             for(ispec=0;ispec<par->nSpecies;ispec++){
-              stateq(id,g,m,ispec,par,blends,nextMolWithBlend,mp,halfFirstDs,&luWarningGiven);
+              stateq(id,gp,md,ispec,par,blends,nextMolWithBlend,mp,halfFirstDs,&luWarningGiven);
               if(par->blend && blends.mols!=NULL && ispec==blends.mols[nextMolWithBlend].molI)
                 nextMolWithBlend++;
             }
@@ -703,37 +701,37 @@
         free(halfFirstDs);
       } /* end parallel block. */
 
-      for(id=0;id<par->ncell && !g[id].sink;id++){
+      for(id=0;id<par->pIntensity;id++){
         snr=0;
         n=0;
-        for(ilev=0;ilev<m[0].nlev;ilev++) {
+        for(ilev=0;ilev<md[0].nlev;ilev++) {
           stat[id].ave[ilev]=0;
-          for(iter=0;iter<5;iter++) stat[id].ave[ilev]+=stat[id].pop[ilev+m[0].nlev*iter];
+          for(iter=0;iter<5;iter++) stat[id].ave[ilev]+=stat[id].pop[ilev+md[0].nlev*iter];
           stat[id].ave[ilev]=stat[id].ave[ilev]/5.;
           stat[id].sigma[ilev]=0;
           for(iter=0;iter<5;iter++) {
-            delta_pop = stat[id].pop[ilev+m[0].nlev*iter]-stat[id].ave[ilev];
+            delta_pop = stat[id].pop[ilev+md[0].nlev*iter]-stat[id].ave[ilev];
             stat[id].sigma[ilev]+=delta_pop*delta_pop;
           }
           stat[id].sigma[ilev]=sqrt(stat[id].sigma[ilev])/5.;
-          if(g[id].mol[0].pops[ilev] > 1e-12) c++;
-
-          if(g[id].mol[0].pops[ilev] > 1e-12 && stat[id].sigma[ilev] > 0.){
-            snr+=g[id].mol[0].pops[ilev]/stat[id].sigma[ilev];
+          if(gp[id].mol[0].pops[ilev] > 1e-12) c++;
+
+          if(gp[id].mol[0].pops[ilev] > 1e-12 && stat[id].sigma[ilev] > 0.){
+            snr+=gp[id].mol[0].pops[ilev]/stat[id].sigma[ilev];
             n++;
           }
         }
         if(n>0) snr=snr/n;
         else if(n==0) snr=1e6;
-        if(snr > 3.) g[id].conv=2;
-        if(snr <= 3 && g[id].conv==2) g[id].conv=1;
+        if(snr > 3.) gp[id].conv=2;
+        if(snr <= 3 && gp[id].conv==2) gp[id].conv=1;
       }
 
       median=malloc(sizeof(*median)*gsl_max(c,1));
       c=0;
       for(id=0;id<par->pIntensity;id++){
-        for(ilev=0;ilev<m[0].nlev;ilev++){
-          if(g[id].mol[0].pops[ilev] > 1e-12) median[c++]=g[id].mol[0].pops[ilev]/stat[id].sigma[ilev];
+        for(ilev=0;ilev<md[0].nlev;ilev++){
+          if(gp[id].mol[0].pops[ilev] > 1e-12) median[c++]=gp[id].mol[0].pops[ilev]/stat[id].sigma[ilev];
         }
       }
 
@@ -745,7 +743,7 @@
       free(median);
 
       if(!silent) progressbar2(par, 1, nItersDone, percent, result1, result2);
-      if(par->outputfile != NULL) popsout(par,g,m);
+      if(par->outputfile != NULL) popsout(par,gp,md);
       nItersDone++;
     }
 
@@ -769,7 +767,7 @@
 
   par->dataFlags |= DS_mask_4;
 
-  if(par->binoutputfile != NULL) binpopsout(par,g,m);
+  if(par->binoutputfile != NULL) binpopsout(par,gp,md);
 
   *popsdone=1;
 }
