/*
 *  aux.c
 *  This file is part of LIME, the versatile line modeling engine
 *
 *  Copyright (C) 2006-2014 Christian Brinch
 *  Copyright (C) 2016 The LIME development team
 *
 */

#include "lime.h"
#include <gsl/gsl_sort.h>
#include <gsl/gsl_statistics.h>
#include <float.h>


void
parseInput(inputPars inpar, configInfo *par, image **img, molData **m){
  int i,id, ispec;
  double BB[3],normBSquared;
  double cosPhi,sinPhi,cosTheta,sinTheta,dummyVel[DIM];
  FILE *fp;

  /* Copy over user-set parameters to the configInfo versions. (This seems like duplicated effort but it is a good principle to separate the two structs, for several reasons, as follows. (i) We will usually want more config parameters than user-settable ones. The separation leaves it clearer which things the user needs to (or can) set. (ii) The separation allows checking and screening out of impossible combinations of parameters. (iii) We can adopt new names (for clarity) for config parameters without bothering the user with a changed interface.) */
  par->radius       = inpar.radius;
  par->minScale     = inpar.minScale;
  par->pIntensity   = inpar.pIntensity;
  par->sinkPoints   = inpar.sinkPoints;
  par->sampling     = inpar.sampling;
  par->tcmb         = inpar.tcmb;
  par->dust         = inpar.dust;
  par->outputfile   = inpar.outputfile;
  par->binoutputfile= inpar.binoutputfile;
  par->restart      = inpar.restart;
  par->gridfile     = inpar.gridfile;
  par->pregrid      = inpar.pregrid;
  par->lte_only     = inpar.lte_only;
  par->init_lte     = inpar.init_lte;
  par->blend        = inpar.blend;
  par->antialias    = inpar.antialias;
  par->polarization = inpar.polarization;
  par->nThreads     = inpar.nThreads;

  /* If the user has provided a list of moldatfile names, the corresponding elements of par->moldatfile will be non-NULL. Thus we can deduce the number of files (species) from the number of non-NULL elements.
  */
  par->nSpecies=0;
  while(inpar.moldatfile[par->nSpecies]!=NULL && par->nSpecies<MAX_NSPECIES)
    par->nSpecies++;

  /* Copy over the moldatfiles.
  */
  if(par->nSpecies == 0){
    par->nSpecies = 1;
    par->moldatfile = NULL;

  } else {
    par->moldatfile=malloc(sizeof(char *)*par->nSpecies);
    for(id=0;id<par->nSpecies;id++){
      par->moldatfile[id] = inpar.moldatfile[id];
    }

    /* Check if files exist. */
    for(id=0;id<par->nSpecies;id++){
      if((fp=fopen(par->moldatfile[id], "r"))==NULL) {
        openSocket(par->moldatfile[id]);
      } else {
        fclose(fp);
      }
    }
  }

  /* If the user has provided a list of image filenames, the corresponding elements of (*img).filename will be non-NULL. Thus we can deduce the number of images from the number of non-NULL elements.
  */
  par->nImages=0;
  while((*img)[par->nImages].filename!=NULL && par->nImages<MAX_NIMAGES)
    par->nImages++;

  /* Now set the additional values in par. */
  par->ncell = inpar.pIntensity + inpar.sinkPoints;
  par->radiusSqu = inpar.radius*inpar.radius;
  par->minScaleSqu=inpar.minScale*inpar.minScale;
  par->doPregrid = (inpar.pregrid==NULL)?0:1;

  /* Check that the user has supplied this function (needed unless par->pregrid):
  */
  if(!par->pregrid)
    velocity(0.0,0.0,0.0, dummyVel);

  /*
Now we need to calculate the cutoff value used in calcSourceFn(). The issue is to decide between

  y = (1 - exp[-x])/x

or the approximation using the Taylor expansion of exp(-x), which to 3rd order is

  y ~ 1 - x/2 + x^2/6.

The cutoff will be the value of abs(x) for which the error in the exact expression equals the next unused Taylor term, which is x^3/24. This error can be shown to be given for small |x| by epsilon/|x|, where epsilon is the floating-point precision of the computer. Hence the cutoff evaluates to

  |x|_cutoff = (24*epsilon)^{1/4}.

  */
  par->taylorCutoff = pow(24.*DBL_EPSILON, 0.25);

  /* Allocate pixel space and parse image information */
  for(i=0;i<par->nImages;i++){
    if((*img)[i].nchan == 0 && (*img)[i].velres<0 ){
      /* Assume continuum image */

      if(par->polarization){
        (*img)[i].nchan=3;

        if(!silent){
          /* Do a sketchy check which might indicate if the user has forgotten to supply a magfield function, and warn if this comes up positive. Note: there is no really robust way at present to distinguish the default magfield function (which, if called, indicates that the user forgot to supply their own) from one the user has supplied but which happens to set the B field to 0 at the origin.
          */
          magfield(par->minScale,par->minScale,par->minScale,BB);
          normBSquared = BB[0]*BB[0] + BB[1]*BB[1] + BB[2]*BB[2];
          if(normBSquared <= 0.) warning("Zero B field - did you remember to supply a magfield function?");
        }
      }else
        (*img)[i].nchan=1;

      if((*img)[i].trans>-1 || (*img)[i].bandwidth>-1. || (*img)[i].freq==0 || inpar.dust==NULL){
        if(!silent) bail_out("Image keywords are ambiguous");
        exit(1);
      }
      (*img)[i].doline=0;
    } else if (((*img)[i].nchan>0 || (*img)[i].velres > 0)){
      /* Assume line image. */
      if(inpar.moldatfile==NULL){
        if(!silent) bail_out("No data file is specified for line image.");
        exit(1);
      }
      if(((*img)[i].trans>-1 && (*img)[i].freq>-1) || ((*img)[i].trans<0 && (*img)[i].freq<0)){
        if(!silent) bail_out("Specify either frequency or transition ");
        exit(1);
      }
      if(((*img)[i].nchan==0 && (*img)[i].bandwidth<0) || ((*img)[i].bandwidth<0 && (*img)[i].velres<0)){
        if(!silent) bail_out("Image keywords are not set properly");
        exit(1);
      }
      (*img)[i].doline=1;
    }
    (*img)[i].imgres=(*img)[i].imgres/206264.806;
    (*img)[i].pixel = malloc(sizeof(spec)*(*img)[i].pxls*(*img)[i].pxls);
    for(id=0;id<((*img)[i].pxls*(*img)[i].pxls);id++){
      (*img)[i].pixel[id].intense = malloc(sizeof(double)*(*img)[i].nchan);
      (*img)[i].pixel[id].tau = malloc(sizeof(double)*(*img)[i].nchan);
    }

    /* Rotation matrix

            |1          0           0   |
     R_x(a)=|0        cos(a)      sin(a)|
            |0       -sin(a)      cos(a)|

            |cos(b)     0       -sin(b)|
     R_y(b)=|  0        1          0   |
            |sin(b)     0        cos(b)|

            |      cos(b)       0          -sin(b)|
     Rot =  |sin(a)sin(b)     cos(a)  sin(a)cos(b)|
            |cos(a)sin(b)    -sin(a)  cos(a)cos(b)|

    */

    cosPhi   = cos((*img)[i].phi);
    sinPhi   = sin((*img)[i].phi);
    cosTheta = cos((*img)[i].theta);
    sinTheta = sin((*img)[i].theta);
    (*img)[i].rotMat[0][0] =           cosPhi;
    (*img)[i].rotMat[0][1] =  0.0;
    (*img)[i].rotMat[0][2] =          -sinPhi;
    (*img)[i].rotMat[1][0] =  sinTheta*sinPhi;
    (*img)[i].rotMat[1][1] =  cosTheta;
    (*img)[i].rotMat[1][2] =  sinTheta*cosPhi;
    (*img)[i].rotMat[2][0] =  cosTheta*sinPhi;
    (*img)[i].rotMat[2][1] = -sinTheta;
    (*img)[i].rotMat[2][2] =  cosTheta*cosPhi;
  }

  /* Allocate moldata array */
  (*m)=malloc(sizeof(molData)*par->nSpecies);
  for( i=0; i<par->nSpecies; i++ ){
    (*m)[i].ntrans = NULL;
    (*m)[i].lal = NULL;
    (*m)[i].lau = NULL;
    (*m)[i].lcl = NULL;
    (*m)[i].lcu = NULL;
    (*m)[i].aeinst = NULL;
    (*m)[i].freq = NULL;
    (*m)[i].beinstu = NULL;
    (*m)[i].beinstl = NULL;
    (*m)[i].down = NULL;
    (*m)[i].eterm = NULL;
    (*m)[i].gstat = NULL;
    (*m)[i].cmb = NULL;
    (*m)[i].local_cmb = NULL;
  }
}


void
freeMoldata(const int nSpecies, molData *mol)
{
  int i;
  if( mol!= 0 )
    {
      for( i=0; i<nSpecies; i++ )
        {
          if( mol[i].ntrans != NULL )
            {
              free(mol[i].ntrans);
            }
          if( mol[i].lal != NULL )
            {
              free(mol[i].lal);
            }
          if( mol[i].lau != NULL )
            {
              free(mol[i].lau);
            }
          if( mol[i].lcl != NULL )
            {
              free(mol[i].lcl);
            }
          if( mol[i].lcu != NULL )
            {
              free(mol[i].lcu);
            }
          if( mol[i].aeinst != NULL )
            {
              free(mol[i].aeinst);
            }
          if( mol[i].freq != NULL )
            {
              free(mol[i].freq);
            }
          if( mol[i].beinstu != NULL )
            {
              free(mol[i].beinstu);
            }
          if( mol[i].beinstl != NULL )
            {
              free(mol[i].beinstl);
            }
          if( mol[i].eterm != NULL )
            {
              free(mol[i].eterm);
            }
          if( mol[i].gstat != NULL )
            {
              free(mol[i].gstat);
            }
          if( mol[i].cmb != NULL )
            {
              free(mol[i].cmb);
            }
          if( mol[i].local_cmb != NULL )
            {
              free(mol[i].local_cmb);
            }

          if( mol[i].down != NULL )
            {
              int j=0;
              for (j=0;j<mol[i].npart;j++) free(mol[i].down[j]);
              free(mol[i].down);
            }
	 free(mol[i].ntemp);

        }
      free(mol);
    }
}

void
freeGridPointData(configInfo *par, gridPointData *mol){
  int i;
  if (mol!= 0){
    for (i=0;i<par->nSpecies;i++){
      if (mol[i].jbar != NULL){
        free(mol[i].jbar);
      }
      if (mol[i].phot != NULL){
        free(mol[i].phot);
      }
      if (mol[i].vfac != NULL){
        free(mol[i].vfac);
      }
    }
    free(mol);
  }
}


float
invSqrt(float x){
  /* The magic Quake(TM) fast inverse square root algorithm   */
  /* Can _only_ be used on 32-bit machine architectures       */
  float xhalf = 0.5f*x;
  int i = *(int*)&x;
  i = 0x5f3759df - (i>>1);
  x = *(float*)&i;
  x = x*(1.5f - xhalf*x*x);
  return x;
}

void checkGridDensities(configInfo *par, struct grid *g){
  int i;
  static _Bool warningAlreadyIssued=0;
  char errStr[80];

  if(!silent){ /* Warn if any densities too low. */
    i = 0;
    while(i<par->pIntensity && !warningAlreadyIssued){
      if(g[i].dens[0]<TYPICAL_ISM_DENS){
        warningAlreadyIssued = 1;
        sprintf(errStr, "g[%d].dens[0] at %.1e is below typical values for the ISM (~%.1e).", i, g[i].dens[0], TYPICAL_ISM_DENS);
        warning(errStr);
        warning("This could give you convergence problems. NOTE: no further warnings will be issued.");
      }
      i++;
    }
  }
}

void
continuumSetup(int im, image *img, molData *m, configInfo *par, struct grid *g){
  int id;
  img[im].trans=0;
  m[0].nline=1;
  m[0].freq= malloc(sizeof(double));
  m[0].freq[0]=img[im].freq;
  for(id=0;id<par->ncell;id++) {
    freePopulation( par, m, g[id].mol );
    g[id].mol=malloc(sizeof(struct populations)*1);
    g[id].mol[0].dust = malloc(sizeof(double)*m[0].nline);
    g[id].mol[0].knu  = malloc(sizeof(double)*m[0].nline);
    g[id].mol[0].pops = NULL;
    g[id].mol[0].partner = NULL;
  }
  if(par->outputfile) popsout(par,g,m);
  kappa(m,g,par,0);
}

void freeMolsWithBlends(struct molWithBlends *mols, const int numMolsWithBlends){
  int mi, li;

  if(mols != NULL){
    for(mi=0;mi<numMolsWithBlends;mi++){
      if(mols[mi].lines != NULL){
        for(li=0;li<mols[mi].numLinesWithBlends;li++){
          if(mols[mi].lines[li].blends != NULL){
            free(mols[mi].lines[li].blends);
          }
        }
        free(mols[mi].lines);
      }
    }
    free(mols);
  }
}

<<<<<<< HEAD
void lineBlend(molData *m, inputPars *par, struct blendInfo *blends){
  /*
This obtains information on all the lines of all the radiating species which have other lines within some cutoff velocity separation.
=======
void
lineBlend(molData *m, configInfo *par, blend **matrix){
  int iline, jline, nlinetot=0,c;
  int *counta,*countb;
>>>>>>> 78ee2c07

A variable of type 'struct blendInfo' has a nested structure which can be illustrated diagrammaticaly as follows.

  Structs:	blendInfo		molWithBlends		lineWithBlends		blend

  Variables:	blends
		  .numMolsWithBlends     ____________________
		  .*mols--------------->|.molI               |
		                        |.numLinesWithBlends |   ___________
		                        |.*lines--------------->|.lineI     |
		                        |____________________|  |.numBlends |           ________
		                        |        etc         |  |.*blends------------->|.molJ   |
		                                                |___________|          |.lineJ  |
		                                                |    etc    |          |.deltaV |
		                                                                       |________|
		                                                                       |   etc  |

Pointers are indicated by a * before the attribute name and an arrow to the memory location pointed to.
  */
  int molI, lineI, molJ, lineJ;
  int nmwb, nlwb, numBlendsFound, li, bi;
  double deltaV;
  struct blend *tempBlends=NULL;
  struct lineWithBlends *tempLines=NULL;

  /* Dimension blends.mols first to the total number of species, then realloc later if need be.
  */
  (*blends).mols = malloc(sizeof(struct molWithBlends)*par->nSpecies);
  (*blends).numMolsWithBlends = 0;

  nmwb = 0;
  for(molI=0;molI<par->nSpecies;molI++){
    tempBlends = malloc(sizeof(struct blend)*m[molI].nline);
    tempLines  = malloc(sizeof(struct lineWithBlends)*m[molI].nline);

    nlwb = 0;
    for(lineI=0;lineI<m[molI].nline;lineI++){
      numBlendsFound = 0;
      for(molJ=0;molJ<par->nSpecies;molJ++){
        for(lineJ=0;lineJ<m[molJ].nline;lineJ++){
          if(!(molI==molJ && lineI==lineJ)){
            deltaV = (m[molJ].freq[lineJ] - m[molI].freq[lineI])*CLIGHT/m[molI].freq[lineI];
            if(fabs(deltaV)<maxBlendDeltaV){
              tempBlends[numBlendsFound].molJ   = molJ;
              tempBlends[numBlendsFound].lineJ  = lineJ;
              tempBlends[numBlendsFound].deltaV = deltaV;
              numBlendsFound++;
            }
          }
        }
      }

      if(numBlendsFound>0){
        tempLines[nlwb].lineI = lineI;
        tempLines[nlwb].numBlends = numBlendsFound;
        tempLines[nlwb].blends = malloc(sizeof(struct blend)*numBlendsFound);
        for(bi=0;bi<numBlendsFound;bi++)
          tempLines[nlwb].blends[bi] = tempBlends[bi];

        nlwb++;
      }
    }

    if(nlwb>0){
      (*blends).mols[nmwb].molI = molI;
      (*blends).mols[nmwb].numLinesWithBlends = nlwb;
      (*blends).mols[nmwb].lines = malloc(sizeof(struct lineWithBlends)*nlwb);
      for(li=0;li<nlwb;li++){
        (*blends).mols[nmwb].lines[li].lineI     = tempLines[li].lineI;
        (*blends).mols[nmwb].lines[li].numBlends = tempLines[li].numBlends;
        (*blends).mols[nmwb].lines[li].blends = malloc(sizeof(struct blend)*tempLines[li].numBlends);
        for(bi=0;bi<tempLines[li].numBlends;bi++)
          (*blends).mols[nmwb].lines[li].blends[bi] = tempLines[li].blends[bi];
      }

      nmwb++;
    }

    free(tempLines);
    free(tempBlends);
  }

  (*blends).numMolsWithBlends = nmwb;
  if(nmwb>0){
    if(!par->blend)
      if(!silent) warning("There are blended lines, but line blending is switched off.");

    (*blends).mols = realloc((*blends).mols, sizeof(struct molWithBlends)*nmwb);
  }else{
    if(par->blend)
      if(!silent) warning("Line blending is switched on, but no blended lines were found.");

    free((*blends).mols);
    (*blends).mols = NULL;
  }
}

void
<<<<<<< HEAD
levelPops(molData *m, inputPars *par, struct grid *g, int *popsdone){

  int id,conv=0,iter,ilev,prog=0,ispec,c=0,n,i,threadI,nVerticesDone,nlinetot;
=======
levelPops(molData *m, configInfo *par, struct grid *g, int *popsdone){
  int id,conv=0,iter,ilev,prog=0,ispec,c=0,n,i,threadI,nVerticesDone;
>>>>>>> 78ee2c07
  double percent=0.,*median,result1=0,result2=0,snr,delta_pop;
  int nextMolWithBlend;
  struct statistics { double *pop, *ave, *sigma; } *stat;
  const gsl_rng_type *ranNumGenType = gsl_rng_ranlxs2;
  struct blendInfo blends;
  _Bool luWarningGiven=0;
  gsl_error_handler_t *defaultErrorHandler=NULL;

  stat=malloc(sizeof(struct statistics)*par->pIntensity);

  for(id=0;id<par->ncell;id++) {
    freePopulation( par, m, g[id].mol );
    g[id].mol=malloc(sizeof(struct populations)*par->nSpecies);
    int i;
    for( i=0; i<par->nSpecies; i++ )
      {
        g[id].mol[i].dust = NULL;
        g[id].mol[i].knu  = NULL;
        g[id].mol[i].pops = NULL;
        g[id].mol[i].partner = NULL;
      }
  }

  /* Random number generator */
  gsl_rng *ran = gsl_rng_alloc(ranNumGenType);
#ifdef TEST
  gsl_rng_set(ran, 1237106) ;
#else 
  gsl_rng_set(ran,time(0));
#endif

  gsl_rng **threadRans;
  threadRans = malloc(sizeof(gsl_rng *)*par->nThreads);

  for (i=0;i<par->nThreads;i++){
    threadRans[i] = gsl_rng_alloc(ranNumGenType);
    gsl_rng_set(threadRans[i],(int)(gsl_rng_uniform(ran)*1e6));
  }

  /* Read in all molecular data.
  */
  nlinetot = 0;
  for(id=0;id<par->nSpecies;id++){
    molinit(m,par,g,id);
    nlinetot += m[id].nline;
  }

  /* Check for blended lines.
  */
  lineBlend(m, par, &blends);

  if(par->lte_only!=0) LTE(par,g,m);

  for(id=0;id<par->pIntensity;id++){
    stat[id].pop=malloc(sizeof(double)*m[0].nlev*5);
    stat[id].ave=malloc(sizeof(double)*m[0].nlev);
    stat[id].sigma=malloc(sizeof(double)*m[0].nlev);
    for(ilev=0;ilev<m[0].nlev;ilev++) {
      for(iter=0;iter<5;iter++) stat[id].pop[ilev+m[0].nlev*iter]=g[id].mol[0].pops[ilev];
    }
  }

  if(par->outputfile) popsout(par,g,m);


  /* Initialize convergence flag */
  for(id=0;id<par->ncell;id++){
    g[id].conv=0;
  }

  if(par->lte_only==0){
    defaultErrorHandler = gsl_set_error_handler_off();
    /*
This is done to allow proper handling of errors which may arise in the LU solver within stateq(). It is done here because the GSL documentation does not recommend leaving the error handler at the default within multi-threaded code.

While this is off however, other gsl_* etc calls will not exit if they encounter a problem. We may need to pay some attention to trapping their errors.
    */

    do{
      if(!silent) progressbar2(0, prog++, 0, result1, result2);

      for(id=0;id<par->ncell && !g[id].sink;id++){
        for(ilev=0;ilev<m[0].nlev;ilev++) {
          for(iter=0;iter<4;iter++) stat[id].pop[ilev+m[0].nlev*iter]=stat[id].pop[ilev+m[0].nlev*(iter+1)];
          stat[id].pop[ilev+m[0].nlev*4]=g[id].mol[0].pops[ilev];
        }
      }

      nVerticesDone=0;
      omp_set_dynamic(0);
#pragma omp parallel private(id,ispec,threadI,nextMolWithBlend) num_threads(par->nThreads)
      {
        threadI = omp_get_thread_num();

        /* Declare and allocate thread-private variables */
        gridPointData *mp;	// Could have declared them earlier
        double *halfFirstDs;	// and included them in private() I guess.
        mp=malloc(sizeof(gridPointData)*par->nSpecies);
        for (ispec=0;ispec<par->nSpecies;ispec++){
          mp[ispec].phot = malloc(sizeof(double)*m[ispec].nline*max_phot);
          mp[ispec].vfac = malloc(sizeof(double)*               max_phot);
          mp[ispec].jbar = malloc(sizeof(double)*m[ispec].nline);
        }
        halfFirstDs = malloc(sizeof(*halfFirstDs)*max_phot);

#pragma omp for
        for(id=0;id<par->pIntensity;id++){
#pragma omp atomic
          ++nVerticesDone;

          if (threadI == 0){ // i.e., is master thread
            if(!silent) progressbar((double)nVerticesDone/par->pIntensity,10);
          }
          if(g[id].dens[0] > 0 && g[id].t[0] > 0){
            photon(id,g,m,0,threadRans[threadI],par,nlinetot,blends,mp,halfFirstDs);
            nextMolWithBlend = 0;
            for(ispec=0;ispec<par->nSpecies;ispec++){
              stateq(id,g,m,ispec,par,blends,nextMolWithBlend,mp,halfFirstDs,&luWarningGiven);
              if(par->blend && blends.mols!=NULL && ispec==blends.mols[nextMolWithBlend].molI)
                nextMolWithBlend++;
            }
          }
          if (threadI == 0){ // i.e., is master thread
            if(!silent) warning("");
          }
        }

        freeGridPointData(par, mp);
        free(halfFirstDs);
      } // end parallel block.

      for(id=0;id<par->ncell && !g[id].sink;id++){
        snr=0;
        n=0;
        for(ilev=0;ilev<m[0].nlev;ilev++) {
          stat[id].ave[ilev]=0;
          for(iter=0;iter<5;iter++) stat[id].ave[ilev]+=stat[id].pop[ilev+m[0].nlev*iter];
          stat[id].ave[ilev]=stat[id].ave[ilev]/5.;
          stat[id].sigma[ilev]=0;
          for(iter=0;iter<5;iter++) {
            delta_pop = stat[id].pop[ilev+m[0].nlev*iter]-stat[id].ave[ilev];
            stat[id].sigma[ilev]+=delta_pop*delta_pop;
          }
          stat[id].sigma[ilev]=sqrt(stat[id].sigma[ilev])/5.;
          if(g[id].mol[0].pops[ilev] > 1e-12) c++;

          if(g[id].mol[0].pops[ilev] > 1e-12 && stat[id].sigma[ilev] > 0.){
            snr+=g[id].mol[0].pops[ilev]/stat[id].sigma[ilev];
            n++;
          }
        }
        if(n>0) snr=snr/n;
        else if(n==0) snr=1e6;
        if(snr > 3.) g[id].conv=2;
        if(snr <= 3 && g[id].conv==2) g[id].conv=1;
      }

      median=malloc(sizeof(*median)*gsl_max(c,1));
      c=0;
      for(id=0;id<par->pIntensity;id++){
        for(ilev=0;ilev<m[0].nlev;ilev++){
          if(g[id].mol[0].pops[ilev] > 1e-12) median[c++]=g[id].mol[0].pops[ilev]/stat[id].sigma[ilev];
        }
      }

      gsl_sort(median, 1, c);
      if(conv>1){
        result1=median[0];
        result2 =gsl_stats_median_from_sorted_data(median, 1, c);
      }
      free(median);

      if(!silent) progressbar2(1, prog, percent, result1, result2);
      if(par->outputfile) popsout(par,g,m);
    } while(conv++<NITERATIONS);
    gsl_set_error_handler(defaultErrorHandler);
    if(par->binoutputfile) binpopsout(par,g,m);
  }

  for(id=0;id<par->pIntensity;id++){
    free(stat[id].pop);
    free(stat[id].ave);
    free(stat[id].sigma);
  }
  free(stat);
  freeMolsWithBlends(blends.mols, blends.numMolsWithBlends);
  for (i=0;i<par->nThreads;i++){
    gsl_rng_free(threadRans[i]);
  }
  free(threadRans);
  gsl_rng_free(ran);
  *popsdone=1;
}


<|MERGE_RESOLUTION|>--- conflicted
+++ resolved
@@ -361,16 +361,9 @@
   }
 }
 
-<<<<<<< HEAD
-void lineBlend(molData *m, inputPars *par, struct blendInfo *blends){
+void lineBlend(molData *m, configInfo *par, struct blendInfo *blends){
   /*
 This obtains information on all the lines of all the radiating species which have other lines within some cutoff velocity separation.
-=======
-void
-lineBlend(molData *m, configInfo *par, blend **matrix){
-  int iline, jline, nlinetot=0,c;
-  int *counta,*countb;
->>>>>>> 78ee2c07
 
 A variable of type 'struct blendInfo' has a nested structure which can be illustrated diagrammaticaly as follows.
 
@@ -469,14 +462,8 @@
 }
 
 void
-<<<<<<< HEAD
-levelPops(molData *m, inputPars *par, struct grid *g, int *popsdone){
-
+levelPops(molData *m, configInfo *par, struct grid *g, int *popsdone){
   int id,conv=0,iter,ilev,prog=0,ispec,c=0,n,i,threadI,nVerticesDone,nlinetot;
-=======
-levelPops(molData *m, configInfo *par, struct grid *g, int *popsdone){
-  int id,conv=0,iter,ilev,prog=0,ispec,c=0,n,i,threadI,nVerticesDone;
->>>>>>> 78ee2c07
   double percent=0.,*median,result1=0,result2=0,snr,delta_pop;
   int nextMolWithBlend;
   struct statistics { double *pop, *ave, *sigma; } *stat;
