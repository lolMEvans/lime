--- conflicted
+++ resolved
@@ -18,13 +18,8 @@
 void
 parseInput(inputPars inpar, configInfo *par, image **img, molData **m){
   int i,j,id;
-<<<<<<< HEAD
   double BB[3],normBSquared,dens[MAX_N_COLL_PART],r[DIM];
-  double cosPhi,sinPhi,cosTheta,sinTheta,dummyVel[DIM];
-=======
-  double BB[3],normBSquared,dens[MAX_N_COLL_PART];
   double dummyVel[DIM];
->>>>>>> f0df50cc
   FILE *fp;
   char message[80];
   _Bool doThetaPhi;
