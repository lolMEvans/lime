/*
 *  aux.c
 *  This file is part of LIME, the versatile line modeling engine
 *
 *  Copyright (C) 2006-2014 Christian Brinch
 *  Copyright (C) 2015 The LIME development team
 *
TODO:
  - Check that par->pIntensity and par->sinkPoints are non-zero.
  - Why use MAX_NSPECIES to limit the number of images?
  - The test to run photon() etc in levelPops just tests dens[0]. This is a bit sloppy.
  - Plug the leak in the img mode-checking test.
 */

#include "lime.h"
#include <gsl/gsl_sort.h>
#include <gsl/gsl_statistics.h>
#include <float.h>


void
parseInput(inputPars *par, image **img, molData **m){
  FILE *fp;
  int i,id;
<<<<<<< HEAD
  double BB[3], dens[MAX_N_COLL_PART];
  double cosPhi,sinPhi,cosTheta,sinTheta;
=======
  double BB[3];
  double cosPhi,sinPhi,cosTheta,sinTheta,dummyVel[DIM];
>>>>>>> e14af908

  /* Set default values */
  par->dust  	    = NULL;
  par->inputfile    = NULL;
  par->outputfile   = NULL;
  par->binoutputfile= NULL;
  par->gridfile     = NULL;
  par->pregrid      = NULL;
  par->restart      = NULL;

  par->collPartIds  = malloc(sizeof(int)*MAX_N_COLL_PART);
  for(i=0;i<MAX_N_COLL_PART;i++) par->collPartIds[i] = 0;
  par->nMolWeights  = malloc(sizeof(double)*MAX_N_COLL_PART);
  for(i=0;i<MAX_N_COLL_PART;i++) par->nMolWeights[i] = -1.0;
  par->dustWeights  = malloc(sizeof(double)*MAX_N_COLL_PART);
  for(i=0;i<MAX_N_COLL_PART;i++) par->dustWeights[i] = -1.0;

  par->tcmb = 2.728;
  par->lte_only=0;
  par->init_lte=0;
  par->sampling=2;
  par->blend=0;
  par->antialias=1;
  par->polarization=0;
  par->pIntensity=0;
  par->sinkPoints=0;
  par->doPregrid=0;
  par->nThreads=0;

  /* Allocate space for output fits images */
  (*img)=malloc(sizeof(image)*MAX_NSPECIES);
  par->moldatfile=malloc(sizeof(char *) * MAX_NSPECIES);
  for(id=0;id<MAX_NSPECIES;id++){
    (*img)[id].filename=NULL;
    par->moldatfile[id]=NULL;
  }

  /* First call to the user function which sets par, img values. Note that, as far as img is concerned, here we just want to find out how many images the user wants, so we can malloc the array properly. We call input() a second time then to get the actual per-image parameter values.
  */
  input(par, *img);

  id=-1;
  while((*img)[++id].filename!=NULL);
  par->nImages=id;
  if(par->nImages==0) {
    if(!silent) bail_out("No images defined");
    exit(1);
  }

  *img=realloc(*img, sizeof(image)*par->nImages);

  id=-1;
  while(par->moldatfile[++id]!=NULL);
  par->nSpecies=id;
  if( par->nSpecies == 0 )
    {
      par->nSpecies = 1;
      free(par->moldatfile);
      par->moldatfile = NULL;
    }
  else
    {
      par->moldatfile=realloc(par->moldatfile, sizeof(char *)*par->nSpecies);
      /* Check if files exists */
      for(id=0;id<par->nSpecies;id++){
        if((fp=fopen(par->moldatfile[id], "r"))==NULL) {
          openSocket(par, id);
        }
        else {
          fclose(fp);
        }
      }
    }

  if(!(par->doPregrid || par->restart)){ /* These switches cause par->numDensities to be set in routines they call. */
    /* Find out how many density functions we have (which sets par->numDensities).
    */
    for(i=0;i<MAX_N_COLL_PART;i++) dens[i] = -1.0;
    density(0.0,0.0,0.0,dens); /* Note that the example density function in LIME-1.5 generated a singularity at r==0! Such uglinesses should not be encouraged. I've fixed it now, thus I can use 0s here in (relative) safety. */
    i = 0;
    while(i<MAX_N_COLL_PART && dens[i]>=0) i++;
    par->numDensities = i;

    if(par->numDensities<=0){
      if(!silent) bail_out("No density values returned.");
      exit(1);
    }
  }

  /* Set img defaults and then read the user-supplied values.
  */
  for(i=0;i<par->nImages;i++) {
    (*img)[i].source_vel=0.0;
    (*img)[i].phi=0.0;
    (*img)[i].nchan=0;
    (*img)[i].velres=-1.;
    (*img)[i].trans=-1;
    (*img)[i].freq=-1.;
    (*img)[i].bandwidth=-1.;
  }

  /* Second call to the user function which sets par, img values:
  */
  input(par,*img);

  /* That is the end of the section which reads the user-settable parameters. Now we calculate some other quantities. */

  if(par->nThreads == 0){ // Hmm. Really ought to have a separate boolean parameter.
    par->nThreads = NTHREADS;
  }

  par->ncell=par->pIntensity+par->sinkPoints;
  par->radiusSqu=par->radius*par->radius;
  par->minScaleSqu=par->minScale*par->minScale;
  if(par->pregrid!=NULL) par->doPregrid=1;

  /* Check that the user has supplied this function (needed unless par->pregrid):
  */
  if(!par->pregrid)
    velocity(0.0,0.0,0.0, dummyVel);

  /*
Now we need to calculate the cutoff value used in calcSourceFn(). The issue is to decide between

  y = (1 - exp[-x])/x

or the approximation using the Taylor expansion of exp(-x), which to 3rd order is

  y ~ 1 - x/2 + x^2/6.

The cutoff will be the value of abs(x) for which the error in the exact expression equals the next unused Taylor term, which is x^3/24. This error can be shown to be given for small |x| by epsilon/|x|, where epsilon is the floating-point precision of the computer. Hence the cutoff evaluates to

  |x|_cutoff = (24*epsilon)^{1/4}.

  */
  par->taylorCutoff = pow(24.*DBL_EPSILON, 0.25);

  if(par->dust != NULL){
    if((fp=fopen(par->dust, "r"))==NULL){
      if(!silent) bail_out("Error opening dust opacity data file!");
      exit(1);
    }
    else  {
      fclose(fp);
    }
  }

  /* Allocate pixel space and parse image information */
  for(i=0;i<par->nImages;i++){
    if((*img)[i].nchan == 0 && (*img)[i].velres<0 ){
      /* Assume continuum image */

      /* Check for polarization */
      BB[0]=0.;
      magfield(par->minScale,par->minScale,par->minScale,BB);
      if(fabs(BB[0]) > 0.) par->polarization=1;

      if(par->polarization) (*img)[i].nchan=3;
      else (*img)[i].nchan=1;

      if((*img)[i].trans>-1 || (*img)[i].bandwidth>-1. || (*img)[i].freq==0 || par->dust==NULL){
        if(!silent) bail_out("Image keywords are ambiguous");
        exit(1);
      }
      (*img)[i].doline=0;
    } else if (((*img)[i].nchan>0 || (*img)[i].velres > 0)){
      /* Assume line image */
      par->polarization=0;
      if(par->moldatfile==NULL){
        if(!silent) bail_out("No data file is specified for line image.");
        exit(1);
      }
      if(((*img)[i].trans>-1 && (*img)[i].freq>-1) || ((*img)[i].trans<0 && (*img)[i].freq<0)){
        if(!silent) bail_out("Specify either frequency or transition ");
        exit(1);
      }
      if(((*img)[i].nchan==0 && (*img)[i].bandwidth<0) || ((*img)[i].bandwidth<0 && (*img)[i].velres<0)){
        if(!silent) bail_out("Image keywords are not set properly");
        exit(1);
      }
      (*img)[i].doline=1;
    }//************** else??? ((*img)[i].nchan==0 && (*img)[i].velres==0) will not enter either block above.

    (*img)[i].imgres=(*img)[i].imgres/206264.806;
    (*img)[i].pixel = malloc(sizeof(spec)*(*img)[i].pxls*(*img)[i].pxls);
    for(id=0;id<((*img)[i].pxls*(*img)[i].pxls);id++){
      (*img)[i].pixel[id].intense = malloc(sizeof(double)*(*img)[i].nchan);
      (*img)[i].pixel[id].tau = malloc(sizeof(double)*(*img)[i].nchan);
    }

    /* Rotation matrix

            |1          0           0   |
     R_x(a)=|0        cos(a)      sin(a)|
            |0       -sin(a)      cos(a)|

            |cos(b)     0       -sin(b)|
     R_y(b)=|  0        1          0   |
            |sin(b)     0        cos(b)|

            |      cos(b)       0          -sin(b)|
     Rot =  |sin(a)sin(b)     cos(a)  sin(a)cos(b)|
            |cos(a)sin(b)    -sin(a)  cos(a)cos(b)|

    */

    cosPhi   = cos((*img)[i].phi);
    sinPhi   = sin((*img)[i].phi);
    cosTheta = cos((*img)[i].theta);
    sinTheta = sin((*img)[i].theta);
    (*img)[i].rotMat[0][0] =           cosPhi;
    (*img)[i].rotMat[0][1] =  0.0;
    (*img)[i].rotMat[0][2] =          -sinPhi;
    (*img)[i].rotMat[1][0] =  sinTheta*sinPhi;
    (*img)[i].rotMat[1][1] =  cosTheta;
    (*img)[i].rotMat[1][2] =  sinTheta*cosPhi;
    (*img)[i].rotMat[2][0] =  cosTheta*sinPhi;
    (*img)[i].rotMat[2][1] = -sinTheta;
    (*img)[i].rotMat[2][2] =  cosTheta*cosPhi;
  }

  /* Allocate moldata array */
  (*m)=malloc(sizeof(molData)*par->nSpecies);
  for( i=0; i<par->nSpecies; i++ )
    {
      (*m)[i].part = NULL;
      (*m)[i].lal = NULL;
      (*m)[i].lau = NULL;
      (*m)[i].aeinst = NULL;
      (*m)[i].freq = NULL;
      (*m)[i].beinstu = NULL;
      (*m)[i].beinstl = NULL;
<<<<<<< HEAD
=======
      (*m)[i].down = NULL;
      (*m)[i].ntemp = NULL;
>>>>>>> e14af908
      (*m)[i].eterm = NULL;
      (*m)[i].gstat = NULL;
      (*m)[i].cmb = NULL;
      (*m)[i].local_cmb = NULL;
    }
}

<<<<<<< HEAD
void checkUserDensWeights(inputPars *par){
  /*
This deals with three user-settable vectors: par->collPartIds, par->nMolWeights and par->dustWeights. We have to see if these (optional) parameters were set, do some basic checks on them, and make sure they have the same numbers of elements as the number of density values, which by this time should be stored in par->numDensities.
  */
  int i,j,numUserSetCPIds,numUserSetNMWs,numUserSetDWs;
  int *uniqueCPIds=NULL;
  double sum;

  /* Get the number of par->collPartIds set by the user:
  */
  i = 0;
  while(i<MAX_N_COLL_PART && par->collPartIds[i]>0) i++;
  numUserSetCPIds = i;

  if(numUserSetCPIds>0){
    /* Check that they are unique.
    */
    uniqueCPIds = malloc(sizeof(int)*numUserSetCPIds);
    for(i=0;i<numUserSetCPIds;i++){
      for(j=0;j<i;j++){
        if(par->collPartIds[i]==uniqueCPIds[j]){
          if(!silent) bail_out("Your list of par.collPartIds is not unique.");
          exit(1);
=======
void
freeInput( inputPars *par, image* img, molData* mol )
{
  int i,id;
  if( mol!= 0 )
    {
      for( i=0; i<par->nSpecies; i++ )
        {
          if( mol[i].ntrans != NULL )
            {
              free(mol[i].ntrans);
            }
          if( mol[i].lal != NULL )
            {
              free(mol[i].lal);
            }
          if( mol[i].lau != NULL )
            {
              free(mol[i].lau);
            }
          if( mol[i].lcl != NULL )
            {
              free(mol[i].lcl);
            }
          if( mol[i].lcu != NULL )
            {
              free(mol[i].lcu);
            }
          if( mol[i].aeinst != NULL )
            {
              free(mol[i].aeinst);
            }
          if( mol[i].freq != NULL )
            {
              free(mol[i].freq);
            }
          if( mol[i].beinstu != NULL )
            {
              free(mol[i].beinstu);
            }
          if( mol[i].beinstl != NULL )
            {
              free(mol[i].beinstl);
            }
          if( mol[i].eterm != NULL )
            {
              free(mol[i].eterm);
            }
          if( mol[i].gstat != NULL )
            {
              free(mol[i].gstat);
            }
          if( mol[i].cmb != NULL )
            {
              free(mol[i].cmb);
            }
          if( mol[i].local_cmb != NULL )
            {
              free(mol[i].local_cmb);
            }

          if( mol[i].down != NULL )
            {
              int j=0;
              for (j=0;j<mol[i].npart;j++) free(mol[i].down[j]);
              free(mol[i].down);
            }
	 free(mol[i].ntemp);

>>>>>>> e14af908
        }
      }
      uniqueCPIds[i] = par->collPartIds[i];
    }
    free(uniqueCPIds);
  }

  /* Get the number of par->nMolWeights set by the user:
  */
  i = 0;
  while(i<MAX_N_COLL_PART && par->nMolWeights[i]>=0.0) i++;
  numUserSetNMWs = i;

  if(numUserSetNMWs>0){
    /* Check that they do not sum to zero.
    */
    sum = 0.0;
    for(i=0;i<numUserSetNMWs;i++){
      sum += par->nMolWeights[i];
    }
    if(sum<=0.0){
      if(!silent) bail_out("At least some of your par.nMolWeights must be non-zero!");
      exit(1);
    }
  }

  /* Get the number of par->dustWeights set by the user:
  */
  i = 0;
  while(i<MAX_N_COLL_PART && par->dustWeights[i]>=0.0) i++;
  numUserSetDWs = i;

  if(numUserSetDWs>0){
    /* Check that they do not sum to zero.
    */
    sum = 0.0;
    for(i=0;i<numUserSetDWs;i++){
      sum += par->dustWeights[i];
    }
    if(sum<=0.0){
      if(!silent) bail_out("At least some of your par.dustWeights must be non-zero!");
      exit(1);
    }
  }

  /* Check if we have either 0 par->collPartIds or the same number as the number of density values.
  */
  if(numUserSetCPIds != par->numDensities){
    free(par->collPartIds);
    par->collPartIds = NULL;
    /* Note that in the present case we will (for a line-emission image) look for the collision partners listed in the moldatfiles and set par->collPartIds from them. For that to happen, we require the number of collision partners found in the files to equal par->numDensities. */

    /* numUserSetCPIds==0 is ok, this just means the user has not set the parameter at all, but for other values we should issue some warnings, because if the user sets any at all, they should set the same number as there are returns from density():
    */
    if(numUserSetCPIds > 0)
      if(!silent) warning("par.collPartIds will be ignored - there should be 1 for each density.");
  }else{
    par->collPartIds = realloc(par->collPartIds, sizeof(*(par->collPartIds))*par->numDensities);
  }

  /* Check if we have either 0 par->nMolWeights or the same number as the number of density values.
  */
  if(numUserSetNMWs != par->numDensities){
    free(par->nMolWeights);
    par->nMolWeights = NULL;
    /* Note that in the present case we will (for a line-emission image) look for the collision partners listed in the moldatfiles and set par->nMolWeights from them. */

    /* numUserSetNMWs==0 is ok, this just means the user has not set the parameter at all, but for other values we should issue some warnings, because if the user sets any at all, they should set the same number as there are returns from density():
    */
    if(numUserSetNMWs > 0)
      if(!silent) warning("par->nMolWeights will be ignored - there should be 1 for each density() return.");
  }else{
    par->nMolWeights = realloc(par->nMolWeights, sizeof(*(par->nMolWeights))*par->numDensities);
  }

  /* Check if we have either 0 par->dustWeights or the same number as the number of density values. Note that the treatment of the dust weights is stricter, since we need knu for the continuum case, in which we may not have access to collision partner information from moldat files.
  */
  if(numUserSetDWs != par->numDensities){
    if(numUserSetDWs == 0){
      /* This is ok, this just means the user has not set the parameter at all. Revert to the previous algorithm, but with a warning, because the previous algorithm is dangerous.
      */
      par->dustWeights = realloc(par->dustWeights, sizeof(*(par->dustWeights))*par->numDensities);
      par->dustWeights[0] = 1.0;
      for(i=1;i<par->numDensities;i++)
        par->dustWeights[i] = 0.0;

      if(!silent) warning("User didn't set par.dustWeights. Using the first density to calculate k_nu.");

    }else{
      if(!silent) bail_out("There must be 1 value of par.dustWeights for each density() return.");
      exit(1);
    }
  }else{
    par->dustWeights = realloc(par->dustWeights, sizeof(*(par->dustWeights))*par->numDensities);
  }
}

float
invSqrt(float x){
  /* The magic Quake(TM) fast inverse square root algorithm   */
  /* Can _only_ be used on 32-bit machine architectures       */
  float xhalf = 0.5f*x;
  int i = *(int*)&x;
  i = 0x5f3759df - (i>>1);
  x = *(float*)&i;
  x = x*(1.5f - xhalf*x*x);
  return x;
}

void
continuumSetup(int im, image *img, molData *m, inputPars *par, struct grid *g){
  int id;
  img[im].trans=0;
  m[0].nline=1;
  m[0].freq= malloc(sizeof(double));
  m[0].freq[0]=img[im].freq;
  for(id=0;id<par->ncell;id++) {
    freePopulation( par, m, g[id].mol );
    g[id].mol=malloc(sizeof(struct populations)*1);
    g[id].mol[0].dust = malloc(sizeof(double)*m[0].nline);
    g[id].mol[0].knu  = malloc(sizeof(double)*m[0].nline);
    g[id].mol[0].pops = NULL;
    g[id].mol[0].partner = NULL;
  }
  if(par->outputfile) popsout(par,g,m);

  calcMolCMBs(par,m);
  calcGridDustOpacity(par,m,g);
}

void
lineCount(int n,molData *m,int **counta,int **countb,int *nlinetot){
  int ispec,iline,count;

  *nlinetot=0;
  for(ispec=0;ispec<n;ispec++) *nlinetot+=m[ispec].nline;
  if(*nlinetot > 0){
  *counta=malloc(sizeof(*counta)* *nlinetot);
  *countb=malloc(sizeof(*countb)* *nlinetot);
  } else {
    if(!silent) bail_out("Line count finds no lines");
    exit(0);
  }
  count=0;
  for(ispec=0;ispec<n;ispec++) {
    for(iline=0;iline<m[ispec].nline;iline++){
      (*counta)[count]=ispec;
      (*countb)[count++]=iline;
    }
  }
}

void
lineBlend(molData *m, inputPars *par, blend **matrix){
  int iline, jline, nlinetot=0,c;
  int *counta,*countb;

  lineCount(par->nSpecies, m, &counta, &countb, &nlinetot);

  c=0;
  for(iline=0;iline<nlinetot;iline++){
    for(jline=0;jline<nlinetot;jline++){
      if(fabs((m[counta[jline]].freq[countb[jline]]-m[counta[iline]].freq[countb[iline]])/m[counta[iline]].freq[countb[iline]]*CLIGHT) < blendmask
         && iline !=jline) c++;
    }
  }
  if(c>0){
    if(par->blend){
      if(!silent) warning("There are blended lines (Line blending is switched on)");
    } else {
      if(!silent) warning("There are blended lines (Line blending is switched off)");
    }

    (*matrix)=malloc(sizeof(blend)*c);

    c=0;
    for(iline=0;iline<nlinetot;iline++){
      for(jline=0;jline<nlinetot;jline++){
        if(fabs((m[counta[jline]].freq[countb[jline]]-m[counta[iline]].freq[countb[iline]])/m[counta[iline]].freq[countb[iline]]*CLIGHT) < blendmask
           && iline != jline){
          (*matrix)[c].line1=iline;
          (*matrix)[c].line2=jline;
          (*matrix)[c++].deltav=-(m[counta[jline]].freq[countb[jline]]-m[counta[iline]].freq[countb[iline]])/m[counta[iline]].freq[countb[iline]]*CLIGHT;
        }
      }
    }
  }
  free(counta);
  free(countb);

}

void
levelPops(molData *m, inputPars *par, struct grid *g, int *popsdone){
  int id,conv=0,iter,ilev,prog=0,ispec,c=0,n,i,threadI,nVerticesDone,numCollParts;
  int *allCollPartIds=NULL;
  double percent=0.,*median,result1=0,result2=0,snr,delta_pop;
  blend *matrix;
  struct statistics { double *pop, *ave, *sigma; } *stat;
  const gsl_rng_type *ranNumGenType = gsl_rng_ranlxs2;

  for(id=0;id<par->ncell;id++) {
    freePopulation( par, m, g[id].mol );
    g[id].mol=malloc(sizeof(struct populations)*par->nSpecies);
    int i;
    for( i=0; i<par->nSpecies; i++ )
      {
        g[id].mol[i].dust = NULL;
        g[id].mol[i].knu  = NULL;
        g[id].mol[i].pops = NULL;
        g[id].mol[i].partner = NULL;
      }
  }

  readMolData(par,m,&allCollPartIds,&numCollParts);
  setUpDensityAux(par,allCollPartIds,numCollParts);
  free(allCollPartIds);
  assignMolCollPartsToDensities(par,m);
  calcMolCMBs(par,m);
  gridLineInit(par,m,g);
  calcGridMolDensities(par,g);
  calcGridDustOpacity(par,m,g);

  if(par->lte_only){
    LTE(par,g,m);
    if(par->outputfile) popsout(par,g,m);

  }else{ /* Non-LTE */
    stat=malloc(sizeof(struct statistics)*par->pIntensity);

    /* Random number generator */
    gsl_rng *ran = gsl_rng_alloc(ranNumGenType);
#ifdef TEST
    gsl_rng_set(ran, 1237106) ;
#else 
    gsl_rng_set(ran,time(0));
#endif

    gsl_rng **threadRans;
    threadRans = malloc(sizeof(gsl_rng *)*par->nThreads);

    for (i=0;i<par->nThreads;i++){
      threadRans[i] = gsl_rng_alloc(ranNumGenType);
      gsl_rng_set(threadRans[i],(int)(gsl_rng_uniform(ran)*1e6));
    }

    calcGridCollRates(par,m,g);
//******** could free m[].part[].temp, .colld now.

    /* Check for blended lines */
    lineBlend(m,par,&matrix);

    if(par->init_lte) LTE(par,g,m);

    for(id=0;id<par->pIntensity;id++){
      stat[id].pop=malloc(sizeof(double)*m[0].nlev*5);
      stat[id].ave=malloc(sizeof(double)*m[0].nlev);
      stat[id].sigma=malloc(sizeof(double)*m[0].nlev);
      for(ilev=0;ilev<m[0].nlev;ilev++) {
        for(iter=0;iter<5;iter++) stat[id].pop[ilev+m[0].nlev*iter]=g[id].mol[0].pops[ilev];
      }
    }

    if(par->outputfile) popsout(par,g,m);

    /* Initialize convergence flag */
    for(id=0;id<par->ncell;id++){
      g[id].conv=0;
    }

    do{
      if(!silent) progressbar2(0, prog++, 0, result1, result2);

      for(id=0;id<par->ncell && !g[id].sink;id++){
        for(ilev=0;ilev<m[0].nlev;ilev++) {
          for(iter=0;iter<4;iter++) stat[id].pop[ilev+m[0].nlev*iter]=stat[id].pop[ilev+m[0].nlev*(iter+1)];
          stat[id].pop[ilev+m[0].nlev*4]=g[id].mol[0].pops[ilev];
        }
      }

      nVerticesDone=0;
      omp_set_dynamic(0);
#pragma omp parallel private(i,id,ispec,threadI) num_threads(par->nThreads)
      {
        threadI = omp_get_thread_num();

        /* Declare and allocate thread-private variables */
        gridPointData *mp;	// Could have declared them earlier
        double *halfFirstDs;	// and included them in private() I guess.
        mp=malloc(sizeof(gridPointData)*par->nSpecies);
        for (i=0;i<par->nSpecies;i++){
          mp[i].phot = malloc(sizeof(double)*m[i].nline*max_phot);
          mp[i].vfac = malloc(sizeof(double)*           max_phot);
          mp[i].jbar = malloc(sizeof(double)*m[i].nline);
        }
        halfFirstDs = malloc(sizeof(*halfFirstDs)*max_phot);

#pragma omp for
        for(id=0;id<par->pIntensity;id++){
#pragma omp atomic
          ++nVerticesDone;

          if (threadI == 0){ // i.e., is master thread
            if(!silent) progressbar((double)nVerticesDone/par->pIntensity,10);
          }
          if(g[id].dens[0] > 0 && g[id].t[0] > 0){
            photon(id,g,m,0,threadRans[threadI],par,matrix,mp,halfFirstDs);
            for(ispec=0;ispec<par->nSpecies;ispec++) stateq(id,g,m,ispec,par,mp,halfFirstDs);
          }
          if (threadI == 0){ // i.e., is master thread
            if(!silent) warning("");
          }
        }

        freeGridPointData(par, mp);
        free(halfFirstDs);
      } // end parallel block.

      for(id=0;id<par->ncell && !g[id].sink;id++){
        snr=0;
        n=0;
        for(ilev=0;ilev<m[0].nlev;ilev++) {
          stat[id].ave[ilev]=0;
          for(iter=0;iter<5;iter++) stat[id].ave[ilev]+=stat[id].pop[ilev+m[0].nlev*iter];
          stat[id].ave[ilev]=stat[id].ave[ilev]/5.;
          stat[id].sigma[ilev]=0;
          for(iter=0;iter<5;iter++) {
            delta_pop = stat[id].pop[ilev+m[0].nlev*iter]-stat[id].ave[ilev];
            stat[id].sigma[ilev]+=delta_pop*delta_pop;
          }
          stat[id].sigma[ilev]=sqrt(stat[id].sigma[ilev])/5.;
          if(g[id].mol[0].pops[ilev] > 1e-12) c++;

          if(g[id].mol[0].pops[ilev] > 1e-12 && stat[id].sigma[ilev] > 0.){
            snr+=g[id].mol[0].pops[ilev]/stat[id].sigma[ilev];
            n++;
          }
        }
        if(n>0) snr=snr/n;
        else if(n==0) snr=1e6;
        if(snr > 3.) g[id].conv=2;
        if(snr <= 3 && g[id].conv==2) g[id].conv=1;
      }

      median=malloc(sizeof(*median)*gsl_max(c,1));
      c=0;
      for(id=0;id<par->pIntensity;id++){
        for(ilev=0;ilev<m[0].nlev;ilev++){
          if(g[id].mol[0].pops[ilev] > 1e-12) median[c++]=g[id].mol[0].pops[ilev]/stat[id].sigma[ilev];
        }
      }

      gsl_sort(median, 1, c);
      if(conv>1){
        result1=median[0];
        result2 =gsl_stats_median_from_sorted_data(median, 1, c);
      }
      free(median);

      if(!silent) progressbar2(1, prog, percent, result1, result2);
      if(par->outputfile) popsout(par,g,m);
    } while(conv++<NITERATIONS);

    for (i=0;i<par->nThreads;i++){
      gsl_rng_free(threadRans[i]);
    }
    free(threadRans);
    gsl_rng_free(ran);
    for(id=0;id<par->pIntensity;id++){
      free(stat[id].pop);
      free(stat[id].ave);
      free(stat[id].sigma);
    }
    free(stat);
  }

  if(par->binoutputfile) binpopsout(par,g,m);

  *popsdone=1;
}


<|MERGE_RESOLUTION|>--- conflicted
+++ resolved
@@ -22,13 +22,8 @@
 parseInput(inputPars *par, image **img, molData **m){
   FILE *fp;
   int i,id;
-<<<<<<< HEAD
   double BB[3], dens[MAX_N_COLL_PART];
-  double cosPhi,sinPhi,cosTheta,sinTheta;
-=======
-  double BB[3];
   double cosPhi,sinPhi,cosTheta,sinTheta,dummyVel[DIM];
->>>>>>> e14af908
 
   /* Set default values */
   par->dust  	    = NULL;
@@ -261,11 +256,6 @@
       (*m)[i].freq = NULL;
       (*m)[i].beinstu = NULL;
       (*m)[i].beinstl = NULL;
-<<<<<<< HEAD
-=======
-      (*m)[i].down = NULL;
-      (*m)[i].ntemp = NULL;
->>>>>>> e14af908
       (*m)[i].eterm = NULL;
       (*m)[i].gstat = NULL;
       (*m)[i].cmb = NULL;
@@ -273,7 +263,6 @@
     }
 }
 
-<<<<<<< HEAD
 void checkUserDensWeights(inputPars *par){
   /*
 This deals with three user-settable vectors: par->collPartIds, par->nMolWeights and par->dustWeights. We have to see if these (optional) parameters were set, do some basic checks on them, and make sure they have the same numbers of elements as the number of density values, which by this time should be stored in par->numDensities.
@@ -297,77 +286,6 @@
         if(par->collPartIds[i]==uniqueCPIds[j]){
           if(!silent) bail_out("Your list of par.collPartIds is not unique.");
           exit(1);
-=======
-void
-freeInput( inputPars *par, image* img, molData* mol )
-{
-  int i,id;
-  if( mol!= 0 )
-    {
-      for( i=0; i<par->nSpecies; i++ )
-        {
-          if( mol[i].ntrans != NULL )
-            {
-              free(mol[i].ntrans);
-            }
-          if( mol[i].lal != NULL )
-            {
-              free(mol[i].lal);
-            }
-          if( mol[i].lau != NULL )
-            {
-              free(mol[i].lau);
-            }
-          if( mol[i].lcl != NULL )
-            {
-              free(mol[i].lcl);
-            }
-          if( mol[i].lcu != NULL )
-            {
-              free(mol[i].lcu);
-            }
-          if( mol[i].aeinst != NULL )
-            {
-              free(mol[i].aeinst);
-            }
-          if( mol[i].freq != NULL )
-            {
-              free(mol[i].freq);
-            }
-          if( mol[i].beinstu != NULL )
-            {
-              free(mol[i].beinstu);
-            }
-          if( mol[i].beinstl != NULL )
-            {
-              free(mol[i].beinstl);
-            }
-          if( mol[i].eterm != NULL )
-            {
-              free(mol[i].eterm);
-            }
-          if( mol[i].gstat != NULL )
-            {
-              free(mol[i].gstat);
-            }
-          if( mol[i].cmb != NULL )
-            {
-              free(mol[i].cmb);
-            }
-          if( mol[i].local_cmb != NULL )
-            {
-              free(mol[i].local_cmb);
-            }
-
-          if( mol[i].down != NULL )
-            {
-              int j=0;
-              for (j=0;j<mol[i].npart;j++) free(mol[i].down[j]);
-              free(mol[i].down);
-            }
-	 free(mol[i].ntemp);
-
->>>>>>> e14af908
         }
       }
       uniqueCPIds[i] = par->collPartIds[i];
@@ -615,7 +533,7 @@
     }
 
     calcGridCollRates(par,m,g);
-//******** could free m[].part[].temp, .colld now.
+//******** could free m[].part[].temp, .down now.
 
     /* Check for blended lines */
     lineBlend(m,par,&matrix);
