--- conflicted
+++ resolved
@@ -13,7 +13,6 @@
 
 /* Forward declaration of functions only used in this file */
 int initParImg(inputPars *par, image **img);
-void freeParImg(const int nImages, inputPars *par, image *img);
 int main ();
 
 
@@ -42,10 +41,10 @@
   FILE *fp;
 
   /* Set 'impossible' default values for mandatory parameters */
-  par->radius    =-1;
-  par->minScale  =-1;
-  par->pIntensity=-1;
-  par->sinkPoints=-1;
+  par->radius    = 0;
+  par->minScale  = 0;
+  par->pIntensity= 0;
+  par->sinkPoints= 0;
 
   /* Set default values for optional parameters */
   par->dust  	    = NULL;
@@ -54,6 +53,13 @@
   par->gridfile     = NULL;
   par->pregrid      = NULL;
   par->restart      = NULL;
+
+  par->collPartIds  = malloc(sizeof(int)*MAX_N_COLL_PART);
+  for(i=0;i<MAX_N_COLL_PART;i++) par->collPartIds[i] = 0;
+  par->nMolWeights  = malloc(sizeof(double)*MAX_N_COLL_PART);
+  for(i=0;i<MAX_N_COLL_PART;i++) par->nMolWeights[i] = -1.0;
+  par->dustWeights  = malloc(sizeof(double)*MAX_N_COLL_PART);
+  for(i=0;i<MAX_N_COLL_PART;i++) par->dustWeights[i] = -1.0;
 
   par->tcmb = 2.728;
   par->lte_only=0;
@@ -76,7 +82,8 @@
     (*img)[i].filename=NULL;
   }
 
-  /* First-pass reading of the user-set parameters */
+  /* First call to the user function which sets par, img values. Note that, as far as img is concerned, here we just want to find out how many images the user wants, so we can malloc the array properly. We call input() a second time then to get the actual per-image parameter values.
+  */
   input(par, *img);
 
   /* Check that the mandatory parameters now have 'sensible' settings (i.e., that they have been set at all). Raise an exception if not. */
@@ -126,31 +133,6 @@
 
 
 void
-freeParImg(const int nImages, inputPars *par, image *img)
-{
-  /* Release memory allocated for the output fits images
-     and for par->moldatfile
-  */
-  int i, id;
-  for(i=0;i<nImages;i++){
-    for(id=0;id<(img[i].pxls*img[i].pxls);id++){
-      free( img[i].pixel[id].intense );
-      free( img[i].pixel[id].tau );
-    }
-    free(img[i].pixel);
-  }
-  if( img != NULL )
-    {
-      free(img);
-    }
-  if( par->moldatfile != NULL )
-    {
-      free(par->moldatfile);
-    }
-}
-
-
-void
 run(inputPars inpars, image *img)
 {
   /* Run LIME with inpars and the output fits files specified.
@@ -176,11 +158,7 @@
   calcTableEntries(FAST_EXP_MAX_TAYLOR, FAST_EXP_NUM_BITS);
 #endif
 
-<<<<<<< HEAD
-  parseInput(&par,&img,&m); /* Sets par.numDensities for !(par.doPregrid || par.restart) */
-=======
-  parseInput(inpars, &par, &img, &m);
->>>>>>> 73d586c8
+  parseInput(inpars, &par, &img, &m); /* Sets par.numDensities for !(par.doPregrid || par.restart) */
 
   if(par.doPregrid)
     {
@@ -230,12 +208,11 @@
   if(!silent) goodnight(initime,img[0].filename);
 
   freeGrid( &par, m, g);
-<<<<<<< HEAD
-  freeMolData(&par, m);
-  freeInput(&par, img);
-=======
-  freeMoldata(par.nSpecies, m);
+  freeMolData(par.nSpecies, m);
   free(par.moldatfile);
+  free(par.collPartIds);
+  free(par.nMolWeights);
+  free(par.dustWeights);
 }
 
 
@@ -254,6 +231,5 @@
 
   freeParImg(nImages, &par, img);
 
->>>>>>> 73d586c8
   return 0;
 }