--- conflicted
+++ resolved
@@ -41,12 +41,8 @@
      par and image values.
   */
 
-<<<<<<< HEAD
   int i,j,id,nImages;
-=======
-  int i,id,nImages;
   const double defaultAngle=-999.0;
->>>>>>> f0df50cc
 
   /* Set 'impossible' default values for mandatory parameters */
   par->radius    = 0;
@@ -259,19 +255,9 @@
   
   if(!silent) goodnight(initime,img[0].filename);
 
-<<<<<<< HEAD
-  freeGrid( &par, m, g);
-  freeMolData(par.nSpecies, m);
-  freeConfig(par);
-}
-=======
   freeGrid((unsigned int)par.ncell, (unsigned short)par.nSpecies, gp);
   freeMolData(par.nSpecies, md);
-  free(par.moldatfile);
-  free(par.collPartIds);
-  free(par.nMolWeights);
-  free(par.dustWeights);
->>>>>>> f0df50cc
+  freeConfig(par);
 
   if(par.dust != NULL){
     free(kaptab);
