--- conflicted
+++ resolved
@@ -9,6 +9,7 @@
 #include <locale.h>
 
 #include "lime.h"
+#include "gridio.h"
 
 
 /* Forward declaration of functions only used in this file */
@@ -24,7 +25,7 @@
   calcFastExpRange(FAST_EXP_MAX_TAYLOR, FAST_EXP_NUM_BITS, &numMantissaFields, &lowestExponent, &numExponentsUsed)
 */
 #else
-double EXP_TABLE_2D[1][1]; // nominal definitions so the fastexp.c module will compile.
+double EXP_TABLE_2D[1][1]; /* nominal definitions so the fastexp.c module will compile. */
 double EXP_TABLE_3D[1][1][1];
 #endif
 
@@ -41,12 +42,8 @@
      par and image values.
   */
 
-<<<<<<< HEAD
-  int i,id,nImages;
-=======
   int i,j,id,nImages;
   const double defaultAngle=-999.0;
->>>>>>> 5230c0b0
 
   /* Set 'impossible' default values for mandatory parameters */
   par->radius    = 0;
@@ -160,31 +157,22 @@
 
 
 void
-run(inputPars inpars, image *img)
-{
+run(inputPars inpars, image *img){
   /* Run LIME with inpars and the output fits files specified.
 
      This routine may be used as an interface to LIME from external
      programs. In this case, inpars and img must be specified by the
      external program.
   */
-<<<<<<< HEAD
-  int i,nLineImages,nlinetot;
-=======
   int i,gi,si;
->>>>>>> 5230c0b0
   int initime=time(0);
   int popsdone=0;
   molData*     md = NULL;
   configInfo  par;
   struct grid* gp = NULL;
   char message[80];
-<<<<<<< HEAD
-  struct blendInfo blends;
-=======
   int nEntries=0;
   double *lamtab=NULL, *kaptab=NULL; 
->>>>>>> 5230c0b0
 
   /*Set locale to avoid trouble when reading files*/
   setlocale(LC_ALL, "C");
@@ -204,65 +192,35 @@
     printMessage(message);
   }
 
-  if(par.doPregrid)
-    {
-      mallocAndSetDefaultGrid(&gp, (unsigned int)par.ncell);
-      predefinedGrid(&par,gp); /* Sets par.numDensities */
-      checkUserDensWeights(&par); /* Needs par.numDensities */
-    }
-  else if(par.restart)
-    {
-      popsin(&par,&gp,&md,&popsdone);
-    }
-  else
-    {
-      checkUserDensWeights(&par); /* Needs par.numDensities */
-<<<<<<< HEAD
-      readOrBuildGrid(&par,&gp);
-=======
-      mallocAndSetDefaultGrid(&gp, (unsigned int)par.ncell);
-      buildGrid(&par,gp);
->>>>>>> 5230c0b0
-    }
+  if(par.doPregrid){
+    mallocAndSetDefaultGrid(&gp, (unsigned int)par.ncell);
+    predefinedGrid(&par,gp); /* Sets par.numDensities */
+    checkUserDensWeights(&par); /* Needs par.numDensities */
+  }else if(par.restart){
+    popsin(&par,&gp,&md,&popsdone);
+  }else{
+    checkUserDensWeights(&par); /* Needs par.numDensities */
+    readOrBuildGrid(&par,&gp);
+  }
 
   if(par.dust != NULL)
     readDustFile(par.dust, &lamtab, &kaptab, &nEntries);
 
   /* Make all the continuum images:
   */
-  for(i=0;i<par.nImages;i++){
-<<<<<<< HEAD
-    if(img[i].doline)
-      nLineImages++;
-    else{
-      if(par.restart)
-        img[i].trans=0;
-      else
-        continuumSetup(i,img,md,&par,gp);
-      raytrace(i,&par,gp,md,img);
-=======
-    if(!img[i].doline){
-      raytrace(i, &par, gp, md, img, lamtab, kaptab, nEntries);
->>>>>>> 5230c0b0
-      writeFits(i,&par,md,img);
-    }
-  }
-
-<<<<<<< HEAD
-  if(nLineImages>0 && !popsdone){
-    lineSetup(&par, md, gp, &nlinetot, &blends);
-    levelPops(md, &par, gp, nlinetot, blends, &popsdone);
-
-    par.dataFlags |= (1 << DS_bit_populations);
-  }
-
-  writeGridIfRequired(&par, gp, md, lime_FITS);
-  freeSomeGridFields((unsigned int)par.ncell, gp);
-=======
+  if(par.nContImages>0){
+    for(i=0;i<par.nImages;i++){
+      if(!img[i].doline){
+        raytrace(i, &par, gp, md, img, lamtab, kaptab, nEntries);
+        writeFits(i,&par,md,img);
+      }
+    }
+  }
+
   if(par.nLineImages>0){
     molInit(&par, md);
 
-    if(!popsdone){
+    if(!popsdone && !allBitsSet(par.dataFlags, DS_mask_populations)){
       for(gi=0;gi<par.ncell;gi++){
         gp[gi].mol = malloc(sizeof(*(gp[gi].mol))*par.nSpecies);
         for(si=0;si<par.nSpecies;si++){
@@ -280,25 +238,23 @@
     calcGridMolDoppler(&par, md, gp);
     calcGridMolDensities(&par,gp);
 
-    if(!popsdone)
+    if(!popsdone && !allBitsSet(par.dataFlags, DS_mask_populations))
       levelPops(md, &par, gp, &popsdone, lamtab, kaptab, nEntries);
 
     calcGridMolSpecNumDens(&par,md,gp);
   }
 
+  writeGridIfRequired(&par, gp, md, lime_FITS);
   freeSomeGridFields((unsigned int)par.ncell, (unsigned short)par.nSpecies, gp);
->>>>>>> 5230c0b0
 
   /* Now make the line images.
   */
-  for(i=0;i<par.nImages;i++){
-    if(img[i].doline){
-<<<<<<< HEAD
-      raytrace(i,&par,gp,md,img);
-=======
-      raytrace(i, &par, gp, md, img, lamtab, kaptab, nEntries);
->>>>>>> 5230c0b0
-      writeFits(i,&par,md,img);
+  if(par.nLineImages>0){
+    for(i=0;i<par.nImages;i++){
+      if(img[i].doline){
+        raytrace(i, &par, gp, md, img, lamtab, kaptab, nEntries);
+        writeFits(i,&par,md,img);
+      }
     }
   }
   
@@ -306,15 +262,6 @@
 
   freeGrid((unsigned int)par.ncell, (unsigned short)par.nSpecies, gp);
   freeMolData(par.nSpecies, md);
-<<<<<<< HEAD
-  free(par.moldatfile);
-  free(par.collPartIds);
-  free(par.nMolWeights);
-  free(par.dustWeights);
-  free(par.gridOutFiles);
-}
-
-=======
   freeConfig(par);
 
   if(par.dust != NULL){
@@ -322,7 +269,6 @@
     free(lamtab);
   }
 }
->>>>>>> 5230c0b0
 
 int main () {
   /* Main program for stand-alone LIME */
@@ -340,4 +286,4 @@
   freeParImg(nImages, &par, img);
 
   return 0;
-}+}
