/*
 *  main.c
 *  This file is part of LIME, the versatile line modeling engine
 *
 *  Copyright (C) 2006-2014 Christian Brinch
 *  Copyright (C) 2015-2016 The LIME development team
 *
 */
#include <locale.h>

#include "lime.h"
#include "gridio.h"

int silent = 0;

/* Forward declaration of functions only used in this file */
int initParImg(inputPars *par, image **img);
int main();



#ifdef FASTEXP
double EXP_TABLE_2D[128][10];
double EXP_TABLE_3D[256][2][10];
/* I've hard-wired the dimensions of these arrays, but it would be better perhaps to declare them as pointers, and calculate the dimensions with the help of the function call:
  calcFastExpRange(FAST_EXP_MAX_TAYLOR, FAST_EXP_NUM_BITS, &numMantissaFields, &lowestExponent, &numExponentsUsed)
*/
#else
double EXP_TABLE_2D[1][1]; /* nominal definitions so the fastexp.c module will compile. */
double EXP_TABLE_3D[1][1][1];
#endif

double ERF_TABLE[ERF_TABLE_SIZE];
double oneOver_i[FAST_EXP_MAX_TAYLOR+1];


int
initParImg(inputPars *par, image **img)
{
  /* Initialize par with default values, allocate space for the
     output fits images, initialize the images with default values,
     and finally call the input() routine from model.c to set both the
     par and image values.
  */

  int i,j,id,nImages;
  const double defaultAngle=-999.0;

  /* Set 'impossible' default values for mandatory parameters */
  par->radius    = 0;
  par->minScale  = 0;
  par->pIntensity= 0;
  par->sinkPoints= 0;

  /* Set default values for optional parameters */
  par->dust  	    = NULL;
  par->outputfile   = NULL;
  par->binoutputfile= NULL;
  par->gridfile     = NULL;
  par->pregrid      = NULL;
  par->restart      = NULL;
  par->gridInFile   = NULL;

  par->collPartIds  = malloc(sizeof(int)*MAX_N_COLL_PART);
  for(i=0;i<MAX_N_COLL_PART;i++) par->collPartIds[i] = 0; /* Possible values start at 1. */
  par->nMolWeights  = malloc(sizeof(double)*MAX_N_COLL_PART);
  for(i=0;i<MAX_N_COLL_PART;i++) par->nMolWeights[i] = -1.0;
  par->dustWeights  = malloc(sizeof(double)*MAX_N_COLL_PART);
  for(i=0;i<MAX_N_COLL_PART;i++) par->dustWeights[i] = -1.0;

  par->gridDensMaxValues = malloc(sizeof(*(par->gridDensMaxValues))*MAX_N_HIGH);
  par->gridDensMaxLoc    = malloc(sizeof(*(par->gridDensMaxLoc))*MAX_N_HIGH);
  for(i=0;i<MAX_N_HIGH;i++){
    par->gridDensMaxValues[i] = -1.0; /* Impossible default value. */
    for(j=0;j<DIM;j++) par->gridDensMaxLoc[i][j] = 0.0;
  }

  par->tcmb = 2.725;
  par->lte_only=0;
  par->init_lte=0;
  par->samplingAlgorithm=0;
  par->sampling=2; /* Now only accessed if par->samplingAlgorithm==0. */
  par->blend=0;
  par->antialias=1;
  par->polarization=0;
  par->nThreads = NTHREADS;
  par->nSolveIters=17;
  par->traceRayAlgorithm=0;
  par->resetRNG=0;

  par->gridOutFiles = malloc(sizeof(char *)*NUM_GRID_STAGES);
  for(i=0;i<NUM_GRID_STAGES;i++)
    par->gridOutFiles[i] = NULL;

  /* Allocate initial space for molecular data file names */
  par->moldatfile=malloc(sizeof(char *)*MAX_NSPECIES);
  for(id=0;id<MAX_NSPECIES;id++){
    par->moldatfile[id]=NULL;
  }

  /* Allocate initial space for output fits images */
  (*img)=malloc(sizeof(**img)*MAX_NIMAGES);
  for(i=0;i<MAX_NIMAGES;i++){
    (*img)[i].filename=NULL;
    (*img)[i].units=NULL;
  }

  /* First call to the user function which sets par, img values. Note that, as far as img is concerned, here we just want to find out how many images the user wants, so we can malloc the array properly. We call input() a second time then to get the actual per-image parameter values.
  */
  input(par, *img);

  /* If the user has provided a list of image filenames, the corresponding elements of (*img).filename will be non-NULL. Thus we can deduce the number of images from the number of non-NULL elements. */
  nImages=0;
  while((*img)[nImages].filename!=NULL && nImages<MAX_NIMAGES)
    nImages++;

  if(nImages==0) {
    if(!silent) bail_out("No images defined (or you haven't set the 1st filename).");
    exit(1);
  }

  /* Set img defaults. */
  for(i=0;i<nImages;i++) {
    (*img)[i].source_vel=0.0;
    (*img)[i].phi=0.0;
    (*img)[i].nchan=0;
    (*img)[i].velres=-1.;
    (*img)[i].trans=-1;
    (*img)[i].molI=-1;
    (*img)[i].freq=-1.;
    (*img)[i].bandwidth=-1.;
    (*img)[i].incl    = defaultAngle;
    (*img)[i].azimuth = defaultAngle;
    (*img)[i].posang  = defaultAngle;
<<<<<<< HEAD
    (*img)[i].doInterpolateVels = 0;
=======
    (*img)[i].unit = 0;
>>>>>>> f131e7c6
  }

  /* Second-pass reading of the user-set parameters (this time just to read the par->moldatfile and img stuff). */
  input(par,*img);

  return nImages;
}


void
run(inputPars inpars, image *inimg, const int nImages){
  /* Run LIME with inpars and the output fits files specified.

     This routine may be used as an interface to LIME from external
     programs. In this case, inpars and img must be specified by the
     external program.
  */
  int i,j,gi,si;
  int initime=time(0);
  int popsdone=0;
  molData *md=NULL;
  configInfo par;
  imageInfo *img=NULL;
  struct grid *gp=NULL;
  char message[80];
  int nEntries=0;
  double *lamtab=NULL, *kaptab=NULL;
  char *img_filename_root;

  /*Set locale to avoid trouble when reading files*/
  setlocale(LC_ALL, "C");

  if(!silent) greetings();
  if(!silent) screenInfo();

#ifdef FASTEXP
  calcTableEntries(FAST_EXP_MAX_TAYLOR, FAST_EXP_NUM_BITS);
#endif
  fillErfTable();

  parseInput(inpars, inimg, nImages, &par, &img, &md); /* Sets par.numDensities for !(par.doPregrid || par.restart) */

  if(!silent && par.nThreads>1){
    sprintf(message, "Number of threads used: %d", par.nThreads);
    printMessage(message);
  }

  if(par.doPregrid){
    mallocAndSetDefaultGrid(&gp, (unsigned int)par.ncell);
    predefinedGrid(&par,gp); /* Sets par.numDensities */
    checkUserDensWeights(&par); /* Needs par.numDensities */
  }else if(par.restart){
    popsin(&par,&gp,&md,&popsdone);
  }else{
    checkUserDensWeights(&par); /* Needs par.numDensities */
    readOrBuildGrid(&par,&gp);
  }

  if(par.dust != NULL)
    readDustFile(par.dust, &lamtab, &kaptab, &nEntries);

  /* Make all the continuum images:
  */
  if(par.nContImages>0){
    for(i=0;i<par.nImages;i++){
      if(!img[i].doline){
        raytrace(i, &par, gp, md, img, lamtab, kaptab, nEntries);
        if(img[i].numunits == 1){
          writeFits(i,0,&par,img);
        }
        else{
          copyInparStr(img[i].filename, &(img_filename_root));
          for(j=0;j<img[i].numunits;j++) {
            insertUnitStrInFilename(img_filename_root, &par, img, i, j);
            writeFits(i,j,&par,img);
          }
        }
      }
    }
  }

  if(par.nLineImages>0){
    molInit(&par, md);

    if(!popsdone && !allBitsSet(par.dataFlags, DS_mask_populations)){
      for(gi=0;gi<par.ncell;gi++){
        gp[gi].mol = malloc(sizeof(*(gp[gi].mol))*par.nSpecies);
        for(si=0;si<par.nSpecies;si++){
          gp[gi].mol[si].pops    = NULL;
          gp[gi].mol[si].partner = NULL;
          gp[gi].mol[si].cont    = NULL;
        }
      }
    }

    for(gi=0;gi<par.ncell;gi++){
      for(si=0;si<par.nSpecies;si++)
        gp[gi].mol[si].specNumDens = malloc(sizeof(double)*md[si].nlev);
    }
    calcGridMolDoppler(&par, md, gp);
    calcGridMolDensities(&par,gp);

    if(!popsdone && !allBitsSet(par.dataFlags, DS_mask_populations))
      levelPops(md, &par, gp, &popsdone, lamtab, kaptab, nEntries);

    calcGridMolSpecNumDens(&par,md,gp);
  }
  /*
  report(1,&par,gp);
  */
  writeGridIfRequired(&par, gp, md, lime_FITS);
  freeSomeGridFields((unsigned int)par.ncell, (unsigned short)par.nSpecies, gp);

  /* Now make the line images.   */

  if(par.nLineImages>0){
    for(i=0;i<par.nImages;i++){
      if(img[i].doline){
        raytrace(i, &par, gp, md, img, lamtab, kaptab, nEntries);
        if(img[i].numunits == 1){
          writeFits(i,0,&par,img);
        }
        else{
          copyInparStr(img[i].filename, &(img_filename_root));
          for(j=0;j<img[i].numunits;j++) {
            insertUnitStrInFilename(img_filename_root, &par, img, i, j);
            writeFits(i,j,&par,img);
          }
        }
      }
    }
  }
  
  if(!silent) goodnight(initime,img[0].filename);

  freeGrid((unsigned int)par.ncell, (unsigned short)par.nSpecies, gp);
  freeMolData(par.nSpecies, md);
  freeImgInfo(par.nImages, img);
  freeConfigInfo(par);

  if(par.dust != NULL){
    free(kaptab);
    free(lamtab);
  }
}

int main() {
  /* Main program for stand-alone LIME */

  inputPars par;
  image	*img = NULL;
  int nImages;

  nImages = initParImg(&par, &img);

  run(par, img, nImages);

  free(img);
  free(par.collPartIds);
  free(par.nMolWeights);
  free(par.dustWeights);
  free(par.moldatfile);
  free(par.gridOutFiles);
  free(par.gridDensMaxValues);
  free(par.gridDensMaxLoc);

  return 0;
}
<|MERGE_RESOLUTION|>--- conflicted
+++ resolved
@@ -132,11 +132,8 @@
     (*img)[i].incl    = defaultAngle;
     (*img)[i].azimuth = defaultAngle;
     (*img)[i].posang  = defaultAngle;
-<<<<<<< HEAD
+    (*img)[i].unit = 0;
     (*img)[i].doInterpolateVels = 0;
-=======
-    (*img)[i].unit = 0;
->>>>>>> f131e7c6
   }
 
   /* Second-pass reading of the user-set parameters (this time just to read the par->moldatfile and img stuff). */
