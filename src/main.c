--- conflicted
+++ resolved
@@ -38,10 +38,7 @@
   */
 
   int i,id,nImages;
-<<<<<<< HEAD
-=======
   const double defaultAngle=-999.0;
->>>>>>> 27357c82
 
   /* Set 'impossible' default values for mandatory parameters */
   par->radius    = 0;
