/*
 *  main.c
 *  This file is part of LIME, the versatile line modeling engine
 *
 *  Copyright (C) 2006-2014 Christian Brinch
 *  Copyright (C) 2016 The LIME development team
 *
 */
#include <locale.h>

#include "lime.h"


/* Forward declaration of functions only used in this file */
void initParImg(inputPars *par, image **img);
void freeParImg(inputPars *par, image *img);
int main ();



#ifdef FASTEXP
double EXP_TABLE_2D[128][10];
double EXP_TABLE_3D[256][2][10];
/* I've hard-wired the dimensions of these arrays, but it would be better perhaps to declare them as pointers, and calculate the dimensions with the help of the function call:
  calcFastExpRange(FAST_EXP_MAX_TAYLOR, FAST_EXP_NUM_BITS, &numMantissaFields, &lowestExponent, &numExponentsUsed)
*/
#else
double EXP_TABLE_2D[1][1]; // nominal definitions so the fastexp.c module will compile.
double EXP_TABLE_3D[1][1][1];
#endif

<<<<<<< HEAD
void
initParImg(inputPars *par, image **img)
{
  /* Initialize par with default values, allocate space for the
     output fits images, initialize the images with default values,
     and finally call the input routine from model.c to set both the
     par and image values.
  */

  int i, id;
  FILE *fp;

  /* Set default values */
  par->dust  	    = NULL;
  par->inputfile    = NULL;
  par->outputfile   = NULL;
  par->binoutputfile= NULL;
  par->gridfile     = NULL;
  par->pregrid      = NULL;
  par->restart      = NULL;

  par->tcmb = 2.728;
  par->lte_only=0;
  par->init_lte=0;
  par->sampling=2;
  par->blend=0;
  par->antialias=1;
  par->polarization=0;
  par->pIntensity=0;
  par->sinkPoints=0;
  par->doPregrid=0;

  par->nThreads = NTHREADS;

  /* Allocate space for output fits images */
  (*img)=malloc(sizeof(image)*MAX_NSPECIES);
  par->moldatfile=malloc(sizeof(char *) * MAX_NSPECIES);
  for(id=0;id<MAX_NSPECIES;id++){
    (*img)[id].filename=NULL;
    par->moldatfile[id]=NULL;
  }
  input(par, *img);
  id=-1;
  while((*img)[++id].filename!=NULL);
  par->nImages=id;
  if(par->nImages==0) {
    if(!silent) bail_out("Error: no images defined");
    exit(1);
  }

  *img=realloc(*img, sizeof(image)*par->nImages);

  id=-1;
  while(par->moldatfile[++id]!=NULL);
  par->nSpecies=id;
  if( par->nSpecies <= 0 )
    {
      par->nSpecies = 1;
      free(par->moldatfile);
      par->moldatfile = NULL;
    }
  else
    {
      par->moldatfile=realloc(par->moldatfile, sizeof(char *)*par->nSpecies);
      /* Check if files exists */
      for(id=0;id<par->nSpecies;id++){
        if((fp=fopen(par->moldatfile[id], "r"))==NULL) {
          openSocket(par, id);
        }
        else {
          fclose(fp);
        }
      }
    }

  if(par->dust != NULL){
    if((fp=fopen(par->dust, "r"))==NULL){
      if(!silent) bail_out("Error opening dust opacity data file!");
      exit(1);
    }
    else  {
      fclose(fp);
    }
  }

  /* Set defaults and read inputPars and img[] */
  for(i=0;i<par->nImages;i++) {
    (*img)[i].source_vel=0.0;
    (*img)[i].phi=0.0;
    (*img)[i].nchan=0;
    (*img)[i].velres=-1.;
    (*img)[i].trans=-1;
    (*img)[i].freq=-1.;
    (*img)[i].bandwidth=-1.;
  }
  input(par,*img);
}


void
freeParImg(inputPars *par, image *img)
{
  /* Release memory allocated for the output fits images
     and for par->moldatfile
  */
  int i, id;
  for(i=0;i<par->nImages;i++){
    for(id=0;id<(img[i].pxls*img[i].pxls);id++){
      free( img[i].pixel[id].intense );
      free( img[i].pixel[id].tau );
    }
    free(img[i].pixel);
  }
  if( img != NULL )
    {
      free(img);
    }
  if( par->moldatfile != NULL )
    {
      free(par->moldatfile);
    }
}


void
run(inputPars *par, image *img)
{
  /* Run LIME with par and the output fits files specified.

     This routine may be used as an interface to LIME from external
     programs. In this case, par and img must be specified by the
     external program.
  */
  int i;
=======
int main () {
  int i,nLineImages;
>>>>>>> 173cb404
  int initime=time(0);
  int popsdone=0;
  molData*     m = NULL;
  struct grid* g = NULL;

  /*Set locale to avoid trouble when reading files*/
  setlocale(LC_ALL, "C");

  if(!silent) greetings();
  if(!silent) screenInfo();

#ifdef FASTEXP
  calcTableEntries(FAST_EXP_MAX_TAYLOR, FAST_EXP_NUM_BITS);
#endif

  parseInput(par, &img, &m);

  if(par->doPregrid)
    {
      gridAlloc(par,&g);
      predefinedGrid(par,g);
    }
  else if(par->restart)
    {
      popsin(par,&g,&m,&popsdone);
    }
  else
    {
      gridAlloc(par,&g);
      buildGrid(par,g);
    }

<<<<<<< HEAD
  for(i=0;i<par->nImages;i++){
    if(img[i].doline==1 && popsdone==0) {
      levelPops(m,par,g,&popsdone);
    }
    if(img[i].doline==0) {
      continuumSetup(i,img,m,par,g);
=======
  /* Make all the continuum images, and count the non-continuum images at the same time:
  */
  nLineImages = 0;
  for(i=0;i<par.nImages;i++){
    if(img[i].doline)
      nLineImages++;
    else{
      continuumSetup(i,img,m,&par,g);
      raytrace(i,&par,g,m,img);
      writefits(i,&par,m,img);
>>>>>>> 173cb404
    }
  }

  if(nLineImages>0 && !popsdone)
    levelPops(m,&par,g,&popsdone);

<<<<<<< HEAD
    raytrace(i,par,g,m,img);
    writefits(i,par,m,img);
=======
  /* Now make the line images.
  */
  for(i=0;i<par.nImages;i++){
    if(img[i].doline){
      raytrace(i,&par,g,m,img);
      writefits(i,&par,m,img);
    }
>>>>>>> 173cb404
  }

  if(!silent) goodnight(initime,img[0].filename);

  freeGrid( par, m, g);
  freeMoldata(par, m);
}


int main () {
  /* Main program for stand-alone LIME */

  inputPars par;
  image	*img = NULL;

  silent = 0;

  initParImg(&par, &img);

  run(&par, img);

  freeParImg(&par, img);

  return 0;
}<|MERGE_RESOLUTION|>--- conflicted
+++ resolved
@@ -29,7 +29,6 @@
 double EXP_TABLE_3D[1][1][1];
 #endif
 
-<<<<<<< HEAD
 void
 initParImg(inputPars *par, image **img)
 {
@@ -163,11 +162,7 @@
      programs. In this case, par and img must be specified by the
      external program.
   */
-  int i;
-=======
-int main () {
   int i,nLineImages;
->>>>>>> 173cb404
   int initime=time(0);
   int popsdone=0;
   molData*     m = NULL;
@@ -200,45 +195,31 @@
       buildGrid(par,g);
     }
 
-<<<<<<< HEAD
+  /* Make all the continuum images, and count the non-continuum images at the same time:
+  */
+  nLineImages = 0;
   for(i=0;i<par->nImages;i++){
-    if(img[i].doline==1 && popsdone==0) {
-      levelPops(m,par,g,&popsdone);
-    }
-    if(img[i].doline==0) {
-      continuumSetup(i,img,m,par,g);
-=======
-  /* Make all the continuum images, and count the non-continuum images at the same time:
-  */
-  nLineImages = 0;
-  for(i=0;i<par.nImages;i++){
     if(img[i].doline)
       nLineImages++;
     else{
-      continuumSetup(i,img,m,&par,g);
-      raytrace(i,&par,g,m,img);
-      writefits(i,&par,m,img);
->>>>>>> 173cb404
+      continuumSetup(i,img,m,par,g);
+      raytrace(i,par,g,m,img);
+      writefits(i,par,m,img);
     }
   }
 
   if(nLineImages>0 && !popsdone)
-    levelPops(m,&par,g,&popsdone);
-
-<<<<<<< HEAD
-    raytrace(i,par,g,m,img);
-    writefits(i,par,m,img);
-=======
+    levelPops(m,par,g,&popsdone);
+
   /* Now make the line images.
   */
-  for(i=0;i<par.nImages;i++){
+  for(i=0;i<par->nImages;i++){
     if(img[i].doline){
-      raytrace(i,&par,g,m,img);
-      writefits(i,&par,m,img);
-    }
->>>>>>> 173cb404
-  }
-
+      raytrace(i,par,g,m,img);
+      writefits(i,par,m,img);
+    }
+  }
+  
   if(!silent) goodnight(initime,img[0].filename);
 
   freeGrid( par, m, g);
