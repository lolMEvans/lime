/*
 *  main.c
 *  This file is part of LIME, the versatile line modeling engine
 *
 *  Copyright (C) 2006-2014 Christian Brinch
 *  Copyright (C) 2016 The LIME development team
 *
 */
#include <locale.h>

#include "lime.h"


/* Forward declaration of functions only used in this file */
int initParImg(inputPars *par, image **img);
int main ();



#ifdef FASTEXP
double EXP_TABLE_2D[128][10];
double EXP_TABLE_3D[256][2][10];
/* I've hard-wired the dimensions of these arrays, but it would be better perhaps to declare them as pointers, and calculate the dimensions with the help of the function call:
  calcFastExpRange(FAST_EXP_MAX_TAYLOR, FAST_EXP_NUM_BITS, &numMantissaFields, &lowestExponent, &numExponentsUsed)
*/
#else
double EXP_TABLE_2D[1][1]; // nominal definitions so the fastexp.c module will compile.
double EXP_TABLE_3D[1][1][1];
#endif

<<<<<<< HEAD
int main () {
  int i,nLineImages;
  int initime=time(0);
  int popsdone=0;
  molData*     md = NULL;
  inputPars    par;
  struct grid* gp = NULL;
  image*       img = NULL;
  char message[80];
=======
int
initParImg(inputPars *par, image **img)
{
  /* Initialize par with default values, allocate space for the
     output fits images, initialize the images with default values,
     and finally call the input() routine from model.c to set both the
     par and image values.
  */

  int i,id,nImages;
  FILE *fp;

  /* Set 'impossible' default values for mandatory parameters */
  par->radius    = 0;
  par->minScale  = 0;
  par->pIntensity= 0;
  par->sinkPoints= 0;

  /* Set default values for optional parameters */
  par->dust  	    = NULL;
  par->outputfile   = NULL;
  par->binoutputfile= NULL;
  par->gridfile     = NULL;
  par->pregrid      = NULL;
  par->restart      = NULL;

  par->collPartIds  = malloc(sizeof(int)*MAX_N_COLL_PART);
  for(i=0;i<MAX_N_COLL_PART;i++) par->collPartIds[i] = 0;
  par->nMolWeights  = malloc(sizeof(double)*MAX_N_COLL_PART);
  for(i=0;i<MAX_N_COLL_PART;i++) par->nMolWeights[i] = -1.0;
  par->dustWeights  = malloc(sizeof(double)*MAX_N_COLL_PART);
  for(i=0;i<MAX_N_COLL_PART;i++) par->dustWeights[i] = -1.0;

  par->tcmb = 2.728;
  par->lte_only=0;
  par->init_lte=0;
  par->sampling=2;
  par->blend=0;
  par->antialias=1;
  par->polarization=0;
  par->nThreads = NTHREADS;

  /* Allocate initial space for molecular data file names */
  par->moldatfile=malloc(sizeof(char *)*MAX_NSPECIES);
  for(id=0;id<MAX_NSPECIES;id++){
    par->moldatfile[id]=NULL;
  }

  /* Allocate initial space for output fits images */
  (*img)=malloc(sizeof(image)*MAX_NIMAGES);
  for(i=0;i<MAX_NIMAGES;i++){
    (*img)[i].filename=NULL;
  }

  /* First call to the user function which sets par, img values. Note that, as far as img is concerned, here we just want to find out how many images the user wants, so we can malloc the array properly. We call input() a second time then to get the actual per-image parameter values.
  */
  input(par, *img);

  /* Check that the mandatory parameters now have 'sensible' settings (i.e., that they have been set at all). Raise an exception if not. */
  if (par->radius<=0){
    if(!silent) bail_out("You must define the radius parameter.");
    exit(1);
  }
  if (par->minScale<=0){
    if(!silent) bail_out("You must define the minScale parameter.");
    exit(1);
  }
  if (par->pIntensity<=0){
    if(!silent) bail_out("You must define the pIntensity parameter.");
    exit(1);
  }
  if (par->sinkPoints<=0){
    if(!silent) bail_out("You must define the sinkPoints parameter.");
    exit(1);
  }

  /* If the user has provided a list of image filenames, the corresponding elements of (*img).filename will be non-NULL. Thus we can deduce the number of images from the number of non-NULL elements. */
  nImages=0;
  while((*img)[nImages].filename!=NULL && nImages<MAX_NIMAGES)
    nImages++;

  if(nImages==0) {
    if(!silent) bail_out("No images defined (or you haven't set the 1st filename).");
    exit(1);
  }

  /* Set img defaults. */
  for(i=0;i<nImages;i++) {
    (*img)[i].source_vel=0.0;
    (*img)[i].phi=0.0;
    (*img)[i].nchan=0;
    (*img)[i].velres=-1.;
    (*img)[i].trans=-1;
    (*img)[i].molI=-1;
    (*img)[i].freq=-1.;
    (*img)[i].bandwidth=-1.;
  }

  /* Second-pass reading of the user-set parameters (this time just to read the par->moldatfile and img stuff). */
  input(par,*img);

  return nImages;
}


void
run(inputPars inpars, image *img)
{
  /* Run LIME with inpars and the output fits files specified.

     This routine may be used as an interface to LIME from external
     programs. In this case, inpars and img must be specified by the
     external program.
  */
  int i,nLineImages;
  int initime=time(0);
  int popsdone=0;
  molData*     m = NULL;
  configInfo  par;
  struct grid* g = NULL;

  /*Set locale to avoid trouble when reading files*/
  setlocale(LC_ALL, "C");
>>>>>>> 9eaa2836

  if(!silent) greetings();
  if(!silent) screenInfo();

#ifdef FASTEXP
  calcTableEntries(FAST_EXP_MAX_TAYLOR, FAST_EXP_NUM_BITS);
#endif

<<<<<<< HEAD
  parseInput(&par,&img,&md);

  if(!silent && par.nThreads>1){
    sprintf(message, "Number of threads used: %d", par.nThreads);
    printMessage(message);
  }

  if(par.doPregrid)
    {
      mallocAndSetDefaultGrid(&gp, (unsigned int)par.ncell);
      predefinedGrid(&par,gp);
=======
  parseInput(inpars, &par, &img, &m); /* Sets par.numDensities for !(par.doPregrid || par.restart) */

  if(par.doPregrid)
    {
      gridAlloc(&par,&g);
      predefinedGrid(&par,g); /* Sets par.numDensities */
      checkUserDensWeights(&par); /* Needs par.numDensities */
>>>>>>> 9eaa2836
    }
  else if(par.restart)
    {
      popsin(&par,&gp,&md,&popsdone);
    }
  else
    {
<<<<<<< HEAD
      readOrBuildGrid(&par,&gp);
=======
      checkUserDensWeights(&par); /* Needs par.numDensities */
      gridAlloc(&par,&g);
      buildGrid(&par,g);
>>>>>>> 9eaa2836
    }

  /* Make all the continuum images, and count the non-continuum images at the same time:
  */
  nLineImages = 0;
  for(i=0;i<par.nImages;i++){
    if(img[i].doline)
      nLineImages++;
    else{
<<<<<<< HEAD
      continuumSetup(i,img,md,&par,gp);
      raytrace(i,&par,gp,md,img);
      writefits(i,&par,md,img);
    }
  }

  if(nLineImages>0 && !popsdone){ // eventually, replace !popdone by (!popsdone || dataStageI<4)? *Really* eventually we want to get rid of popsdone.
    levelPops(md,&par,gp,&popsdone);
//    par.dataStageI = 4;
    par.dataFlags |= (1 << DS_bit_populations);
/* Disable the next lines for now, since we have not tested dataStageI<4 in the 'if' of this block, because we can't use an input grid file at dataStageI==4 yet: we have to disentangle all the functionality of molinit() before we can contemplate doing that. 
  }else if(par.dataStageI==4 && par->nSolveIters>0 && par.writeGridAtStage[par.dataStageI-1]){
    sprintf(message, "You just read a grid file at data stage %d, now you want to write it again?", par.dataStageI);
    if(!silent) warning(message);
*/
  }

//  if(par.dataStageI==4)
  writeGridIfRequired(&par, gp, md, lime_FITS);

  /* Now make the line images.
  */
  for(i=0;i<par.nImages;i++){
    if(img[i].doline){
      raytrace(i,&par,gp,md,img);
      writefits(i,&par,md,img);
    }
=======
      if(par.restart)
        img[i].trans=0;
      else
        continuumSetup(i,img,m,&par,g);
      raytrace(i,&par,g,m,img);
      writefits(i,&par,m,img);
    }
>>>>>>> 9eaa2836
  }

  if(nLineImages>0 && !popsdone)
    levelPops(m,&par,g,&popsdone);

  /* Now make the line images.
  */
  for(i=0;i<par.nImages;i++){
    if(img[i].doline){
      raytrace(i,&par,g,m,img);
      writefits(i,&par,m,img);
    }
  }
  
  if(!silent) goodnight(initime,img[0].filename);

<<<<<<< HEAD
  freeGrid( &par, md, gp);
  freeInput(&par, img, md);
=======
  freeGrid( &par, m, g);
  freeMolData(par.nSpecies, m);
  free(par.moldatfile);
  free(par.collPartIds);
  free(par.nMolWeights);
  free(par.dustWeights);
}


int main () {
  /* Main program for stand-alone LIME */

  inputPars par;
  image	*img = NULL;
  int nImages;

  silent = 0;

  nImages = initParImg(&par, &img);

  run(par, img);

  freeParImg(nImages, &par, img);

>>>>>>> 9eaa2836
  return 0;
}<|MERGE_RESOLUTION|>--- conflicted
+++ resolved
@@ -28,17 +28,6 @@
 double EXP_TABLE_3D[1][1][1];
 #endif
 
-<<<<<<< HEAD
-int main () {
-  int i,nLineImages;
-  int initime=time(0);
-  int popsdone=0;
-  molData*     md = NULL;
-  inputPars    par;
-  struct grid* gp = NULL;
-  image*       img = NULL;
-  char message[80];
-=======
 int
 initParImg(inputPars *par, image **img)
 {
@@ -64,6 +53,7 @@
   par->gridfile     = NULL;
   par->pregrid      = NULL;
   par->restart      = NULL;
+  par->gridInFile   = NULL;
 
   par->collPartIds  = malloc(sizeof(int)*MAX_N_COLL_PART);
   for(i=0;i<MAX_N_COLL_PART;i++) par->collPartIds[i] = 0;
@@ -80,6 +70,11 @@
   par->antialias=1;
   par->polarization=0;
   par->nThreads = NTHREADS;
+  par->nSolveIters=17;
+
+  par->gridOutFiles = malloc(sizeof(char *)*NUM_GRID_STAGES);
+  for(i=0;i<NUM_GRID_STAGES;i++)
+    par->gridOutFiles[i] = NULL;
 
   /* Allocate initial space for molecular data file names */
   par->moldatfile=malloc(sizeof(char *)*MAX_NSPECIES);
@@ -156,13 +151,13 @@
   int i,nLineImages;
   int initime=time(0);
   int popsdone=0;
-  molData*     m = NULL;
+  molData*     md = NULL;
   configInfo  par;
-  struct grid* g = NULL;
+  struct grid* gp = NULL;
+  char message[80];
 
   /*Set locale to avoid trouble when reading files*/
   setlocale(LC_ALL, "C");
->>>>>>> 9eaa2836
 
   if(!silent) greetings();
   if(!silent) screenInfo();
@@ -171,8 +166,7 @@
   calcTableEntries(FAST_EXP_MAX_TAYLOR, FAST_EXP_NUM_BITS);
 #endif
 
-<<<<<<< HEAD
-  parseInput(&par,&img,&md);
+  parseInput(inpars, &par, &img, &md); /* Sets par.numDensities for !(par.doPregrid || par.restart) */
 
   if(!silent && par.nThreads>1){
     sprintf(message, "Number of threads used: %d", par.nThreads);
@@ -182,16 +176,8 @@
   if(par.doPregrid)
     {
       mallocAndSetDefaultGrid(&gp, (unsigned int)par.ncell);
-      predefinedGrid(&par,gp);
-=======
-  parseInput(inpars, &par, &img, &m); /* Sets par.numDensities for !(par.doPregrid || par.restart) */
-
-  if(par.doPregrid)
-    {
-      gridAlloc(&par,&g);
-      predefinedGrid(&par,g); /* Sets par.numDensities */
+      predefinedGrid(&par,gp); /* Sets par.numDensities */
       checkUserDensWeights(&par); /* Needs par.numDensities */
->>>>>>> 9eaa2836
     }
   else if(par.restart)
     {
@@ -199,13 +185,8 @@
     }
   else
     {
-<<<<<<< HEAD
+      checkUserDensWeights(&par); /* Needs par.numDensities */
       readOrBuildGrid(&par,&gp);
-=======
-      checkUserDensWeights(&par); /* Needs par.numDensities */
-      gridAlloc(&par,&g);
-      buildGrid(&par,g);
->>>>>>> 9eaa2836
     }
 
   /* Make all the continuum images, and count the non-continuum images at the same time:
@@ -215,16 +196,17 @@
     if(img[i].doline)
       nLineImages++;
     else{
-<<<<<<< HEAD
-      continuumSetup(i,img,md,&par,gp);
+      if(par.restart)
+        img[i].trans=0;
+      else
+        continuumSetup(i,img,md,&par,gp);
       raytrace(i,&par,gp,md,img);
       writefits(i,&par,md,img);
     }
   }
 
-  if(nLineImages>0 && !popsdone){ // eventually, replace !popdone by (!popsdone || dataStageI<4)? *Really* eventually we want to get rid of popsdone.
+  if(nLineImages>0 && !popsdone){
     levelPops(md,&par,gp,&popsdone);
-//    par.dataStageI = 4;
     par.dataFlags |= (1 << DS_bit_populations);
 /* Disable the next lines for now, since we have not tested dataStageI<4 in the 'if' of this block, because we can't use an input grid file at dataStageI==4 yet: we have to disentangle all the functionality of molinit() before we can contemplate doing that. 
   }else if(par.dataStageI==4 && par->nSolveIters>0 && par.writeGridAtStage[par.dataStageI-1]){
@@ -233,7 +215,6 @@
 */
   }
 
-//  if(par.dataStageI==4)
   writeGridIfRequired(&par, gp, md, lime_FITS);
 
   /* Now make the line images.
@@ -243,41 +224,17 @@
       raytrace(i,&par,gp,md,img);
       writefits(i,&par,md,img);
     }
-=======
-      if(par.restart)
-        img[i].trans=0;
-      else
-        continuumSetup(i,img,m,&par,g);
-      raytrace(i,&par,g,m,img);
-      writefits(i,&par,m,img);
-    }
->>>>>>> 9eaa2836
-  }
-
-  if(nLineImages>0 && !popsdone)
-    levelPops(m,&par,g,&popsdone);
-
-  /* Now make the line images.
-  */
-  for(i=0;i<par.nImages;i++){
-    if(img[i].doline){
-      raytrace(i,&par,g,m,img);
-      writefits(i,&par,m,img);
-    }
   }
   
   if(!silent) goodnight(initime,img[0].filename);
 
-<<<<<<< HEAD
-  freeGrid( &par, md, gp);
-  freeInput(&par, img, md);
-=======
-  freeGrid( &par, m, g);
-  freeMolData(par.nSpecies, m);
+  freeGrid((unsigned int)par.ncell, (unsigned short)par.nSpecies, gp);
+  freeMolData(par.nSpecies, md);
   free(par.moldatfile);
   free(par.collPartIds);
   free(par.nMolWeights);
   free(par.dustWeights);
+  free(par.gridOutFiles);
 }
 
 
@@ -296,6 +253,5 @@
 
   freeParImg(nImages, &par, img);
 
->>>>>>> 9eaa2836
   return 0;
 }