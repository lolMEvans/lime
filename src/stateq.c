/*
 *  stateq.c
 *  This file is part of LIME, the versatile line modeling engine
 *
 *  Copyright (C) 2006-2014 Christian Brinch
 *  Copyright (C) 2015 The LIME development team
 *
 */

#include "lime.h"
#include <gsl/gsl_vector.h>
#include <gsl/gsl_permutation.h>
#include <gsl/gsl_errno.h>


void
<<<<<<< HEAD
stateq(int id, struct grid *g, molData *m, int ispec, configInfo *par, gridPointData *mp, double *halfFirstDs){
  int t,s,iter;
  double *opop, *oopop;
=======
stateq(int id, struct grid *g, molData *m, int ispec, inputPars *par\
  , gridPointData *mp, double *halfFirstDs, _Bool *luWarningGiven){

  int t,s,iter,status;
  double *opop,*oopop,*tempNewPop=NULL;
>>>>>>> d2b7b567
  double diff;
  char errStr[80];

  gsl_matrix *matrix = gsl_matrix_alloc(m[ispec].nlev+1, m[ispec].nlev+1);
  gsl_matrix *reduc  = gsl_matrix_alloc(m[ispec].nlev, m[ispec].nlev);
  gsl_vector *newpop = gsl_vector_alloc(m[ispec].nlev);
  gsl_vector *rhVec  = gsl_vector_alloc(m[ispec].nlev);
  gsl_matrix *svv    = gsl_matrix_alloc(m[ispec].nlev, m[ispec].nlev);
  gsl_vector *svs    = gsl_vector_alloc(m[ispec].nlev);
  gsl_vector *work   = gsl_vector_alloc(m[ispec].nlev);
  gsl_permutation *p = gsl_permutation_alloc (m[ispec].nlev);

  opop       = malloc(sizeof(*opop)      *m[ispec].nlev);
  oopop      = malloc(sizeof(*oopop)     *m[ispec].nlev);
  tempNewPop = malloc(sizeof(*tempNewPop)*m[ispec].nlev);

  for(t=0;t<m[ispec].nlev;t++){
    opop[t]=0.;
    oopop[t]=0.;
    gsl_vector_set(rhVec,t,0.);
  }
  gsl_vector_set(rhVec,m[ispec].nlev-1,1.);
  diff=1;
  iter=0;

  while((diff>TOL && iter<MAXITER) || iter<5){
    getjbar(id,m,g,par,mp,halfFirstDs);
    getmatrix(id,matrix,m,g,ispec,mp);
    for(s=0;s<m[ispec].nlev;s++){
      for(t=0;t<m[ispec].nlev-1;t++){
        gsl_matrix_set(reduc,t,s,gsl_matrix_get(matrix,t,s));
      }
      gsl_matrix_set(reduc,m[ispec].nlev-1,s,1.);
    }

    status = gsl_linalg_LU_decomp(reduc,p,&s);
    if(status){
      if(!silent){
        sprintf(errStr, "LU decomposition failed for point %d, iteration %d (GSL error %d).", id, iter, status);
        bail_out(errStr);
      }
      exit(1);
    }

    status = gsl_linalg_LU_solve(reduc,p,rhVec,newpop);
    if(status){
      if(!silent && !(*luWarningGiven)){
        *luWarningGiven = 1;
        sprintf(errStr, "LU solver failed for point %d, iteration %d (GSL error %d).", id, iter, status);
        warning(errStr);
        warning("Doing LSE for this point. NOTE that no further warnings will be issued.");
      }
      lteOnePoint(par, m, ispec, g[id].t[0], tempNewPop);
      for(s=0;s<m[ispec].nlev;s++)
        gsl_vector_set(newpop,s,tempNewPop[s]);
    }

    diff=0.;
    for(t=0;t<m[ispec].nlev;t++){
      gsl_vector_set(newpop,t,gsl_max(gsl_vector_get(newpop,t),1e-30));
      oopop[t]=opop[t];
      opop[t]=g[id].mol[ispec].pops[t];

#pragma omp critical
      {
        g[id].mol[ispec].pops[t]=gsl_vector_get(newpop,t);
      }

      if(gsl_min(g[id].mol[ispec].pops[t],gsl_min(opop[t],oopop[t]))>minpop){
        diff=gsl_max(fabs(g[id].mol[ispec].pops[t]-opop[t])/g[id].mol[ispec].pops[t],gsl_max(fabs(g[id].mol[ispec].pops[t]-oopop[t])/g[id].mol[ispec].pops[t],diff));
      }
    }
    iter++;
  }

  gsl_matrix_free(matrix);
  gsl_matrix_free(reduc);
  gsl_matrix_free(svv);
  gsl_vector_free(rhVec);
  gsl_vector_free(newpop);
  gsl_vector_free(svs);
  gsl_vector_free(work);
  gsl_permutation_free(p);
  free(tempNewPop);
  free(opop);
  free(oopop);
}


void
getmatrix(int id, gsl_matrix *matrix, molData *m, struct grid *g, int ispec, gridPointData *mp){
  int p,t,ti,k,l,li,ipart;
  struct getmatrix {
    double *ctot;
    gsl_matrix * colli;
  } *partner;

  partner= malloc(sizeof(struct getmatrix)*m[ispec].npart);

  /* Initialize matrix with zeros */
  for(ipart=0;ipart<m[ispec].npart;ipart++){
    partner[ipart].colli = gsl_matrix_alloc(m[ispec].nlev+1,m[ispec].nlev+1);
    if(m[ispec].nlev>0) partner[ipart].ctot  = malloc(sizeof(double)*m[ispec].nlev);
    else {
      if(!silent)bail_out("Matrix initialization error in stateq");
      exit(0);
    }
    for(t=0;t<m[ispec].nlev+1;t++){
      for(p=0;p<m[ispec].nlev+1;p++){
        gsl_matrix_set(matrix, t, p, 0.);
        gsl_matrix_set(partner[ipart].colli, t, p, 0.);
      }
    }
  }

  /* Populate matrix with radiative transitions */
  for(li=0;li<m[ispec].nline;li++){
    k=m[ispec].lau[li];
    l=m[ispec].lal[li];
    gsl_matrix_set(matrix, k, k, gsl_matrix_get(matrix, k, k)+m[ispec].beinstu[li]*mp[ispec].jbar[li]+m[ispec].aeinst[li]);
    gsl_matrix_set(matrix, l, l, gsl_matrix_get(matrix, l, l)+m[ispec].beinstl[li]*mp[ispec].jbar[li]);
    gsl_matrix_set(matrix, k, l, gsl_matrix_get(matrix, k, l)-m[ispec].beinstl[li]*mp[ispec].jbar[li]);
    gsl_matrix_set(matrix, l, k, gsl_matrix_get(matrix, l, k)-m[ispec].beinstu[li]*mp[ispec].jbar[li]-m[ispec].aeinst[li]);
  }

  /* Populate matrix with collisional transitions */
  for(ipart=0;ipart<m[ispec].npart;ipart++){
    double *downrates = m[ispec].down[ipart];
    for(ti=0;ti<m[ispec].ntrans[ipart];ti++){
      int coeff_index = ti*m[ispec].ntemp[ipart] + g[id].mol[ispec].partner[ipart].t_binlow;
      double down = downrates[coeff_index] + g[id].mol[ispec].partner[ipart].interp_coeff*(downrates[coeff_index+1] - downrates[coeff_index]);
      double up = down*m[ispec].gstat[m[ispec].lcu[ti]]/m[ispec].gstat[m[ispec].lcl[ti]]*exp(-HCKB*(m[ispec].eterm[m[ispec].lcu[ti]]-m[ispec].eterm[m[ispec].lcl[ti]])/g[id].t[0]);
      gsl_matrix_set(partner[ipart].colli, m[ispec].lcu[ti], m[ispec].lcl[ti], down);
      gsl_matrix_set(partner[ipart].colli, m[ispec].lcl[ti], m[ispec].lcu[ti], up);
    }

    for(p=0;p<m[ispec].nlev;p++){
      partner[ipart].ctot[p]=0.;
      for(t=0;t<m[ispec].nlev;t++) partner[ipart].ctot[p]+=gsl_matrix_get(partner[ipart].colli,p,t);
    }
  }

  for(p=0;p<m[ispec].nlev;p++){
    for(ipart=0;ipart<m[ispec].npart;ipart++){
      gsl_matrix_set(matrix,p,p,gsl_matrix_get(matrix,p,p)+g[id].dens[ipart]*partner[ipart].ctot[p]);
    }
    for(t=0;t<m[ispec].nlev;t++){
      if(p!=t){
        for(ipart=0;ipart<m[ispec].npart;ipart++){
          gsl_matrix_set(matrix,p,t,gsl_matrix_get(matrix,p,t)-g[id].dens[ipart]*gsl_matrix_get(partner[ipart].colli,t,p));
        }
      }
    }
    gsl_matrix_set(matrix, m[ispec].nlev, p, 1.);
    gsl_matrix_set(matrix, p, m[ispec].nlev, 0.);
  }

  for(ipart=0;ipart<m[ispec].npart;ipart++){
    gsl_matrix_free(partner[ipart].colli);
    free(partner[ipart].ctot);
  }
  free(partner);
}

<|MERGE_RESOLUTION|>--- conflicted
+++ resolved
@@ -14,17 +14,11 @@
 
 
 void
-<<<<<<< HEAD
-stateq(int id, struct grid *g, molData *m, int ispec, configInfo *par, gridPointData *mp, double *halfFirstDs){
-  int t,s,iter;
-  double *opop, *oopop;
-=======
-stateq(int id, struct grid *g, molData *m, int ispec, inputPars *par\
+stateq(int id, struct grid *g, molData *m, int ispec, configInfo *par\
   , gridPointData *mp, double *halfFirstDs, _Bool *luWarningGiven){
 
   int t,s,iter,status;
   double *opop,*oopop,*tempNewPop=NULL;
->>>>>>> d2b7b567
   double diff;
   char errStr[80];
 
