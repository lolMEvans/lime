--- conflicted
+++ resolved
@@ -21,11 +21,7 @@
   int t,s,iter;
   double *opop, *oopop;
   double diff;
-<<<<<<< HEAD
 
-=======
-  
->>>>>>> b410a602
   gsl_matrix *matrix = gsl_matrix_alloc(m[ispec].nlev+1, m[ispec].nlev+1);
   gsl_matrix *reduc  = gsl_matrix_alloc(m[ispec].nlev, m[ispec].nlev);
   gsl_vector *newpop = gsl_vector_alloc(m[ispec].nlev);
@@ -34,19 +30,11 @@
   gsl_vector *svs    = gsl_vector_alloc(m[ispec].nlev);
   gsl_vector *work   = gsl_vector_alloc(m[ispec].nlev);
   gsl_permutation *p = gsl_permutation_alloc (m[ispec].nlev);
-<<<<<<< HEAD
 
   opop	 = malloc(sizeof(double)*m[ispec].nlev);
   oopop	 = malloc(sizeof(double)*m[ispec].nlev);
 
   for(t=0;t<m[ispec].nlev;t++){
-=======
-  
-  opop	 = malloc(sizeof(double)*m[ispec].nlev);	
-  oopop	 = malloc(sizeof(double)*m[ispec].nlev);
-  
-  for(t=0;t<m[ispec].nlev-1;t++){
->>>>>>> b410a602
     opop[t]=0.;
     oopop[t]=0.;
     gsl_vector_set(oldpop,t,0.);
@@ -54,11 +42,7 @@
   gsl_vector_set(oldpop,m[ispec].nlev-1,1.);
   diff=1;
   iter=0;
-<<<<<<< HEAD
 
-=======
-  
->>>>>>> b410a602
   while((diff>TOL && iter<MAXITER) || iter<5){
     getjbar(id,m,g,par);
     getmatrix(id,matrix,m,g,ispec);
@@ -68,22 +52,14 @@
       }
       gsl_matrix_set(reduc,m[ispec].nlev-1,s,1.);
     }
-<<<<<<< HEAD
 
-=======
-    
->>>>>>> b410a602
     gsl_linalg_LU_decomp(reduc,p,&s);
     if(gsl_linalg_LU_det(reduc,s) == 0){
       gsl_linalg_SV_decomp(reduc,svv, svs, work);
       gsl_linalg_SV_solve(reduc, svv, svs, oldpop, newpop);
       if(!silent) warning("Matrix is singular. Switching to SVD.");
     } else gsl_linalg_LU_solve(reduc,p,oldpop,newpop);
-<<<<<<< HEAD
 
-=======
-    
->>>>>>> b410a602
     diff=0.;
     for(t=0;t<m[ispec].nlev;t++){
       gsl_vector_set(newpop,t,gsl_max(gsl_vector_get(newpop,t),1e-30));
