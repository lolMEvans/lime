/*
 *  stateq.c
 *  This file is part of LIME, the versatile line modeling engine
 *
 *  Copyright (C) 2006-2014 Christian Brinch
 *  Copyright (C) 2015 The LIME development team
 *
 */

#include "lime.h"
#include <gsl/gsl_vector.h>
#include <gsl/gsl_permutation.h>
#include <gsl/gsl_errno.h>


void
<<<<<<< HEAD
stateq(int id, struct grid *g, molData *m, const int ispec, inputPars *par\
  , struct blendInfo blends, int nextMolWithBlend, gridPointData *mp, double *halfFirstDs){

  int t,s,iter;
  double *opop, *oopop;
=======
stateq(int id, struct grid *g, molData *m, int ispec, inputPars *par\
  , gridPointData *mp, double *halfFirstDs, _Bool *luWarningGiven){

  int t,s,iter,status;
  double *opop,*oopop,*tempNewPop=NULL;
>>>>>>> d2b7b567
  double diff;
  char errStr[80];

  gsl_matrix *matrix = gsl_matrix_alloc(m[ispec].nlev+1, m[ispec].nlev+1);
  gsl_matrix *reduc  = gsl_matrix_alloc(m[ispec].nlev, m[ispec].nlev);
  gsl_vector *newpop = gsl_vector_alloc(m[ispec].nlev);
  gsl_vector *rhVec  = gsl_vector_alloc(m[ispec].nlev);
  gsl_matrix *svv    = gsl_matrix_alloc(m[ispec].nlev, m[ispec].nlev);
  gsl_vector *svs    = gsl_vector_alloc(m[ispec].nlev);
  gsl_vector *work   = gsl_vector_alloc(m[ispec].nlev);
  gsl_permutation *p = gsl_permutation_alloc (m[ispec].nlev);

  opop       = malloc(sizeof(*opop)      *m[ispec].nlev);
  oopop      = malloc(sizeof(*oopop)     *m[ispec].nlev);
  tempNewPop = malloc(sizeof(*tempNewPop)*m[ispec].nlev);

  for(t=0;t<m[ispec].nlev;t++){
    opop[t]=0.;
    oopop[t]=0.;
    gsl_vector_set(rhVec,t,0.);
  }
  gsl_vector_set(rhVec,m[ispec].nlev-1,1.);
  diff=1;
  iter=0;

  while((diff>TOL && iter<MAXITER) || iter<5){
    getjbar(id,m,g,ispec,par,blends,nextMolWithBlend,mp,halfFirstDs);

    getmatrix(id,matrix,m,g,ispec,mp);
    for(s=0;s<m[ispec].nlev;s++){
      for(t=0;t<m[ispec].nlev-1;t++){
        gsl_matrix_set(reduc,t,s,gsl_matrix_get(matrix,t,s));
      }
      gsl_matrix_set(reduc,m[ispec].nlev-1,s,1.);
    }

    status = gsl_linalg_LU_decomp(reduc,p,&s);
    if(status){
      if(!silent){
        sprintf(errStr, "LU decomposition failed for point %d, iteration %d (GSL error %d).", id, iter, status);
        bail_out(errStr);
      }
      exit(1);
    }

    status = gsl_linalg_LU_solve(reduc,p,rhVec,newpop);
    if(status){
      if(!silent && !(*luWarningGiven)){
        *luWarningGiven = 1;
        sprintf(errStr, "LU solver failed for point %d, iteration %d (GSL error %d).", id, iter, status);
        warning(errStr);
        warning("Doing LSE for this point. NOTE that no further warnings will be issued.");
      }
      lteOnePoint(par, m, ispec, g[id].t[0], tempNewPop);
      for(s=0;s<m[ispec].nlev;s++)
        gsl_vector_set(newpop,s,tempNewPop[s]);
    }

    diff=0.;
    for(t=0;t<m[ispec].nlev;t++){
      gsl_vector_set(newpop,t,gsl_max(gsl_vector_get(newpop,t),1e-30));
      oopop[t]=opop[t];
      opop[t]=g[id].mol[ispec].pops[t];

#pragma omp critical
      {
        g[id].mol[ispec].pops[t]=gsl_vector_get(newpop,t);
      }

      if(gsl_min(g[id].mol[ispec].pops[t],gsl_min(opop[t],oopop[t]))>minpop){
        diff=gsl_max(fabs(g[id].mol[ispec].pops[t]-opop[t])/g[id].mol[ispec].pops[t],gsl_max(fabs(g[id].mol[ispec].pops[t]-oopop[t])/g[id].mol[ispec].pops[t],diff));
      }
    }
    iter++;
  }

  gsl_matrix_free(matrix);
  gsl_matrix_free(reduc);
  gsl_matrix_free(svv);
  gsl_vector_free(rhVec);
  gsl_vector_free(newpop);
  gsl_vector_free(svs);
  gsl_vector_free(work);
  gsl_permutation_free(p);
  free(tempNewPop);
  free(opop);
  free(oopop);
}

void
getmatrix(int id, gsl_matrix *matrix, molData *m, struct grid *g, int ispec, gridPointData *mp){
  int p,t,ti,k,l,li,ipart;
  struct getmatrix {
    double *ctot;
    gsl_matrix * colli;
  } *partner;

  partner= malloc(sizeof(struct getmatrix)*m[ispec].npart);

  /* Initialize matrix with zeros */
  for(ipart=0;ipart<m[ispec].npart;ipart++){
    partner[ipart].colli = gsl_matrix_alloc(m[ispec].nlev+1,m[ispec].nlev+1);
    if(m[ispec].nlev>0) partner[ipart].ctot  = malloc(sizeof(double)*m[ispec].nlev);
    else {
      if(!silent)bail_out("Matrix initialization error in stateq");
      exit(0);
    }
    for(t=0;t<m[ispec].nlev+1;t++){
      for(p=0;p<m[ispec].nlev+1;p++){
        gsl_matrix_set(matrix, t, p, 0.);
        gsl_matrix_set(partner[ipart].colli, t, p, 0.);
      }
    }
  }

  /* Populate matrix with radiative transitions */
  for(li=0;li<m[ispec].nline;li++){
    k=m[ispec].lau[li];
    l=m[ispec].lal[li];
    gsl_matrix_set(matrix, k, k, gsl_matrix_get(matrix, k, k)+m[ispec].beinstu[li]*mp[ispec].jbar[li]+m[ispec].aeinst[li]);
    gsl_matrix_set(matrix, l, l, gsl_matrix_get(matrix, l, l)+m[ispec].beinstl[li]*mp[ispec].jbar[li]);
    gsl_matrix_set(matrix, k, l, gsl_matrix_get(matrix, k, l)-m[ispec].beinstl[li]*mp[ispec].jbar[li]);
    gsl_matrix_set(matrix, l, k, gsl_matrix_get(matrix, l, k)-m[ispec].beinstu[li]*mp[ispec].jbar[li]-m[ispec].aeinst[li]);
  }

  /* Populate matrix with collisional transitions */
  for(ipart=0;ipart<m[ispec].npart;ipart++){
    double *downrates = m[ispec].down[ipart];
    for(ti=0;ti<m[ispec].ntrans[ipart];ti++){
      int coeff_index = ti*m[ispec].ntemp[ipart] + g[id].mol[ispec].partner[ipart].t_binlow;
      double down = downrates[coeff_index] + g[id].mol[ispec].partner[ipart].interp_coeff*(downrates[coeff_index+1] - downrates[coeff_index]);
      double up = down*m[ispec].gstat[m[ispec].lcu[ti]]/m[ispec].gstat[m[ispec].lcl[ti]]*exp(-HCKB*(m[ispec].eterm[m[ispec].lcu[ti]]-m[ispec].eterm[m[ispec].lcl[ti]])/g[id].t[0]);
      gsl_matrix_set(partner[ipart].colli, m[ispec].lcu[ti], m[ispec].lcl[ti], down);
      gsl_matrix_set(partner[ipart].colli, m[ispec].lcl[ti], m[ispec].lcu[ti], up);
    }

    for(p=0;p<m[ispec].nlev;p++){
      partner[ipart].ctot[p]=0.;
      for(t=0;t<m[ispec].nlev;t++) partner[ipart].ctot[p]+=gsl_matrix_get(partner[ipart].colli,p,t);
    }
  }

  for(p=0;p<m[ispec].nlev;p++){
    for(ipart=0;ipart<m[ispec].npart;ipart++){
      gsl_matrix_set(matrix,p,p,gsl_matrix_get(matrix,p,p)+g[id].dens[ipart]*partner[ipart].ctot[p]);
    }
    for(t=0;t<m[ispec].nlev;t++){
      if(p!=t){
        for(ipart=0;ipart<m[ispec].npart;ipart++){
          gsl_matrix_set(matrix,p,t,gsl_matrix_get(matrix,p,t)-g[id].dens[ipart]*gsl_matrix_get(partner[ipart].colli,t,p));
        }
      }
    }
    gsl_matrix_set(matrix, m[ispec].nlev, p, 1.);
    gsl_matrix_set(matrix, p, m[ispec].nlev, 0.);
  }

  for(ipart=0;ipart<m[ispec].npart;ipart++){
    gsl_matrix_free(partner[ipart].colli);
    free(partner[ipart].ctot);
  }
  free(partner);
}

<|MERGE_RESOLUTION|>--- conflicted
+++ resolved
@@ -14,19 +14,12 @@
 
 
 void
-<<<<<<< HEAD
 stateq(int id, struct grid *g, molData *m, const int ispec, inputPars *par\
-  , struct blendInfo blends, int nextMolWithBlend, gridPointData *mp, double *halfFirstDs){
-
-  int t,s,iter;
-  double *opop, *oopop;
-=======
-stateq(int id, struct grid *g, molData *m, int ispec, inputPars *par\
-  , gridPointData *mp, double *halfFirstDs, _Bool *luWarningGiven){
+  , struct blendInfo blends, int nextMolWithBlend, gridPointData *mp\
+  , double *halfFirstDs, _Bool *luWarningGiven){
 
   int t,s,iter,status;
   double *opop,*oopop,*tempNewPop=NULL;
->>>>>>> d2b7b567
   double diff;
   char errStr[80];
 
