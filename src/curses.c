/*
 *  curses.c
 *  LIME, The versatile 3D line modeling environment
 *
 *  Created by Christian Brinch on 29/10/08.
 *  Copyright 2006-2014, Christian Brinch,
 *  <brinch@nbi.dk>
 *  Niels Bohr institutet
 *  University of Copenhagen
 *	All rights reserved.
 *
 */

#include <curses.h>
#include <time.h>

void
greetings(){
<<<<<<< HEAD
#ifndef DEBUG
	initscr();
	printw("*** LIME, The versatile line modeling engine, Ver.1.31\n*** Copyright 2006--2014, Christian Brinch <brinch@nbi.dk>\n");
	refresh();
#else
	printf("*** LIME, The versatile line modeling engine, Ver.1.31\n*** Copyright 2006--2014, Christian Brinch <brinch@nbi.dk>\n");
#endif
=======
  initscr();
  printw("*** LIME, The versatile line modeling engine, Ver.1.31\n*** Copyright 2006--2014, Christian Brinch <brinch@nbi.dk>\n");
  refresh();
>>>>>>> f6af0a6c
}

void
screenInfo(){
#ifndef DEBUG
  move(4,4);  printw("Building grid      :");
  move(4,51); printw("|");
  move(5,4);  printw("Smoothing grid     :");
  move(5,51); printw("|");
  move(7,4);  printw("Statistics         :");
  move(9,4);  printw("Iterations         :");
  move(10,4); printw("Propagating photons:");
  move(10,51);printw("|");
  move(13,4); printw("Ray-tracing model  :");
  move(13,51);printw("|");
  move(4,60); printw("|      Molecular data");
  move(5,60); printw("|");
  move(6,60); printw("|");
  move(7,60); printw("|");
  move(8,60); printw("|");
  move(9,60); printw("|");
  move(10,60); printw("|");
  move(11,60); printw("|");
  move(12,60); printw("|");
  move(13,60); printw("|");
  move(14,60); printw("|");
<<<<<<< HEAD
  refresh();	
#endif
=======
  refresh();
>>>>>>> f6af0a6c
}

void
done(int line){
<<<<<<< HEAD
#ifndef DEBUG
	move(line,52); printw(" [ok]");
    refresh();
#else
    printf("[ok]");
#endif
=======
  move(line,52); printw(" [ok]");
  refresh();
>>>>>>> f6af0a6c
}

void
progressbar(double percent, int line){
#ifndef DEBUG
  int i;
  for(i=0;i<(int)(percent*25.);i++){
    move(line,25+i);
    printw("#");
  }
  refresh();
#else
//  printf("Doing stuff n° %i\n", line );
#endif
}

void
progressbar2(int prog, double percent, double minsnr, double median){
<<<<<<< HEAD
#ifndef DEBUG
  move(7,38); printw("                    ");            
=======
  move(7,38); printw("                    ");
>>>>>>> f6af0a6c
  move(8,38); printw("                    ");
  if(minsnr<1000){
    move(7,25); printw("Min(SNR)    %3.3f", minsnr);
  } else {
    move(7,25); printw("Min(SNR)    %.3e", minsnr);
  }
  if(median<1000){
    move(8,25);	printw("Median(SNR) %3.3f", median);
  } else {
    move(8,25); printw("Median(SNR) %.3e", median);
  }
  move(9,25+prog); printw("#");
  if(percent<100) {
    move(10,25);	 printw("                         ");
  }
<<<<<<< HEAD
  refresh();	
#endif
=======
  refresh();
>>>>>>> f6af0a6c
}

void
goodnight(int initime, char filename[80]){
<<<<<<< HEAD
#ifndef DEBUG
	int runtime=time(0)-initime;
	move(14,4); printw("Output written to %s", filename);
	move(22,0); printw("*** Program ended succesfully               ");
	move(22,58); printw("runtime: %3dh %2dm %2ds", runtime/3600, runtime/60%60, runtime%60);
	move(23,0); printw("*** [Press any key to quit]");
    refresh();
	getch();
	endwin();
#endif
=======
  int runtime=time(0)-initime;
  move(14,4); printw("Output written to %s", filename);
  move(22,0); printw("*** Program ended succesfully               ");
  move(22,58); printw("runtime: %3dh %2dm %2ds", runtime/3600, runtime/60%60, runtime%60);
  move(23,0); printw("*** [Press any key to quit]");
  refresh();
  getch();
  endwin();
>>>>>>> f6af0a6c
}

void
quotemass(double mass){
#ifndef DEBUG
  move(21,6); printw("Total mass contained in model: %3.2e solar masses", mass);
  refresh();
#endif
}



void
warning(char message[80]){
<<<<<<< HEAD
#ifndef DEBUG
	move(22,0); printw("*** %s\n",message);
	refresh();
#endif
=======
  move(22,0); printw("*** %s\n",message);
  refresh();
>>>>>>> f6af0a6c
}

void
bail_out(char message[80]){
<<<<<<< HEAD
#ifndef DEBUG
	move(22,0); printw("*** %s",message);
	move(23,0); printw("*** [Press any key to quit]");
    refresh();
	getch();
	endwin();
#endif
=======
  move(22,0); printw("*** %s",message);
  move(23,0); printw("*** [Press any key to quit]");
  refresh();
  getch();
  endwin();
>>>>>>> f6af0a6c
}

void
collpartmesg(char molecule[90], int partners, int specnumber){
#ifndef DEBUG
  move(6,63); printw("%.25s", molecule);
  move(7,63); printw("%d collision partner(s):", partners);

  refresh();
#endif
}

void
collpartmesg2(char name[10], int partner){
#ifndef DEBUG
  move(8,63); printw("%s ",name);
  refresh();
#endif
}

void
collpartmesg3(int number, int flag){
#ifndef DEBUG
  move(10,63); printw("Model provides:");
  move(11,63); printw("%d density profile(s)", number);
  if(flag==1) {
    move(13,63); printw("*** Warning! ***");
    move(14,63); printw("Too few density profiles");
  }
  refresh();
#endif
}<|MERGE_RESOLUTION|>--- conflicted
+++ resolved
@@ -16,7 +16,6 @@
 
 void
 greetings(){
-<<<<<<< HEAD
 #ifndef DEBUG
 	initscr();
 	printw("*** LIME, The versatile line modeling engine, Ver.1.31\n*** Copyright 2006--2014, Christian Brinch <brinch@nbi.dk>\n");
@@ -24,11 +23,6 @@
 #else
 	printf("*** LIME, The versatile line modeling engine, Ver.1.31\n*** Copyright 2006--2014, Christian Brinch <brinch@nbi.dk>\n");
 #endif
-=======
-  initscr();
-  printw("*** LIME, The versatile line modeling engine, Ver.1.31\n*** Copyright 2006--2014, Christian Brinch <brinch@nbi.dk>\n");
-  refresh();
->>>>>>> f6af0a6c
 }
 
 void
@@ -55,27 +49,18 @@
   move(12,60); printw("|");
   move(13,60); printw("|");
   move(14,60); printw("|");
-<<<<<<< HEAD
   refresh();	
 #endif
-=======
-  refresh();
->>>>>>> f6af0a6c
 }
 
 void
 done(int line){
-<<<<<<< HEAD
 #ifndef DEBUG
 	move(line,52); printw(" [ok]");
     refresh();
 #else
     printf("[ok]");
 #endif
-=======
-  move(line,52); printw(" [ok]");
-  refresh();
->>>>>>> f6af0a6c
 }
 
 void
@@ -94,12 +79,8 @@
 
 void
 progressbar2(int prog, double percent, double minsnr, double median){
-<<<<<<< HEAD
 #ifndef DEBUG
   move(7,38); printw("                    ");            
-=======
-  move(7,38); printw("                    ");
->>>>>>> f6af0a6c
   move(8,38); printw("                    ");
   if(minsnr<1000){
     move(7,25); printw("Min(SNR)    %3.3f", minsnr);
@@ -115,17 +96,12 @@
   if(percent<100) {
     move(10,25);	 printw("                         ");
   }
-<<<<<<< HEAD
   refresh();	
 #endif
-=======
-  refresh();
->>>>>>> f6af0a6c
 }
 
 void
 goodnight(int initime, char filename[80]){
-<<<<<<< HEAD
 #ifndef DEBUG
 	int runtime=time(0)-initime;
 	move(14,4); printw("Output written to %s", filename);
@@ -136,16 +112,6 @@
 	getch();
 	endwin();
 #endif
-=======
-  int runtime=time(0)-initime;
-  move(14,4); printw("Output written to %s", filename);
-  move(22,0); printw("*** Program ended succesfully               ");
-  move(22,58); printw("runtime: %3dh %2dm %2ds", runtime/3600, runtime/60%60, runtime%60);
-  move(23,0); printw("*** [Press any key to quit]");
-  refresh();
-  getch();
-  endwin();
->>>>>>> f6af0a6c
 }
 
 void
@@ -160,34 +126,25 @@
 
 void
 warning(char message[80]){
-<<<<<<< HEAD
 #ifndef DEBUG
 	move(22,0); printw("*** %s\n",message);
 	refresh();
+#else
+        printf("Warning : %s\n", message );
 #endif
-=======
-  move(22,0); printw("*** %s\n",message);
-  refresh();
->>>>>>> f6af0a6c
 }
 
 void
 bail_out(char message[80]){
-<<<<<<< HEAD
 #ifndef DEBUG
 	move(22,0); printw("*** %s",message);
 	move(23,0); printw("*** [Press any key to quit]");
     refresh();
 	getch();
 	endwin();
+#else
+        printf("Error : %s\n", message );
 #endif
-=======
-  move(22,0); printw("*** %s",message);
-  move(23,0); printw("*** [Press any key to quit]");
-  refresh();
-  getch();
-  endwin();
->>>>>>> f6af0a6c
 }
 
 void
