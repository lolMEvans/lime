/*
 *  predefgrid.c
 *  This file is part of LIME, the versatile line modeling engine
 *
 *  Copyright (C) 2006-2014 Christian Brinch
 *  Copyright (C) 2015 The LIME development team
 *
 */

#include "lime.h"

void
predefinedGrid(configInfo *par, struct grid *g){
  FILE *fp;
  int i,j;
  double x,y,z,scale;
  gsl_rng *ran = gsl_rng_alloc(gsl_rng_ranlxs2);
#ifdef TEST
  gsl_rng_set(ran,6611304);
#else
  gsl_rng_set(ran,time(0));
#endif

  for(i=0;i<par->ncell;i++){
    g[i].dens = malloc(sizeof(double)*par->collPart);
    g[i].abun = malloc(sizeof(double)*par->nSpecies);
//    g[i].nmol = malloc(sizeof(double)*par->nSpecies);
g[i].nmol = malloc(sizeof(double)*1); /* Only 1 element is accessed in the present bodgy state of affairs. */
  }

  fp=fopen(par->pregrid,"r");
  par->ncell=par->pIntensity+par->sinkPoints;

  for(i=0;i<par->pIntensity;i++){
    //    fscanf(fp,"%d %lf %lf %lf %lf %lf %lf %lf %lf %lf %lf\n", &g[i].id, &g[i].x[0], &g[i].x[1], &g[i].x[2],  &g[i].dens[0], &g[i].t[0], &abun, &g[i].dopb, &g[i].vel[0], &g[i].vel[1], &g[i].vel[2]);
    //    fscanf(fp,"%d %lf %lf %lf %lf %lf %lf %lf\n", &g[i].id, &g[i].x[0], &g[i].x[1], &g[i].x[2],  &g[i].dens[0], &g[i].t[0], &abun, &g[i].dopb);
    int nRead = fscanf(fp,"%d %lf %lf %lf %lf %lf %lf %lf %lf\n", &g[i].id, &g[i].x[0], &g[i].x[1], &g[i].x[2],  &g[i].dens[0], &g[i].t[0], &g[i].vel[0], &g[i].vel[1], &g[i].vel[2]);
    if( nRead != 9 || g[i].id < 0 || g[i].id > par->ncell)
      {
        if(!silent) bail_out("Reading Grid File error");
        exit(0);
      }

    g[i].dopb=200;
    g[i].abun[0]=1e-9;


    g[i].sink=0;
<<<<<<< HEAD
    g[i].t[1]=g[i].t[0];
    g[i].nmol[0]=g[i].abun[0]*g[i].dens[0];
=======
	g[i].t[1]=g[i].t[0];
>>>>>>> 9eaa2836
		
    /* This next step needs to be done, even though it looks stupid */
    g[i].dir   = malloc(sizeof(point)*1);
    g[i].ds    = malloc(sizeof(double)*1);
    g[i].neigh = malloc(sizeof(struct grid *)*1);
    if(!silent) progressbar((double) i/((double)par->pIntensity-1), 4);	
  }

  checkGridDensities(par, g);

  for(i=par->pIntensity;i<par->ncell;i++){
    x=2*gsl_rng_uniform(ran)-1.;
    y=2*gsl_rng_uniform(ran)-1.;
    z=2*gsl_rng_uniform(ran)-1.;
    if(x*x+y*y+z*z<1){
      scale=par->radius*sqrt(1/(x*x+y*y+z*z));
      g[i].id=i;
      g[i].x[0]=scale*x;
      g[i].x[1]=scale*y;
      g[i].x[2]=scale*z;
      g[i].sink=1;
      g[i].abun[0]=0;
      g[i].dens[0]=1e-30;
      g[i].nmol[0]=0.0; /* Just to give it a value. */
      g[i].t[0]=par->tcmb;
      g[i].t[1]=par->tcmb;
      g[i].dopb=0.;
      for(j=0;j<DIM;j++) g[i].vel[j]=0.;
    } else i--;
  }
  fclose(fp);

  qhull(par,g);
  distCalc(par,g);
  //  getArea(par,g, ran);
  //  getMass(par,g, ran);
  calcInterpCoeffs_lin(par,g);

  par->dataFlags |= (1 << DS_bit_x);
  par->dataFlags |= (1 << DS_bit_neighbours);
  par->dataFlags |= (1 << DS_bit_velocity);
  par->dataFlags |= (1 << DS_bit_density);
  par->dataFlags |= (1 << DS_bit_abundance);
  par->dataFlags |= (1 << DS_bit_turb_doppler);
  par->dataFlags |= (1 << DS_bit_temperatures);
  par->dataFlags |= (1 << DS_bit_ACOEFF);

//**** should fill in any missing info via the appropriate function calls.

  if(par->gridfile) write_VTK_unstructured_Points(par, g);
  gsl_rng_free(ran);

  par->numDensities = 1;
}<|MERGE_RESOLUTION|>--- conflicted
+++ resolved
@@ -3,7 +3,7 @@
  *  This file is part of LIME, the versatile line modeling engine
  *
  *  Copyright (C) 2006-2014 Christian Brinch
- *  Copyright (C) 2015 The LIME development team
+ *  Copyright (C) 2016 The LIME development team
  *
  */
 
@@ -21,13 +21,6 @@
   gsl_rng_set(ran,time(0));
 #endif
 
-  for(i=0;i<par->ncell;i++){
-    g[i].dens = malloc(sizeof(double)*par->collPart);
-    g[i].abun = malloc(sizeof(double)*par->nSpecies);
-//    g[i].nmol = malloc(sizeof(double)*par->nSpecies);
-g[i].nmol = malloc(sizeof(double)*1); /* Only 1 element is accessed in the present bodgy state of affairs. */
-  }
-
   fp=fopen(par->pregrid,"r");
   par->ncell=par->pIntensity+par->sinkPoints;
 
@@ -44,15 +37,10 @@
     g[i].dopb=200;
     g[i].abun[0]=1e-9;
 
-
     g[i].sink=0;
-<<<<<<< HEAD
     g[i].t[1]=g[i].t[0];
     g[i].nmol[0]=g[i].abun[0]*g[i].dens[0];
-=======
-	g[i].t[1]=g[i].t[0];
->>>>>>> 9eaa2836
-		
+
     /* This next step needs to be done, even though it looks stupid */
     g[i].dir   = malloc(sizeof(point)*1);
     g[i].ds    = malloc(sizeof(double)*1);
@@ -105,4 +93,4 @@
   gsl_rng_free(ran);
 
   par->numDensities = 1;
-}+}
