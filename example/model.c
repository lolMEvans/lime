/*
 *  model.c
 *  This file is part of LIME, the versatile line modeling engine
 *
 *  Copyright (C) 2006-2014 Christian Brinch
 *  Copyright (C) 2015 The LIME development team
 *
 */

#include "lime.h"

/******************************************************************************/

<<<<<<< HEAD
void input(inputPars *par, image *img){
=======
void
input(inputPars *par, image *img){
  int i;

>>>>>>> 7c72a517
  /*
   * Basic parameters. See cheat sheet for details.
   */
  par->radius                   = 2000*AU;
  par->minScale                 = 0.5*AU;
  par->pIntensity               = 4000;
  par->sinkPoints               = 3000;
  par->dust                     = "jena_thin_e6.tab";
  par->moldatfile[0]            = "hco+@xpol.dat";
  par->antialias                = 4;
  par->sampling                 = 2; // log distr. for radius, directions distr. uniformly on a sphere.

  par->outputfile               = "populations.pop";
  par->binoutputfile            = "restart.pop";
  par->gridfile                 = "grid.vtk";

  /*
   * Definitions for image #0. Add blocks with successive values of i for additional images.
   */
  i=0;
  img[i].nchan                  = 61;             // Number of channels
  img[i].velres                 = 500.;           // Channel resolution in m/s
  img[i].trans                  = 3;              // zero-indexed J quantum number
  img[i].pxls                   = 100;            // Pixels per dimension
  img[i].imgres                 = 0.1;            // Resolution in arc seconds
  img[i].theta                  = 0.0;            // 0: face-on, pi/2: edge-on
  img[i].distance               = 140*PC;         // source distance in m
  img[i].source_vel             = 0;              // source velocity in m/s
  img[i].unit                   = 0;              // 0:Kelvin 1:Jansky/pixel 2:SI 3:Lsun/pixel 4:tau
  img[i].filename               = "image0.fits";  // Output filename
}

/******************************************************************************/

void
density(double x, double y, double z, double *density){
  /*
   * Define variable for radial coordinate
   */
  double r, rToUse;
  const double rMin = 0.1*AU; /* This cutoff should be chosen smaller than par->minScale but greater than zero (to avoid a singularity at the origin). */

  /*
   * Calculate radial distance from origin
   */
  r=sqrt(x*x+y*y+z*z);
  /*
   * Calculate a spherical power-law density profile
   * (Multiply with 1e6 to go to SI-units)
   */
  if(r>rMin)
    rToUse = r;
  else
    rToUse = rMin;

  density[0] = 1.5e6*pow(rToUse/(300*AU),-1.5)*1e6;
}

/******************************************************************************/

void
temperature(double x, double y, double z, double *temperature){
  int i,x0=0;
  double r;
  /*
   * Array containing temperatures as a function of radial
   * distance from origin (this is an example of a tabulated model)
   */
  double temp[2][10] = {
      {2.0e13, 5.0e13, 8.0e13, 1.1e14, 1.4e14, 1.7e14, 2.0e14, 2.3e14, 2.6e14, 2.9e14},
      {44.777, 31.037, 25.718, 22.642, 20.560, 19.023, 17.826, 16.857, 16.050, 15.364}
  };
  /*
   * Calculate radial distance from origin
   */
  r=sqrt(x*x+y*y+z*z);
  /*
   * Linear interpolation in temperature input
   */
  if(r > temp[0][0] && r<temp[0][9]){
    for(i=0;i<9;i++){
      if(r>temp[0][i] && r<temp[0][i+1]) x0=i;
    }
  }
  if(r<temp[0][0])
    temperature[0]=temp[1][0];
  else if (r>temp[0][9])
    temperature[0]=temp[1][9];
  else
    temperature[0]=temp[1][x0]+(r-temp[0][x0])*(temp[1][x0+1]-temp[1][x0])/(temp[0][x0+1]-temp[0][x0]);
}

/******************************************************************************/

void
abundance(double x, double y, double z, double *abundance){
  /*
   * Here we use a constant abundance. Could be a
   * function of (x,y,z).
   */
  abundance[0] = 1.e-9;
}

/******************************************************************************/

void
doppler(double x, double y, double z, double *doppler){
  /*
   * 200 m/s as the doppler b-parameter. This
   * can be a function of (x,y,z) as well.
   * Note that *doppler is a pointer, not an array.
   * Remember the * in front of doppler.
   */
  *doppler = 200.;
}

/******************************************************************************/

void
velocity(double x, double y, double z, double *vel){
  double r, rToUse, ffSpeed;
  const double rMin = 0.1*AU; /* This cutoff should be chosen smaller than par->minScale but greater than zero (to avoid a singularity at the origin). */

  /*
   * Calculate radial distance from origin
   */
  r = sqrt(x*x+y*y+z*z);
  if(r>rMin)
    rToUse = r;
  else
    rToUse = rMin;

  /*
   * Free-fall velocity in the radial direction onto a central 
   * mass of 1.0 solar mass
   */  
  ffSpeed = sqrt(2*GRAV*1.989e30/rToUse);

  vel[0] = -x*ffSpeed/rToUse;
  vel[1] = -y*ffSpeed/rToUse;
  vel[2] = -z*ffSpeed/rToUse;
}

/******************************************************************************/

<|MERGE_RESOLUTION|>--- conflicted
+++ resolved
@@ -11,14 +11,10 @@
 
 /******************************************************************************/
 
-<<<<<<< HEAD
-void input(inputPars *par, image *img){
-=======
 void
 input(inputPars *par, image *img){
   int i;
 
->>>>>>> 7c72a517
   /*
    * Basic parameters. See cheat sheet for details.
    */
