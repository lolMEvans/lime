--- conflicted
+++ resolved
@@ -32,7 +32,6 @@
   par->gridfile                 = "grid.vtk";
 
   /*
-<<<<<<< HEAD
 Setting elements of the following three arrays is optional. NOTE that, if you do set any of their values, you should set as many as the number of elements returned by your function density(). The ith element of the array in question will then be assumed to refer to the ith element in the density function return. The current maximum number of elements allowed is 7, which is the number of types of collision partner recognized in the LAMBDA database.
 
 Note that there is no (longer) a hard connection between the number of density elements and the number of collision-partner species named in the moldata files. This means in practice that, if you set the values for par->collPartIds, you can, if you like, set some for which there are no transition rates supplied in the moldatfiles. This might happen for example if there is a molecule which contributes significantly to the total molecular density but for which there are no measured collision rates for the radiating species you are interested in.
@@ -55,10 +54,7 @@
    */
 
   /*
-   * Definitions for image #0. Add blocks for additional images.
-=======
    * Definitions for image #0. Add blocks with successive values of i for additional images.
->>>>>>> e14af908
    */
   i=0;
   img[i].nchan                  = 61;             // Number of channels
@@ -80,14 +76,9 @@
   /*
    * Define variable for radial coordinate
    */
-<<<<<<< HEAD
-  const double minR = 0.5*AU; /* Chosen to be the same as par->minScale. */
-  double r, rToUse;
-=======
   double r, rToUse;
   const double rMin = 0.1*AU; /* This cutoff should be chosen smaller than par->minScale but greater than zero (to avoid a singularity at the origin). */
 
->>>>>>> e14af908
   /*
    * Calculate radial distance from origin
    */
@@ -96,17 +87,10 @@
    * Calculate a spherical power-law density profile
    * (Multiply with 1e6 to go to SI-units)
    */
-<<<<<<< HEAD
-  if(r>minR)
-    rToUse = r;
-  else
-    rToUse = minR; /* Just to prevent overflows at r==0! */
-=======
   if(r>rMin)
     rToUse = r;
   else
-    rToUse = rMin;
->>>>>>> e14af908
+    rToUse = rMin; /* Just to prevent overflows at r==0! */
 
   density[0] = 1.5e6*pow(rToUse/(300*AU),-1.5)*1e6;
 }
