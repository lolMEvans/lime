--- conflicted
+++ resolved
@@ -34,18 +34,6 @@
   /*
    * Definitions for image #0. Add blocks with successive values of i for additional images.
    */
-<<<<<<< HEAD
-  img[0].nchan			= 61;		  // Number of channels
-  img[0].velres			= 500.;       // Channel resolution in m/s
-  img[0].trans			= 3;          // zero-indexed J quantum number
-  img[0].pxls			= 100;	      // Pixels per dimension
-  img[0].imgres			= 0.1;		  // Resolution in arc seconds
-  img[0].theta			= 0.0;		  // 0: face-on, pi/2: edge-on
-  img[0].distance		= 140*PC;	  // source distance in m
-  img[0].source_vel		= 0;          // source velocity in m/s
-  img[0].unit			= 0;		  // 0:Kelvin 1:Jansky/pixel 2:SI 3:Lsun/pixel 4:tau 5:numRays
-  img[0].filename		= "image0.fits";	// Output filename
-=======
   i=0;
   img[i].nchan                  = 61;             // Number of channels
   img[i].velres                 = 500.;           // Channel resolution in m/s
@@ -57,7 +45,6 @@
   img[i].source_vel             = 0;              // source velocity in m/s
   img[i].unit                   = 0;              // 0:Kelvin 1:Jansky/pixel 2:SI 3:Lsun/pixel 4:tau
   img[i].filename               = "image0.fits";  // Output filename
->>>>>>> 7c72a517
 }
 
 /******************************************************************************/
