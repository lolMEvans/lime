--- conflicted
+++ resolved
@@ -50,31 +50,23 @@
 
 TARGET  = lime.x 
 CC		= gcc -fopenmp
-SRCS    = src/aux.c src/messages.c src/grid.c src/LTEsolution.c   \
-		  src/main.c src/molinit.c src/photon.c src/popsin.c    \
-		  src/popsout.c src/predefgrid.c src/ratranInput.c      \
-          src/raytrace.c src/smooth.c src/sourcefunc.c          \
-		  src/stateq.c src/statistics.c src/magfieldfit.c       \
-		  src/stokesangles.c src/writefits.c src/weights.c      \
-<<<<<<< HEAD
-		  src/velospline.c src/getclosest.c src/raythrucells.c  \
-=======
-		  src/velospline.c src/getclosest.c src/frees.c  \
->>>>>>> 9eaa2836
-		  src/tcpsocket.c src/defaults.c src/fastexp.c
+SRCS	= src/aux.c src/messages.c src/grid.c src/LTEsolution.c	\
+	  src/main.c src/molinit.c src/photon.c src/popsin.c	\
+	  src/popsout.c src/predefgrid.c src/ratranInput.c	\
+	  src/raytrace.c src/smooth.c src/sourcefunc.c src/frees.c	\
+	  src/stateq.c src/statistics.c src/magfieldfit.c	\
+	  src/stokesangles.c src/writefits.c src/weights.c	\
+	  src/velospline.c src/getclosest.c src/raythrucells.c	\
+	  src/tcpsocket.c src/defaults.c src/fastexp.c
 MODELS  = model.c
-OBJS    = src/aux.o src/messages.o src/grid.o src/LTEsolution.o   \
-		  src/main.o src/molinit.o src/photon.o src/popsin.o    \
-		  src/popsout.o src/predefgrid.o src/raytrace.o         \
-		  src/ratranInput.o src/smooth.o src/sourcefunc.o       \
-		  src/stateq.o src/statistics.o src/magfieldfit.o       \
-		  src/stokesangles.o src/writefits.o src/weights.o      \
-<<<<<<< HEAD
-		  src/velospline.o src/getclosest.o src/raythrucells.o  \
-=======
-		  src/velospline.o src/getclosest.o src/frees.o  \
->>>>>>> 9eaa2836
-		  src/tcpsocket.o src/defaults.o src/fastexp.o
+OBJS    = src/aux.o src/messages.o src/grid.o src/LTEsolution.o	\
+	  src/main.o src/molinit.o src/photon.o src/popsin.o	\
+	  src/popsout.o src/predefgrid.o src/ratranInput.o	\
+	  src/raytrace.o src/smooth.o src/sourcefunc.o src/frees.o	\
+	  src/stateq.o src/statistics.o src/magfieldfit.o	\
+	  src/stokesangles.o src/writefits.o src/weights.o	\
+	  src/velospline.o src/getclosest.o src/raythrucells.o  \
+	  src/tcpsocket.o src/defaults.o src/fastexp.o
 MODELO 	= src/model.o
 
 #CCFLAGS = -O3 -falign-loops=16 -fno-strict-aliasing -DTEST
