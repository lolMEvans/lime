# Makefile
# This file is part of LIME, the versatile line modeling engine
#
# Copyright (C) 2006-2014 Christian Brinch
# Copyright (C) 2015-2016 The LIME development team

##
## Make sure to put the correct paths.
##
PREFIX  =  ${PATHTOLIME}

ifneq (,$(wildcard ${PREFIX}/lib/.))
    LIBS += -L${PREFIX}/lib
endif
ifneq (,$(wildcard ${HOME}/lib/.))
    LIBS += -L${HOME}/lib
endif
ifneq (,$(wildcard /opt/local/lib/.))
    LIBS += -L/opt/local/lib
endif
ifneq (,$(wildcard /sw/lib/.))
    LIBS += -L/sw/lib
endif
ifneq (,$(wildcard /usr/local/lib/.))
    LIBS += -L/usr/local/lib
endif


CPPFLAGS	= -I${PREFIX}/include \
		  -I${PREFIX}/src \
		  -I${HOME}/include \
		  -I/opt/local/include \
		  -I/sw//include \
	          ${EXTRACPPFLAGS}

ifdef OLD_QHULL
	QHULL   = qhull
	CPPFLAGS += -DOLD_QHULL
else
	QHULL   = qhullstatic
endif

ifdef OLD_FITSIO
	CPPFLAGS += -DOLD_FITSIO
endif

##
## Do not change anything below unless you know what you are doing! 
##

TARGET  = lime.x 
<<<<<<< HEAD
CC	= gcc -fopenmp
SRCS    = src/aux.c src/messages.c src/grid.c src/LTEsolution.c \
	  src/main.c src/molinit.c src/photon.c src/popsin.c    \
	  src/popsout.c src/predefgrid.c src/ratranInput.c      \
          src/raytrace.c src/smooth.c src/sourcefunc.c          \
	  src/stateq.c src/statistics.c src/magfieldfit.c       \
	  src/stokesangles.c src/writefits.c src/tree_random.c\
	  src/velospline.c src/getclosest.c src/frees.c \
	  src/tcpsocket.c src/defaults.c src/fastexp.c	\
	  src/raythrucells.c
=======
#CC	= gcc -fopenmp -g
CC	= gcc -fopenmp
SRCS	= src/aux.c src/messages.c src/grid.c src/LTEsolution.c	\
	  src/main.c src/molinit.c src/photon.c src/popsin.c	\
	  src/popsout.c src/predefgrid.c src/ratranInput.c	\
	  src/raytrace.c src/smooth.c src/sourcefunc.c src/frees.c	\
	  src/stateq.c src/statistics.c src/magfieldfit.c	\
	  src/stokesangles.c src/writefits.c src/weights.c	\
	  src/velospline.c src/getclosest.c src/raythrucells.c	\
	  src/tcpsocket.c src/defaults.c src/fastexp.c
>>>>>>> f0df50cc
MODELS  = model.c
OBJS    = src/aux.o src/messages.o src/grid.o src/LTEsolution.o \
	  src/main.o src/molinit.o src/photon.o src/popsin.o    \
	  src/popsout.o src/predefgrid.o src/raytrace.o         \
	  src/ratranInput.o src/smooth.o src/sourcefunc.o       \
	  src/stateq.o src/statistics.o src/magfieldfit.o       \
	  src/stokesangles.o src/writefits.o src/tree_random.o\
	  src/velospline.o src/getclosest.o src/frees.o \
	  src/tcpsocket.o src/defaults.o src/fastexp.o	\
	  src/raythrucells.o
MODELO 	= src/model.o

#CCFLAGS = -O3 -falign-loops=16 -fno-strict-aliasing -DTEST
CCFLAGS = -O3 -falign-loops=16 -fno-strict-aliasing
LDFLAGS = -lgsl -lgslcblas -l${QHULL} -lcfitsio -lncurses -lm 

.SILENT:

.PHONY: all clean distclean 
	all:: ${TARGET} 

${TARGET}: ${OBJS} ${MODELO} 
	${CC} -o $@ $^ ${LIBS} ${LDFLAGS}  

${MODELO}:  
	${CC} ${CCFLAGS} ${CPPFLAGS} -o ${MODELO} -c ${MODELS}

${OBJS}: %.o: %.c  
	${CC} ${CCFLAGS} ${CPPFLAGS} -o $@ -c $<

doc::
	mkdir doc/_html || true
	sphinx-build doc doc/_html

docclean::
	rm -rf doc/_html

clean:: 
	rm -f *~ src/*.o ${TARGET} 

distclean:: clean docclean
<|MERGE_RESOLUTION|>--- conflicted
+++ resolved
@@ -49,29 +49,17 @@
 ##
 
 TARGET  = lime.x 
-<<<<<<< HEAD
-CC	= gcc -fopenmp
-SRCS    = src/aux.c src/messages.c src/grid.c src/LTEsolution.c \
-	  src/main.c src/molinit.c src/photon.c src/popsin.c    \
-	  src/popsout.c src/predefgrid.c src/ratranInput.c      \
-          src/raytrace.c src/smooth.c src/sourcefunc.c          \
-	  src/stateq.c src/statistics.c src/magfieldfit.c       \
-	  src/stokesangles.c src/writefits.c src/tree_random.c\
-	  src/velospline.c src/getclosest.c src/frees.c \
-	  src/tcpsocket.c src/defaults.c src/fastexp.c	\
-	  src/raythrucells.c
-=======
 #CC	= gcc -fopenmp -g
 CC	= gcc -fopenmp
-SRCS	= src/aux.c src/messages.c src/grid.c src/LTEsolution.c	\
+SRCS    = src/aux.c src/messages.c src/grid.c src/LTEsolution.c	\
 	  src/main.c src/molinit.c src/photon.c src/popsin.c	\
 	  src/popsout.c src/predefgrid.c src/ratranInput.c	\
-	  src/raytrace.c src/smooth.c src/sourcefunc.c src/frees.c	\
+          src/raytrace.c src/smooth.c src/sourcefunc.c		\
 	  src/stateq.c src/statistics.c src/magfieldfit.c	\
-	  src/stokesangles.c src/writefits.c src/weights.c	\
-	  src/velospline.c src/getclosest.c src/raythrucells.c	\
-	  src/tcpsocket.c src/defaults.c src/fastexp.c
->>>>>>> f0df50cc
+	  src/stokesangles.c src/writefits.c src/tree_random.c	\
+	  src/velospline.c src/getclosest.c src/frees.c		\
+	  src/tcpsocket.c src/defaults.c src/fastexp.c		\
+	  src/raythrucells.c
 MODELS  = model.c
 OBJS    = src/aux.o src/messages.o src/grid.o src/LTEsolution.o \
 	  src/main.o src/molinit.o src/photon.o src/popsin.o    \
